import DexItDockerKeys._

enablePlugins(DexItDockerPlugin, ItTestPlugin)

description := "DEX integration tests"

<<<<<<< HEAD
libraryDependencies ++= Dependencies.itTest ++ Dependencies.silencer

// this image hasn't a config file
docker := docker.dependsOn(LocalProject("waves-integration-it") / docker).value
inTask(docker)(
  Seq(
    imageNames := Seq(ImageName("com.wavesplatform/dex-it:latest")),
    exposedPorts += 6886,
=======
docker := docker.dependsOn(LocalProject("waves-integration-it") / docker).value
inTask(docker)(
  Seq(
    baseImage := "com.wavesplatform/waves-integration-it:latest",
    imageNames := Seq(ImageName("com.wavesplatform/dex-it")),
    exposedPorts := Set(6886),
>>>>>>> 04c6ef9d
    additionalFiles ++= Seq(
      (Test / sourceDirectory).value / "container" / "wallet",
      (Test / resourceDirectory).value / "logback.xml"
    ) ++ sbt.IO.listFiles((Test / resourceDirectory).value / "nodes")
  )
)

// ===
val paradiseVersion = "2.1.1"
scalacOptions ++= {
  if (isPrior2_13(scalaVersion.value)) Nil else Seq("-Ymacro-annotations")
}

libraryDependencies ++= Dependencies.common ++ Seq(
  scalaOrganization.value % "scala-compiler" % scalaVersion.value % Provided,
  scalaOrganization.value % "scala-reflect"  % scalaVersion.value % Provided
) ++ (
  if (isPrior2_13(scalaVersion.value)) {
    Seq(
      compilerPlugin("org.scalamacros" % "paradise" % paradiseVersion cross CrossVersion.patch)
    )
  } else Nil
  )

def isPrior2_13(scalaVersion: String): Boolean =
  CrossVersion.partialVersion(scalaVersion) match {
    case Some((2, minor)) if minor < 13 => true
    case _                              => false
  }
<|MERGE_RESOLUTION|>--- conflicted
+++ resolved
@@ -4,7 +4,6 @@
 
 description := "DEX integration tests"
 
-<<<<<<< HEAD
 libraryDependencies ++= Dependencies.itTest ++ Dependencies.silencer
 
 // this image hasn't a config file
@@ -13,20 +12,14 @@
   Seq(
     imageNames := Seq(ImageName("com.wavesplatform/dex-it:latest")),
     exposedPorts += 6886,
-=======
-docker := docker.dependsOn(LocalProject("waves-integration-it") / docker).value
-inTask(docker)(
-  Seq(
-    baseImage := "com.wavesplatform/waves-integration-it:latest",
-    imageNames := Seq(ImageName("com.wavesplatform/dex-it")),
-    exposedPorts := Set(6886),
->>>>>>> 04c6ef9d
     additionalFiles ++= Seq(
       (Test / sourceDirectory).value / "container" / "wallet",
       (Test / resourceDirectory).value / "logback.xml"
     ) ++ sbt.IO.listFiles((Test / resourceDirectory).value / "nodes")
   )
 )
+
+javaOptions in Test += s"-Dlogback.configurationFile=${(Test / resourceDirectory).value / "logback-test.xml"}"
 
 // ===
 val paradiseVersion = "2.1.1"
@@ -43,10 +36,10 @@
       compilerPlugin("org.scalamacros" % "paradise" % paradiseVersion cross CrossVersion.patch)
     )
   } else Nil
-  )
+)
 
 def isPrior2_13(scalaVersion: String): Boolean =
   CrossVersion.partialVersion(scalaVersion) match {
     case Some((2, minor)) if minor < 13 => true
     case _                              => false
-  }
+  }