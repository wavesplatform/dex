--- conflicted
+++ resolved
@@ -1,6 +1,5 @@
 package com.wavesplatform.it
 
-<<<<<<< HEAD
 import com.wavesplatform.dex.it.api.BaseContainersKit
 import com.wavesplatform.dex.it.api.dex.HasDex
 import com.wavesplatform.dex.it.api.node.HasWavesNode
@@ -15,24 +14,6 @@
 import org.scalatest._
 import org.scalatest.concurrent.Eventually
 
-=======
-import java.security.SecureRandom
-import java.util.Properties
-
-import com.google.common.primitives.Longs
-import com.typesafe.config.{Config, ConfigFactory}
-import com.wavesplatform.dex.model.MatcherModel.Normalization
-import com.wavesplatform.it.MatcherSuiteBase._
-import com.wavesplatform.it.sync.config.MatcherPriceAssetConfig
-import com.wavesplatform.it.sync.config.MatcherPriceAssetConfig.Decimals
-import com.wavesplatform.it.transactions.NodesFromDocker
-import org.apache.kafka.clients.admin.{AdminClient, NewTopic}
-import org.scalatest._
-import org.scalatest.concurrent.Eventually
-
-import scala.collection.JavaConverters._
-import scala.concurrent.ExecutionContext
->>>>>>> 16b03cf6
 import scala.concurrent.duration.DurationInt
 
 abstract class MatcherSuiteBase
@@ -42,7 +23,6 @@
     with BeforeAndAfterAll
     with BeforeAndAfterEach
     with Eventually
-<<<<<<< HEAD
     with BaseContainersKit
     with HasDex
     with HasWavesNode
@@ -65,6 +45,7 @@
 
   override protected def beforeAll(): Unit = {
     log.debug(s"Perform beforeAll")
+    // TODO it may be required to create a topic before
     wavesNode1.start()
     dex1.start()
   }
@@ -73,102 +54,5 @@
     log.debug(s"Perform afterAll")
     stopBaseContainers()
     super.afterAll()
-=======
-    with MatcherNode {
-
-  protected implicit val ec: ExecutionContext = ExecutionContext.Implicits.global
-
-  implicit override val patienceConfig: PatienceConfig = PatienceConfig(
-    timeout = 1.minute,
-    interval = 1.second
-  )
-
-  val baseFee          = 0.003.waves
-  val smartFee         = 0.004.waves
-  val minFee           = 0.001.waves + smartFee
-  val issueFee         = 1.waves
-  val smartIssueFee    = 1.waves + smartFee
-  val leasingFee       = 0.002.waves + smartFee
-  val tradeFee         = 0.003.waves
-  val smartTradeFee    = tradeFee + smartFee
-  val twoSmartTradeFee = tradeFee + 2 * smartFee
-
-  implicit class DoubleOps(value: Double) {
-    val wct: Long             = Normalization.normalizeAmountAndFee(value, Decimals)
-    val price: Long           = Normalization.normalizePrice(value, Decimals, Decimals)
-    val waves, eth, btc: Long = Normalization.normalizeAmountAndFee(value, 8)
-    val usd: Long             = Normalization.normalizePrice(value, 8, 2)
   }
-
-  private val topicName = {
-    val secureRandom            = new SecureRandom(Longs.toByteArray(Thread.currentThread().getId))
-    val randomPart              = secureRandom.nextInt(Int.MaxValue)
-    val maxKafkaTopicNameLength = 249
-    val simplifiedClassName     = getClass.getCanonicalName.replaceAll("""(\w)\w*\.""", "$1")
-    s"dex-$simplifiedClassName-${Thread.currentThread().getId}-$randomPart".take(maxKafkaTopicNameLength)
-  }
-
-  protected override def createDocker: Docker = new Docker(
-    imageName = "com.wavesplatform/dex-it:latest",
-    tag = getClass.getSimpleName,
-    suiteConfig = baseConfig(topicName)
-  )
-
-  protected def node = dockerNodes().head
-
-  protected def nodeConfigs: Seq[Config] = MatcherPriceAssetConfig.Configs
-
-  override protected def beforeAll(): Unit = {
-    // Hack to setup asynchttpclient settings, because we haven't own Docker class
-    Map(
-      "org.asynchttpclient.keepAlive"       -> "false",
-      "org.asynchttpclient.maxRequestRetry" -> "0",
-      "org.asynchttpclient.readTimeout"     -> "120000",
-      "org.asynchttpclient.requestTimeout"  -> "120000",
-      "org.asynchttpclient.ioThreadsCount"  -> "15"
-    ).foreach(Function.tupled(System.setProperty))
-
-    createKafkaTopic(topicName)
-    super.beforeAll()
-  }
-
-}
-
-object MatcherSuiteBase {
-  private def baseConfig(topicName: String): Config = kafkaServer.fold(ConfigFactory.empty()) { kafkaServer =>
-    ConfigFactory.parseString(s"""
-         |logback.configurationFile=/opt/waves/logback-container.xml
-         |
-         |waves.dex.events-queue {
-         |  type = kafka
-         |  kafka {
-         |    servers = "$kafkaServer"
-         |    topic = "$topicName"
-         |  }
-         |}
-         |waves.dex.allowed-order-versions = [1, 2, 3]
-         |""".stripMargin)
-  }
-
-  private def createKafkaTopic(name: String): Unit = kafkaServer.foreach { server =>
-    val properties = new Properties()
-    properties.putAll(
-      Map(
-        "bootstrap.servers"  -> server,
-        "group.id"           -> s"create-$name",
-        "key.deserializer"   -> "org.apache.kafka.common.serialization.StringDeserializer",
-        "value.deserializer" -> "org.apache.kafka.common.serialization.StringDeserializer"
-      ).asJava)
-
-    val adminClient = AdminClient.create(properties)
-    try {
-      val newTopic = new NewTopic(name, 1, 1.toShort)
-      adminClient.createTopics(java.util.Collections.singletonList(newTopic))
-    } finally {
-      adminClient.close()
-    }
->>>>>>> 16b03cf6
-  }
-
-  private def kafkaServer: Option[String] = Option(System.getenv("KAFKA_SERVER"))
 }