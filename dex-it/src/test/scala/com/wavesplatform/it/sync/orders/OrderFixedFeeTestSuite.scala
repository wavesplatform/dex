--- conflicted
+++ resolved
@@ -8,19 +8,10 @@
 import com.wavesplatform.dex.it.api.responses.dex.OrderStatus
 import com.wavesplatform.dex.it.test.Scripts
 import com.wavesplatform.dex.it.waves.MkWavesEntities.IssueResults
-<<<<<<< HEAD
-import com.wavesplatform.it.MatcherSuiteBase
-=======
-import com.wavesplatform.lang.script.v1.ExprScript
-import com.wavesplatform.lang.v1.compiler.Terms
-import com.wavesplatform.transaction.Asset
-import com.wavesplatform.transaction.Asset.Waves
-import com.wavesplatform.transaction.assets.exchange.{AssetPair, OrderType}
->>>>>>> ac052894
 
 class OrderFixedFeeTestSuite extends OrderFeeBaseTestSuite {
   private val minMatcherFee = 200000L
-  private val priceFixed         = 100000000L
+  private val priceFixed    = 100000000L
 
   private val IssueResults(issueAliceAssetTx, _, aliceAsset) = mkIssueExtended(alice, "AliceCoin", quantity = 9999999999999L, decimals = 0)
   private val IssueResults(issueAliceScriptedAssetTx, _, aliceScriptedAsset) =
@@ -52,11 +43,7 @@
               val bobAssetBalanceBefore = wavesNode1.api.balance(bob, asset)
               val bobWavesBalanceBefore = wavesNode1.api.balance(bob, Waves)
 
-<<<<<<< HEAD
-              val aliceOrder = mkOrder(alice, pair, OrderType.BUY, orderAmount, price, matcherFee = minMatcherFee, feeAsset = asset)
-=======
-              val aliceOrder = mkOrder(alice, pair, OrderType.BUY, orderAmount, priceFixed, matcherFee = minMatcherFee, matcherFeeAssetId = asset)
->>>>>>> ac052894
+              val aliceOrder = mkOrder(alice, pair, OrderType.BUY, orderAmount, priceFixed, matcherFee = minMatcherFee, feeAsset = asset)
               placeAndAwaitAtDex(aliceOrder)
 
               val reservedBalance1 = dex1.api.reservedBalance(alice)
@@ -67,11 +54,7 @@
               tradableBalance1(Waves) shouldBe aliceWavesBalanceBefore - (orderAmount * priceFixed / 100000000)
               tradableBalance1(asset) shouldBe aliceAssetBalanceBefore - (minMatcherFee - orderAmount)
 
-<<<<<<< HEAD
-              val bobOrder = mkOrder(bob, pair, OrderType.SELL, orderAmount, price, matcherFee = minMatcherFee, feeAsset = asset)
-=======
-              val bobOrder = mkOrder(bob, pair, OrderType.SELL, orderAmount, priceFixed, matcherFee = minMatcherFee, matcherFeeAssetId = asset)
->>>>>>> ac052894
+              val bobOrder = mkOrder(bob, pair, OrderType.SELL, orderAmount, priceFixed, matcherFee = minMatcherFee, feeAsset = asset)
               dex1.api.place(bobOrder)
 
               dex1.api.waitForOrderStatus(aliceOrder, OrderStatus.Filled)
@@ -93,12 +76,7 @@
         broadcastAndAwait(mkTransfer(bob, alice, wavesNode1.api.balance(bob, aliceAsset), aliceAsset))
 
         val pair = AssetPair(aliceAsset, Waves)
-<<<<<<< HEAD
-        placeAndAwaitAtDex(mkOrder(bob, pair, OrderType.BUY, amount = minMatcherFee, price, matcherFee = minMatcherFee, feeAsset = aliceAsset))
-=======
-        placeAndAwaitAtDex(
-          mkOrder(bob, pair, OrderType.BUY, amount = minMatcherFee, priceFixed, matcherFee = minMatcherFee, matcherFeeAssetId = aliceAsset))
->>>>>>> ac052894
+        placeAndAwaitAtDex(mkOrder(bob, pair, OrderType.BUY, amount = minMatcherFee, priceFixed, matcherFee = minMatcherFee, feeAsset = aliceAsset))
       }
 
       "should reject orders if orders' matcherFeeAsset not equal to specified in config" in {
@@ -112,20 +90,12 @@
         val pair                   = AssetPair(aliceAsset, Waves)
         val insufficientMatcherFee = minMatcherFee - 1
 
-<<<<<<< HEAD
-        dex1.api.tryPlace(mkOrder(alice, pair, OrderType.BUY, amount, price, matcherFee = insufficientMatcherFee, feeAsset = aliceAsset)) should failWith(
-=======
-        dex1.api.tryPlace(mkOrder(alice, pair, OrderType.BUY, amount, priceFixed, matcherFee = insufficientMatcherFee, matcherFeeAssetId = aliceAsset)) should failWith(
->>>>>>> ac052894
+        dex1.api.tryPlace(mkOrder(alice, pair, OrderType.BUY, amount, priceFixed, matcherFee = insufficientMatcherFee, feeAsset = aliceAsset)) should failWith(
           9441542, // FeeNotEnough
           s"Required $minMatcherFee ${aliceAsset.toString}"
         )
 
-<<<<<<< HEAD
-        dex1.api.tryPlace(mkOrder(bob, pair, OrderType.SELL, amount, price, matcherFee = insufficientMatcherFee, feeAsset = aliceAsset)) should failWith(
-=======
-        dex1.api.tryPlace(mkOrder(bob, pair, OrderType.SELL, amount, priceFixed, matcherFee = insufficientMatcherFee, matcherFeeAssetId = aliceAsset)) should failWith(
->>>>>>> ac052894
+        dex1.api.tryPlace(mkOrder(bob, pair, OrderType.SELL, amount, priceFixed, matcherFee = insufficientMatcherFee, feeAsset = aliceAsset)) should failWith(
           9441542, // FeeNotEnough
           s"Required $minMatcherFee ${aliceAsset.toString}"
         )
