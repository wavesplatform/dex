--- conflicted
+++ resolved
@@ -2,23 +2,18 @@
 
 import cats.syntax.option._
 import com.typesafe.config.{Config, ConfigFactory}
-<<<<<<< HEAD
+import com.wavesplatform.dex.api.http.entities.HttpOrderStatus
 import com.wavesplatform.dex.api.ws.connection.WsConnection
 import com.wavesplatform.dex.api.ws.entities.{WsBalances, WsOrder}
 import com.wavesplatform.dex.api.ws.protocol.{WsAddressChanges, WsAddressSubscribe, WsError, WsUnsubscribe}
-=======
-import com.wavesplatform.dex.api.websockets._
-import com.wavesplatform.dex.api.websockets.connection.WsConnection
->>>>>>> 1a4a9645
 import com.wavesplatform.dex.domain.account.KeyPair
 import com.wavesplatform.dex.domain.asset.Asset
 import com.wavesplatform.dex.domain.asset.Asset.Waves
 import com.wavesplatform.dex.domain.model.Denormalization
 import com.wavesplatform.dex.domain.order.OrderType.{BUY, SELL}
 import com.wavesplatform.dex.error.SubscriptionsLimitReached
-import com.wavesplatform.dex.it.api.responses.dex.OrderStatus
 import com.wavesplatform.dex.it.waves.MkWavesEntities.IssueResults
-import com.wavesplatform.dex.model.{LimitOrder, MarketOrder}
+import com.wavesplatform.dex.model.{LimitOrder, MarketOrder, OrderStatus}
 import com.wavesplatform.it.WsSuiteBase
 import org.scalatest.prop.TableDrivenPropertyChecks
 
@@ -172,8 +167,6 @@
 
         dex1.api.placeMarket(smo)
         waitForOrderAtNode(smo)
-
-        import OrderStatus._
 
         assertChanges(wsc)(
           Map(Waves -> WsBalances(1, 50.003)),
@@ -185,9 +178,9 @@
           Map(usd   -> WsBalances(55.5, 0))
         )(
           WsOrder.fromDomain(mo),
-          WsOrder(mo.id, status = PartiallyFilled.name, filledAmount = 15.0, filledFee = 0.0009, avgWeighedPrice = 1.2),
-          WsOrder(mo.id, status = PartiallyFilled.name, filledAmount = 40.0, filledFee = 0.0024, avgWeighedPrice = 1.1375),
-          WsOrder(mo.id, status = Filled.name, filledAmount = 50.0, filledFee = 0.003, avgWeighedPrice = 1.11)
+          WsOrder(mo.id, status = OrderStatus.PartiallyFilled.name, filledAmount = 15.0, filledFee = 0.0009, avgWeighedPrice = 1.2),
+          WsOrder(mo.id, status = OrderStatus.PartiallyFilled.name, filledAmount = 40.0, filledFee = 0.0024, avgWeighedPrice = 1.1375),
+          WsOrder(mo.id, status = OrderStatus.Filled.name, filledAmount = 50.0, filledFee = 0.003, avgWeighedPrice = 1.11)
         )
 
         wsc.close()
@@ -236,7 +229,7 @@
         eventually {
           wsc.balanceChanges.squashed should matchTo(
             Map(
-              usd -> WsBalances(0, 5),
+              usd   -> WsBalances(0, 5),
               Waves -> WsBalances(14.997, 0.0015) // since balance increasing comes after transaction mining, + 5 - 0.0015, Waves balance on Node = 14.9985
             )
           )
@@ -439,7 +432,7 @@
       wsc.send(WsAddressSubscribe(bob, WsAddressSubscribe.defaultAuthType, mkJwt(bob)))
 
       eventually {
-        wsc.receiveAtLeastN[WsAddressState](1)
+        wsc.receiveAtLeastN[WsAddressChanges](1)
       }
     }
 
@@ -455,7 +448,7 @@
       wsc.send(WsAddressSubscribe(bob, WsAddressSubscribe.defaultAuthType, mkJwt(bob)))
 
       eventually {
-        val balance = wsc.receiveAtLeastN[WsAddressState](1).map(_.balances).squashed - btc - wct
+        val balance = wsc.receiveAtLeastN[WsAddressChanges](1).map(_.balances).squashed - btc - wct
         balance should matchTo(
           Map[Asset, WsBalances](
             Waves -> WsBalances(Denormalization.denormalizeAmountAndFee(0.1.waves - leasingFee, 8).toDouble, 0)
@@ -487,7 +480,7 @@
         placeAndAwaitAtDex(mkOrderDP(bob, wavesBtcPair, BUY, 2.waves, 0.00029))
 
         eventually {
-          mainWsc.receiveAtLeastN[WsAddressState](1)
+          mainWsc.receiveAtLeastN[WsAddressChanges](1)
         }
         mainWsc.clearMessages()
       }
@@ -530,7 +523,7 @@
       dex1.api.place(order1)
       dex1.api.place(order2)
 
-      placeAndAwaitAtDex(order3, OrderStatus.PartiallyFilled)
+      placeAndAwaitAtDex(order3, HttpOrderStatus.Status.PartiallyFilled)
       dex1.api.cancelAll(carol)
 
       waitForOrderAtNode(order1)
