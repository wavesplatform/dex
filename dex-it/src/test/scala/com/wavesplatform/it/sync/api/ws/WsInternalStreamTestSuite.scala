--- conflicted
+++ resolved
@@ -348,17 +348,10 @@
   private def mkFullOrder(order: Order,
                           status: OrderStatus,
                           avgWeighedPrice: Double,
-<<<<<<< HEAD
                           executionInfo: Option[WsExecutionInfo] = none,
                           isMarket: Boolean = false): WsFullOrder = {
-    val amountAssetDecimals = efc.assetDecimals(order.assetPair.amountAsset)
-    val priceAssetDecimals  = efc.assetDecimals(order.assetPair.priceAsset)
-=======
-                          executionInfo: Option[WsExecutionInfo],
-                          isMarket: Boolean): WsFullOrder = {
     val amountAssetDecimals = efc.unsafeAssetDecimals(order.assetPair.amountAsset)
     val priceAssetDecimals  = efc.unsafeAssetDecimals(order.assetPair.priceAsset)
->>>>>>> 1a4a9645
 
     def denormalizeAmount(value: Long): Double = Denormalization.denormalizeAmountAndFee(value, amountAssetDecimals).toDouble
     def denormalizeFee(value: Long): Double    = Denormalization.denormalizeAmountAndFee(value, order.feeAsset).toDouble
