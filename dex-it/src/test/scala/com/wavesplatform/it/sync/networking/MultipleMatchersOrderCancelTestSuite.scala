package com.wavesplatform.it.sync.networking

import com.typesafe.config.{Config, ConfigFactory}
import com.wavesplatform.dex.api.http.entities.HttpOrderStatus.Status
import com.wavesplatform.dex.domain.asset.Asset.Waves
import com.wavesplatform.dex.domain.order.OrderType
import com.wavesplatform.dex.it.docker.DexContainer
import com.wavesplatform.it.MatcherSuiteBase
import com.wavesplatform.it.tags.DexItExternalKafkaRequired

@DexItExternalKafkaRequired
class MultipleMatchersOrderCancelTestSuite extends MatcherSuiteBase {

  override protected def dexInitialSuiteConfig: Config = ConfigFactory.parseString(s"""waves.dex.price-assets = [ "$UsdId", "WAVES" ]""".stripMargin)

  protected lazy val dex2: DexContainer = createDex("dex-2")

  override protected def beforeAll(): Unit = {
    wavesNode1.start()
    broadcastAndAwait(IssueUsdTx, IssueEthTx)
    dex1.start()
    dex2.start()
  }

  /**
    *  Assumptions:
    *    1. DEX-1 is a master, DEX-2 is a slave;
    *    2. Latency in direction Kafka -> DEX-1 is too high and is ok in direction Kafka -> DEX-2, or master DEX is much more busy than slave one;
    *    3. DEX-1 and DEX-2 are connected to the same Node.
    *
    *  In this case orders on DEX-1 might be cancelled due to balance changing on Node (which were caused by exchange transactions from DEX-2)
    */
  "Tricky case when DEX-1 is slower than DEX-2 and it leads to order cancelling on DEX-1" in {

    val acc1 = mkAccountWithBalance(15.015.waves -> Waves)
    val acc2 = mkAccountWithBalance(0.015.waves  -> Waves, 15.usd -> usd)
    val acc3 = mkAccountWithBalance(1.waves      -> Waves, 10.eth -> eth) // Account for fake orders

    val ts = System.currentTimeMillis()
    val sellOrders = (1 to 5).map { amt =>
      mkOrderDP(acc1, wavesUsdPair, OrderType.SELL, amt.waves, amt, ts = ts + amt) // To cancel latest first
    }

    sellOrders.foreach { placeAndAwaitAtDex(_) }

    // if DEX-1 will work with local queue, it won't receive buy orders placements and
    // will cancel remained orders due to balance changes
    // (which were caused by exchange transactions from DEX-2)

    dex1.api.saveSnapshots
    dex1.restartWithNewSuiteConfig(ConfigFactory.parseString(s"waves.dex.events-queue.type = local").withFallback(dexInitialSuiteConfig))
    // HACK: Because we switched the queue, we need to place 5 orders to move offset of queue.
    // If we don't do this, internal cancels will be ignored by order books.
    (1 to 5).foreach { _ =>
      dex1.api.place(mkOrderDP(acc3, ethWavesPair, OrderType.SELL, 1.eth, 1))
    }

    val submittedOrders = (1 to 3).map { amt =>
      mkOrderDP(acc2, wavesUsdPair, OrderType.BUY, amt.waves, amt)
    }
    submittedOrders.foreach(placeAndAwaitAtDex(_, OrderStatus.Filled, dex2))
    submittedOrders.foreach(waitForOrderAtNode(_, dex2.api))

<<<<<<< HEAD
    (1 to 3).foreach { amt =>
      val order = mkOrderDP(acc2, wavesUsdPair, OrderType.BUY, amt.waves, amt)
      dex2.api.place(order)
      dex2.api.waitForOrderStatus(order, Status.Filled)
    }

    // problem solution should prevent sell orders from cancelling!
    dex1.api.waitForOrderStatus(sellOrders(4), Status.Cancelled)
    dex1.api.waitForOrderStatus(sellOrders(3), Status.Cancelled)
=======
    (0 to 2).foreach { i =>
      dex1.api.waitForOrderStatus(sellOrders(i), OrderStatus.Accepted)
    }

    // TODO problem solution should prevent sell orders from cancelling!
    (3 to 4).foreach { i =>
      dex1.api.waitForOrderStatus(sellOrders(i), OrderStatus.Cancelled)
    }
>>>>>>> 3ca58dcc
  }
}<|MERGE_RESOLUTION|>--- conflicted
+++ resolved
@@ -58,28 +58,16 @@
     val submittedOrders = (1 to 3).map { amt =>
       mkOrderDP(acc2, wavesUsdPair, OrderType.BUY, amt.waves, amt)
     }
-    submittedOrders.foreach(placeAndAwaitAtDex(_, OrderStatus.Filled, dex2))
+    submittedOrders.foreach(placeAndAwaitAtDex(_, Status.Filled, dex2))
     submittedOrders.foreach(waitForOrderAtNode(_, dex2.api))
 
-<<<<<<< HEAD
-    (1 to 3).foreach { amt =>
-      val order = mkOrderDP(acc2, wavesUsdPair, OrderType.BUY, amt.waves, amt)
-      dex2.api.place(order)
-      dex2.api.waitForOrderStatus(order, Status.Filled)
-    }
-
-    // problem solution should prevent sell orders from cancelling!
-    dex1.api.waitForOrderStatus(sellOrders(4), Status.Cancelled)
-    dex1.api.waitForOrderStatus(sellOrders(3), Status.Cancelled)
-=======
     (0 to 2).foreach { i =>
-      dex1.api.waitForOrderStatus(sellOrders(i), OrderStatus.Accepted)
+      dex1.api.waitForOrderStatus(sellOrders(i), Status.Accepted)
     }
 
     // TODO problem solution should prevent sell orders from cancelling!
     (3 to 4).foreach { i =>
-      dex1.api.waitForOrderStatus(sellOrders(i), OrderStatus.Cancelled)
+      dex1.api.waitForOrderStatus(sellOrders(i), Status.Cancelled)
     }
->>>>>>> 3ca58dcc
   }
 }