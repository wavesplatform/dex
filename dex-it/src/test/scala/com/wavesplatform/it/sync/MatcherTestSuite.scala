--- conflicted
+++ resolved
@@ -295,13 +295,8 @@
         placeAndAwaitAtDex(order7, Status.Filled)
 
         waitForOrderAtNode(order7)
-<<<<<<< HEAD
         // Bob tries to do the same operation, but at now he has no assets
-        dex1.api.tryPlace(mkBobOrder) should failWith(3147270) // BalanceNotEnough
-=======
-        // Bob tries to do the same operation, but at now he have no assets
         dex1.tryApi.place(mkBobOrder) should failWith(3147270) // BalanceNotEnough
->>>>>>> 7dab2a8e
       }
 
       "market status" - {
