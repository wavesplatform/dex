--- conflicted
+++ resolved
@@ -20,10 +20,6 @@
 import com.wavesplatform.it.util._
 import com.wavesplatform.it.{DockerContainerLauncher, MatcherSuiteBase}
 import com.wavesplatform.transaction.Asset
-<<<<<<< HEAD
-import com.wavesplatform.transaction.Asset.Waves
-=======
->>>>>>> fbbee998
 import com.wavesplatform.transaction.assets.exchange.OrderType.{BUY, SELL}
 import com.wavesplatform.transaction.assets.exchange.{AssetPair, Order}
 import io.getquill.{PostgresJdbcContext, SnakeCase}
@@ -139,10 +135,7 @@
 
     node.upsertRate(eth, 0.00567593, expectedStatusCode = StatusCodes.Created)
     node.upsertRate(btc, 0.00009855, expectedStatusCode = StatusCodes.Created)
-<<<<<<< HEAD
     node.upsertRate(usd, 0.5, expectedStatusCode = StatusCodes.Created)
-=======
->>>>>>> fbbee998
   }
 
   override protected def afterAll(): Unit = {
@@ -165,10 +158,7 @@
   def getEventsCount: Long = ctx.run(querySchema[EventRecord]("events", _.orderId -> "order_id").size)
 
   case class OrderBriefInfo(id: String,
-<<<<<<< HEAD
-=======
                             tpe: Byte,
->>>>>>> fbbee998
                             senderPublicKey: String,
                             side: Byte,
                             amountAsset: String,
@@ -221,16 +211,11 @@
       .toSet
 
   implicit class DoubleOps(value: Double) {
-<<<<<<< HEAD
     val wct, usd: Long      = Normalization.normalizeAmountAndFee(value, Decimals)
-    val wctUsdPrice: Long    = Normalization.normalizePrice(value, Decimals, Decimals)
+    val eth, btc: Long      = Normalization.normalizeAmountAndFee(value, 8)
+    val wctUsdPrice: Long   = Normalization.normalizePrice(value, Decimals, Decimals)
     val wctWavesPrice: Long = Normalization.normalizePrice(value, Decimals, 8)
     val wavesUsdPrice: Long = Normalization.normalizePrice(value, 8, Decimals)
-=======
-    val wct: Long      = Normalization.normalizeAmountAndFee(value, Decimals)
-    val price: Long    = Normalization.normalizePrice(value, Decimals, Decimals)
->>>>>>> fbbee998
-    val eth, btc: Long = Normalization.normalizeAmountAndFee(value, 8)
   }
 
   def stringify(asset: Asset): String = AssetPair.assetIdStr(asset)
@@ -240,13 +225,8 @@
 
     (1 to ordersCount)
       .foreach { _ =>
-<<<<<<< HEAD
         node.placeOrder(alice, wctUsdPair, BUY, 1.wct, 0.35.wctUsdPrice, 0.003.waves)
         node.placeOrder(bob, wctUsdPair, SELL, 1.wct, 0.35.wctUsdPrice, 0.003.waves)
-=======
-        node.placeOrder(alice, wctUsdPair, BUY, 1.wct, 0.35.price, 0.003.waves)
-        node.placeOrder(bob, wctUsdPair, SELL, 1.wct, 0.35.price, 0.003.waves)
->>>>>>> fbbee998
       }
 
     retry(10, batchLingerMs) {
@@ -256,38 +236,23 @@
   }
 
   "Order history should correctly save events: 1 big counter and 2 small submitted" in {
-<<<<<<< HEAD
-    def sellOrder: Order = node.prepareOrder(bob, wctUsdPair, SELL, 100.wct, 0.35.wctUsdPrice, fee = 0.00000030.btc, matcherFeeAssetId = btc, version = 3)
+
+    def sellOrder: Order = node.prepareOrder(bob, wctUsdPair, SELL, 100.wct, 0.35.wctUsdPrice, fee = 0.00000030.btc, feeAsset = btc, version = 3)
     val buyOrder         = node.placeOrder(alice, wctUsdPair, BUY, 300.wct, 0.35.wctUsdPrice, fee = 0.00001703.eth, feeAsset = eth, version = 3).message.id
-=======
-
-    def sellOrder: Order = node.prepareOrder(bob, wctUsdPair, SELL, 100.wct, 0.35.price, fee = 0.00000030.btc, feeAsset = btc, version = 3)
-    val buyOrder         = node.placeOrder(alice, wctUsdPair, BUY, 300.wct, 0.35.price, fee = 0.00001703.eth, feeAsset = eth, version = 3).message.id
 
     val sellOrder1 = node.placeOrder(sellOrder).message.id
->>>>>>> fbbee998
-
-    val sellOrder1 = node.placeOrder(sellOrder).message.id
+
     node.waitOrderStatus(wctUsdPair, buyOrder, "PartiallyFilled")
     node.waitOrderStatus(wctUsdPair, sellOrder1, "Filled")
 
     val sellOrder2 = node.placeOrder(sellOrder).message.id
-<<<<<<< HEAD
-=======
-
->>>>>>> fbbee998
+
     node.waitOrderStatus(wctUsdPair, buyOrder, "PartiallyFilled")
     node.waitOrderStatus(wctUsdPair, sellOrder2, "Filled")
 
     node.cancelOrder(alice, wctUsdPair, buyOrder)
 
     retry(10, batchLingerMs) {
-<<<<<<< HEAD
-      withClue("checking info for 2 small submitted orders\n") {
-        Set(sellOrder1, sellOrder2).foreach { orderId =>
-          getOrderInfoById(orderId).get shouldBe
-            OrderBriefInfo(orderId, bob.publicKey.toString, sellSide, stringify(wct), stringify(usd), stringify(btc), 100, 0.35, 0.00000030)
-=======
 
       withClue("checking info for 2 small submitted orders\n") {
 
@@ -304,16 +269,12 @@
                            0.35,
                            0.00000030)
 
->>>>>>> fbbee998
           getEventsInfoByOrderId(orderId) shouldBe Set { EventBriefInfo(orderId, eventTrade, 100, 100, 0.00000030, 0.00000030, statusFilled) }
         }
       }
 
       withClue("checking info for 1 big counter order\n") {
         getOrderInfoById(buyOrder).get shouldBe
-<<<<<<< HEAD
-          OrderBriefInfo(buyOrder, alice.publicKey.toString, buySide, stringify(wct), stringify(usd), stringify(eth), 300, 0.35, 0.00001703)
-=======
           OrderBriefInfo(buyOrder,
                          limitOrderType,
                          alice.publicKey.toString,
@@ -325,47 +286,12 @@
                          0.35,
                          0.00001703)
 
->>>>>>> fbbee998
         getEventsInfoByOrderId(buyOrder) shouldBe
           Set(
             EventBriefInfo(buyOrder, eventTrade, 100, 100, 0.00000567, 0.00000567, statusPartiallyFilled),
             EventBriefInfo(buyOrder, eventTrade, 100, 200, 0.00000567, 0.00001134, statusPartiallyFilled),
             EventBriefInfo(buyOrder, eventCancel, 0, 200, 0, 0.00001134, statusCancelled)
           )
-      }
-    }
-  }
-
-<<<<<<< HEAD
-  "Order history should correctly save events: 1 counter and 1 submitted" in {
-    val buyOrder = node.placeOrder(alice, wctWavesPair, BUY, 300.wct, 0.35.wctWavesPrice, fee = 0.00001703.eth, feeAsset = eth, version = 3).message.id
-    val sellOrder  = node.placeOrder(bob, wctWavesPair, SELL, 300.wct, 0.35.wctWavesPrice, fee = 0.30.usd, feeAsset = usd, version = 3).message.id
-
-    node.waitOrderStatus(wctWavesPair, buyOrder, "Filled")
-    node.waitOrderStatus(wctWavesPair, sellOrder, "Filled")
-=======
-  "Order history should correctly save events: 1 small counter and 1 big submitted" in {
-
-    val smallBuyOrder = node.placeOrder(alice, wctUsdPair, BUY, 300.wct, 0.35.price, fee = 0.00001703.eth, feeAsset = eth, version = 3).message.id
-    val bigSellOrder  = node.placeOrder(bob, wctUsdPair, SELL, 900.wct, 0.35.price, fee = 0.00000030.btc, feeAsset = btc, version = 3).message.id
->>>>>>> fbbee998
-
-    retry(20, batchLingerMs) {
-      withClue("checking info for counter order\n") {
-        getOrderInfoById(buyOrder).get shouldBe
-          OrderBriefInfo(buyOrder, alice.publicKey.toString, buySide, stringify(wct), "WAVES", stringify(eth), 300, 0.35, 0.00001703)
-        getEventsInfoByOrderId(buyOrder) shouldBe Set {
-          EventBriefInfo(buyOrder, eventTrade, 300, 300, 0.00001703, 0.00001703, statusFilled)
-        }
-      }
-
-<<<<<<< HEAD
-      withClue("checking info for submitted order\n") {
-        getOrderInfoById(sellOrder).get shouldBe
-          OrderBriefInfo(sellOrder, bob.publicKey.toString, sellSide, stringify(wct), "WAVES", stringify(usd), 300, 0.35, 0.30)
-        getEventsInfoByOrderId(sellOrder) shouldBe Set {
-          EventBriefInfo(sellOrder, eventTrade, 300, 300, 0.30, 0.30, statusFilled)
-        }
       }
     }
   }
@@ -392,7 +318,18 @@
         getEventsInfoByOrderId(sellOrder) shouldBe Set {
           EventBriefInfo(sellOrder, eventTrade, 300, 300, 0.30, 0.30, statusFilled)
         }
-=======
+      }
+    }
+  }
+
+  "Order history should correctly save events: 1 small counter and 1 big submitted" in {
+
+    val smallBuyOrder = node.placeOrder(alice, wctUsdPair, BUY, 300.wct, 0.35.wctUsdPrice, fee = 0.00001703.eth, feeAsset = eth, version = 3).message.id
+    val bigSellOrder  = node.placeOrder(bob, wctUsdPair, SELL, 900.wct, 0.35.wctUsdPrice, fee = 0.00000030.btc, feeAsset = btc, version = 3).message.id
+
+    node.waitOrderStatus(wctUsdPair, smallBuyOrder, "Filled")
+    node.waitOrderStatus(wctUsdPair, bigSellOrder, "PartiallyFilled")
+
     retry(20, batchLingerMs) {
 
       withClue("checking info for small counter order\n") {
@@ -438,7 +375,7 @@
     node.cancelAllOrders(bob)
     node.cancelAllOrders(alice)
 
-    def bigBuyOrder: Order = node.prepareOrder(alice, wctUsdPair, BUY, 500.wct, 0.35.price, fee = 0.00001703.eth, feeAsset = eth, version = 3)
+    def bigBuyOrder: Order = node.prepareOrder(alice, wctUsdPair, BUY, 500.wct, 0.35.wctUsdPrice, fee = 0.00001703.eth, feeAsset = eth, version = 3)
 
     withClue("place buy market order into empty order book") {
 
@@ -468,9 +405,9 @@
 
     withClue("place buy market order into nonempty order book") {
       Seq(
-        node.placeOrder(bob, wctUsdPair, SELL, 100.wct, 0.33.price, 0.003.waves).message.id,
-        node.placeOrder(bob, wctUsdPair, SELL, 100.wct, 0.34.price, 0.003.waves).message.id,
-        node.placeOrder(bob, wctUsdPair, SELL, 100.wct, 0.34.price, 0.003.waves).message.id
+        node.placeOrder(bob, wctUsdPair, SELL, 100.wct, 0.33.wctUsdPrice, 0.003.waves).message.id,
+        node.placeOrder(bob, wctUsdPair, SELL, 100.wct, 0.34.wctUsdPrice, 0.003.waves).message.id,
+        node.placeOrder(bob, wctUsdPair, SELL, 100.wct, 0.34.wctUsdPrice, 0.003.waves).message.id
       ).foreach(lo => node.waitOrderStatus(wctUsdPair, lo, "Accepted"))
 
       val marketBuyOrder = node.placeMarketOrder(bigBuyOrder).message.id
@@ -497,7 +434,6 @@
             EventBriefInfo(marketBuyOrder, eventTrade, 100, 300, 0.00000340, 0.00001020, statusPartiallyFilled),
             EventBriefInfo(marketBuyOrder, eventCancel, 0, 300, 0, 0.00001020, statusFilled)
           )
->>>>>>> fbbee998
       }
     }
   }
