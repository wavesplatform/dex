--- conflicted
+++ resolved
@@ -2,11 +2,8 @@
 
 import cats.syntax.option._
 import com.typesafe.config.{Config, ConfigFactory}
-<<<<<<< HEAD
+import com.wavesplatform.dex.AddressActor.OrderListType
 import com.wavesplatform.dex.api.ApiOrderBookHistoryItem
-=======
-import com.wavesplatform.dex.AddressActor.OrderListType
->>>>>>> 0b57e170
 import com.wavesplatform.dex.domain.account.KeyPair
 import com.wavesplatform.dex.domain.asset.Asset.Waves
 import com.wavesplatform.dex.domain.asset.{Asset, AssetPair}
@@ -272,9 +269,6 @@
     }
   }
 
-<<<<<<< HEAD
-  private def orderHistory(account: KeyPair, pair: AssetPair, activeOnly: Option[Boolean]): List[List[ApiOrderBookHistoryItem]] = List(
-=======
   "OrderHistory should" - {
     "correctly save average weighed price" in {
       Seq(alice, bob).foreach { dex1.api.cancelAll(_) }
@@ -363,8 +357,7 @@
     }
   }
 
-  private def orderHistory(account: KeyPair, pair: AssetPair, activeOnly: Option[Boolean]): List[List[OrderBookHistoryItem]] = List(
->>>>>>> 0b57e170
+  private def orderHistory(account: KeyPair, pair: AssetPair, activeOnly: Option[Boolean]): List[List[ApiOrderBookHistoryItem]] = List(
     dex1.api.orderHistory(account, activeOnly),
     dex1.api.orderHistoryByPair(account, pair, activeOnly),
     dex1.api.orderHistoryWithApiKey(account, activeOnly)
