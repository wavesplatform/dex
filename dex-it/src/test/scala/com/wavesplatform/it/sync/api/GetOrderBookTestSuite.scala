--- conflicted
+++ resolved
@@ -10,24 +10,13 @@
 
 class GetOrderBookTestSuite extends MatcherSuiteBase {
 
-<<<<<<< HEAD
-  private val ordersCount = 0
-=======
   private val ordersCount = 150
->>>>>>> 0b5f6f65
 
   override protected val dexInitialSuiteConfig: Config =
     ConfigFactory.parseString(
       s"""waves.dex {
-<<<<<<< HEAD
-         |  price-assets = [ "$UsdId", "WAVES" ]
-         |  allowed-order-versions = [1, 2, 3]
+         |  price-assets = [ "$UsdId", "WAVES", $EthId ]
          |  order-book-http {
-=======
-         |  price-assets = [ "$UsdId", "WAVES", $EthId ]
-         |  order-book-snapshot-http-cache {
-         |    cache-timeout = 5s
->>>>>>> 0b5f6f65
          |    depth-ranges = [10, 20, 40, 41, 43, 100, 1000]
          |    default-depth = 100
          |  }
