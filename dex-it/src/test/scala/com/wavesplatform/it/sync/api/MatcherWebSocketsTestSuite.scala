package com.wavesplatform.it.sync.api

import java.nio.charset.StandardCharsets

import akka.http.scaladsl.model.ws.Message
<<<<<<< HEAD
import cats.syntax.option._
import com.typesafe.config.{Config, ConfigFactory}
import com.wavesplatform.dex.api.websockets.{WsBalances, WsOrder}
import com.wavesplatform.dex.domain.asset.Asset
import com.wavesplatform.dex.domain.asset.Asset.Waves
import com.wavesplatform.dex.domain.order.OrderType.{BUY, SELL}
import com.wavesplatform.dex.it.api.responses.dex.{OrderStatus => ResponseOrderStatus}
import com.wavesplatform.dex.it.api.websockets.HasWebSockets
import com.wavesplatform.dex.model.{LimitOrder, OrderStatus}
=======
import com.google.common.primitives.Longs
import com.typesafe.config.{Config, ConfigFactory}
import com.wavesplatform.dex.api.websockets.{WsAddressState, WsBalances}
import com.wavesplatform.dex.domain.account.KeyPair
import com.wavesplatform.dex.domain.asset.Asset.Waves
import com.wavesplatform.dex.domain.order.OrderType.{BUY, SELL}
import com.wavesplatform.dex.it.api.websockets.{HasWebSockets, WebSocketConnection}
>>>>>>> bc848c19
import com.wavesplatform.it.MatcherSuiteBase
import play.api.libs.json.Json

class MatcherWebSocketsTestSuite extends MatcherSuiteBase with HasWebSockets {

  private val carol = mkKeyPair("carol")

<<<<<<< HEAD
class MatcherWebSocketsTestSuite extends MatcherSuiteBase with HasWebSockets {

  private val carol = mkKeyPair("carol")

  override protected val dexInitialSuiteConfig: Config = ConfigFactory.parseString(s"""waves.dex.price-assets = [ "$UsdId", "$BtcId", "WAVES" ]""")

  override protected def beforeAll(): Unit = {
    wavesNode1.start()
    broadcastAndAwait(IssueBtcTx, IssueUsdTx)
    broadcastAndAwait(mkTransfer(alice, carol, 100.waves, Waves), mkTransfer(bob, carol, 1.btc, btc))
    dex1.start()
    dex1.api.upsertRate(btc, 0.00011167)
  }

  private def squashBalanceChanges(xs: Seq[Map[Asset, WsBalances]]): Map[Asset, WsBalances] = xs.foldLeft(Map.empty[Asset, WsBalances]) { _ ++ _ }

=======
  override protected val dexInitialSuiteConfig: Config = ConfigFactory.parseString(s"""waves.dex.price-assets = [ "$UsdId", "$BtcId", "WAVES" ]""")

  override protected def beforeAll(): Unit = {
    wavesNode1.start()
    broadcastAndAwait(IssueBtcTx, IssueUsdTx)
    broadcastAndAwait(mkTransfer(alice, carol, 100.waves, Waves), mkTransfer(bob, carol, 1.btc, btc))
    dex1.start()
  }

  private def createAccountUpdatesWsConnection(client: KeyPair): WebSocketConnection[WsAddressState] = {
    val prefix        = "as"
    val timestamp     = System.currentTimeMillis()
    val signedMessage = prefix.getBytes(StandardCharsets.UTF_8) ++ client.publicKey.arr ++ Longs.toByteArray(timestamp)
    val signature     = com.wavesplatform.dex.domain.crypto.sign(client, signedMessage)
    val wsUri         = s"127.0.0.1:${dex1.restApiAddress.getPort}/ws/accountUpdates/${client.publicKey}?Timestamp=$timestamp&Signature=$signature"

    mkWebSocketConnection(wsUri, msg => WsAddressState.format.reads(Json parse msg.asTextMessage.getStrictText).get)
  }

>>>>>>> bc848c19
  "Connection should be established" in {

    val wsUri                           = s"127.0.0.1:${dex1.restApiAddress.getPort}/ws/time"
    val outputParser: Message => String = _.asTextMessage.getStrictText

    val wscMobile = mkWebSocketConnection(wsUri, outputParser)
    val wscWeb    = mkWebSocketConnection(wsUri, outputParser, trackOutput = false)
    val wscTest   = mkWebSocketConnection(wsUri, outputParser)

    Thread.sleep(2000)

    val wscDesktop = mkWebSocketConnection(wsUri, outputParser)

    Thread.sleep(3000)

    Seq(wscMobile, wscDesktop, wscTest).foreach { connection =>
      connection.close()
      connection.getMessagesBuffer.foreach(_ should startWith("Now is"))
    }

    wscTest.clearMessagesBuffer()

    wscMobile.getMessagesBuffer.size should be > wscDesktop.getMessagesBuffer.size
    Seq(wscWeb, wscTest).foreach {
      _.getMessagesBuffer.size shouldBe 0
    }
  }

  "MatcherWebSocketRoute" - {

    "should send account updates to authenticated user" - {

      "when sender places and cancels orders" in {

        // Carol has 100 Waves and 1 BTC
        val wsac = mkWebSocketAuthenticatedConnection(carol, dex1)

        Thread.sleep(1000)

        val buyOrder1 = mkOrderDP(carol, wavesBtcPair, BUY, 1.waves, 0.00011403)
        val sellOrder = mkOrderDP(carol, wavesUsdPair, SELL, 1.waves, 3.01)

        placeAndAwaitAtDex(buyOrder1)
        placeAndAwaitAtDex(sellOrder)

        Seq(buyOrder1, sellOrder).foreach { o =>
          dex1.api.cancel(carol, o)
          dex1.api.waitForOrderStatus(o, ResponseOrderStatus.Cancelled)
        }

        Thread.sleep(1000)

        wsac.getBalancesSnapshot should matchTo {
          Map(Waves -> WsBalances(tradable = 100.waves, reserved = 0), btc -> WsBalances(tradable = 1.btc, reserved = 0))
        }

        wsac.getOrdersSnapshot shouldBe empty

        squashBalanceChanges(wsac.getBalancesChanges) should matchTo {
          squashBalanceChanges(
            Seq(
              Map(btc   -> WsBalances(tradable = 0.99988597.btc, reserved = 0.00011403.btc)), // reserve
              Map(Waves -> WsBalances(tradable = 98.997.waves, reserved = 1.003.waves)), // reserve
              Map(btc   -> WsBalances(tradable = 1.btc, reserved = 0)), // cancel
              Map(Waves -> WsBalances(tradable = 100.waves, reserved = 0)) // cancel
            )
          )
        }

        wsac.getOrderChanges should matchTo {
          Seq(
            WsOrder.fromDomain(LimitOrder(buyOrder1), OrderStatus.Accepted),
            WsOrder.fromDomain(LimitOrder(sellOrder), OrderStatus.Accepted),
            WsOrder(buyOrder1.id(), status = OrderStatus.Cancelled.name.some),
            WsOrder(sellOrder.id(), status = OrderStatus.Cancelled.name.some)
          )
        }

        wsac.close()
      }

      "when sender's order executes" in {

        broadcastAndAwait(mkTransfer(alice, carol, 200.usd, usd))

        // Carol has 100 Waves, 1 BTC and 200 USD
        val wsac = mkWebSocketAuthenticatedConnection(carol, dex1)

        Thread.sleep(1000)

        wsac.getBalancesSnapshot should matchTo {
          Map(
            Waves -> WsBalances(100.waves, 0),
            btc   -> WsBalances(1.btc, 0),
            usd   -> WsBalances(200.usd, 0)
          )
        }

        wsac.getOrdersSnapshot shouldBe empty

        placeAndAwaitAtDex(mkOrderDP(bob, wavesUsdPair, SELL, 6.waves, 3.0))

        val buyOrder = mkOrderDP(carol, wavesUsdPair, BUY, 12.waves, 3.0, 0.00000034.btc, btc)

        placeAndAwaitAtNode(buyOrder)

        dex1.api.cancel(carol, buyOrder)
        dex1.api.waitForOrderStatus(buyOrder, ResponseOrderStatus.Cancelled)

        Thread.sleep(1000)

        squashBalanceChanges(wsac.getBalancesChanges) should matchTo {
          squashBalanceChanges(
            Seq(
              Map(usd   -> WsBalances(200.usd, 0)), // transfer
              Map(usd   -> WsBalances(164.usd, 36.usd), btc -> WsBalances(0.99999966.btc, 0.00000034.btc)), // reserve
              Map(usd   -> WsBalances(164.usd, 18.usd), btc -> WsBalances(0.99999966.btc, 0.00000017.btc)), // execution
              Map(Waves -> WsBalances(106.waves, 0)), // execution
              Map(usd   -> WsBalances(182.usd, 0), btc -> WsBalances(0.99999983.btc, 0)) // cancelling
            )
          )
        }

        wsac.getOrderChanges should matchTo {
          Seq(
            WsOrder
              .fromDomain(LimitOrder(buyOrder), OrderStatus.PartiallyFilled(6.waves, 0.00000017.btc))
              .copy(
                filledAmount = 6.waves.some,
                filledFee = 0.00000017.btc.some,
                avgFilledPrice = 3.0.usd.some
              ),
            WsOrder(buyOrder.id(), status = OrderStatus.Cancelled.name.some)
          )
        }

        wsac.close()
      }
    }
  }

  "MatcherWebSocketRoute" - {

    "should send account updates to authenticated user" in {

      // Carol has 100 Waves and 1 BTC
      val wsc = createAccountUpdatesWsConnection(carol)

      placeAndAwaitAtDex(mkOrderDP(carol, wavesBtcPair, BUY, 1.waves, 0.00011403))
      placeAndAwaitAtDex(mkOrderDP(carol, wavesUsdPair, SELL, 1.waves, 3.01))
      dex1.api.cancelAll(carol)

      Thread.sleep(300)

      wsc.getMessagesBuffer should matchTo {
        Seq(
          WsAddressState(Map(Waves -> WsBalances(tradable = 100.waves, reserved = 0), btc -> WsBalances(tradable = 1.btc, reserved = 0))),
          WsAddressState(Map(btc   -> WsBalances(tradable = 0.99988597.btc, reserved = 0.00011403.btc))),
          WsAddressState(Map(Waves -> WsBalances(tradable = 98.997.waves, reserved = 1.003.waves))),
          WsAddressState(Map(Waves -> WsBalances(tradable = 100.waves, reserved = 0), btc -> WsBalances(tradable = 1.btc, reserved = 0)))
        )
      }
    }
  }

}<|MERGE_RESOLUTION|>--- conflicted
+++ resolved
@@ -1,9 +1,6 @@
 package com.wavesplatform.it.sync.api
 
-import java.nio.charset.StandardCharsets
-
 import akka.http.scaladsl.model.ws.Message
-<<<<<<< HEAD
 import cats.syntax.option._
 import com.typesafe.config.{Config, ConfigFactory}
 import com.wavesplatform.dex.api.websockets.{WsBalances, WsOrder}
@@ -13,23 +10,8 @@
 import com.wavesplatform.dex.it.api.responses.dex.{OrderStatus => ResponseOrderStatus}
 import com.wavesplatform.dex.it.api.websockets.HasWebSockets
 import com.wavesplatform.dex.model.{LimitOrder, OrderStatus}
-=======
-import com.google.common.primitives.Longs
-import com.typesafe.config.{Config, ConfigFactory}
-import com.wavesplatform.dex.api.websockets.{WsAddressState, WsBalances}
-import com.wavesplatform.dex.domain.account.KeyPair
-import com.wavesplatform.dex.domain.asset.Asset.Waves
-import com.wavesplatform.dex.domain.order.OrderType.{BUY, SELL}
-import com.wavesplatform.dex.it.api.websockets.{HasWebSockets, WebSocketConnection}
->>>>>>> bc848c19
 import com.wavesplatform.it.MatcherSuiteBase
-import play.api.libs.json.Json
 
-class MatcherWebSocketsTestSuite extends MatcherSuiteBase with HasWebSockets {
-
-  private val carol = mkKeyPair("carol")
-
-<<<<<<< HEAD
 class MatcherWebSocketsTestSuite extends MatcherSuiteBase with HasWebSockets {
 
   private val carol = mkKeyPair("carol")
@@ -46,27 +28,6 @@
 
   private def squashBalanceChanges(xs: Seq[Map[Asset, WsBalances]]): Map[Asset, WsBalances] = xs.foldLeft(Map.empty[Asset, WsBalances]) { _ ++ _ }
 
-=======
-  override protected val dexInitialSuiteConfig: Config = ConfigFactory.parseString(s"""waves.dex.price-assets = [ "$UsdId", "$BtcId", "WAVES" ]""")
-
-  override protected def beforeAll(): Unit = {
-    wavesNode1.start()
-    broadcastAndAwait(IssueBtcTx, IssueUsdTx)
-    broadcastAndAwait(mkTransfer(alice, carol, 100.waves, Waves), mkTransfer(bob, carol, 1.btc, btc))
-    dex1.start()
-  }
-
-  private def createAccountUpdatesWsConnection(client: KeyPair): WebSocketConnection[WsAddressState] = {
-    val prefix        = "as"
-    val timestamp     = System.currentTimeMillis()
-    val signedMessage = prefix.getBytes(StandardCharsets.UTF_8) ++ client.publicKey.arr ++ Longs.toByteArray(timestamp)
-    val signature     = com.wavesplatform.dex.domain.crypto.sign(client, signedMessage)
-    val wsUri         = s"127.0.0.1:${dex1.restApiAddress.getPort}/ws/accountUpdates/${client.publicKey}?Timestamp=$timestamp&Signature=$signature"
-
-    mkWebSocketConnection(wsUri, msg => WsAddressState.format.reads(Json parse msg.asTextMessage.getStrictText).get)
-  }
-
->>>>>>> bc848c19
   "Connection should be established" in {
 
     val wsUri                           = s"127.0.0.1:${dex1.restApiAddress.getPort}/ws/time"
@@ -99,6 +60,18 @@
 
     "should send account updates to authenticated user" - {
 
+      "when account is empty" in {
+
+        val wsac = mkWebSocketAuthenticatedConnection(mkKeyPair("JIo6cTep_u3_6ocToHa"), dex1)
+
+        Thread.sleep(1000)
+
+        wsac.getBalancesSnapshot shouldBe Map(Waves -> WsBalances(0, 0))
+        wsac.getOrdersSnapshot shouldBe empty
+
+        wsac.close()
+      }
+
       "when sender places and cancels orders" in {
 
         // Carol has 100 Waves and 1 BTC
@@ -106,13 +79,13 @@
 
         Thread.sleep(1000)
 
-        val buyOrder1 = mkOrderDP(carol, wavesBtcPair, BUY, 1.waves, 0.00011403)
+        val buyOrder  = mkOrderDP(carol, wavesBtcPair, BUY, 1.waves, 0.00011403)
         val sellOrder = mkOrderDP(carol, wavesUsdPair, SELL, 1.waves, 3.01)
 
-        placeAndAwaitAtDex(buyOrder1)
+        placeAndAwaitAtDex(buyOrder)
         placeAndAwaitAtDex(sellOrder)
 
-        Seq(buyOrder1, sellOrder).foreach { o =>
+        Seq(buyOrder, sellOrder).foreach { o =>
           dex1.api.cancel(carol, o)
           dex1.api.waitForOrderStatus(o, ResponseOrderStatus.Cancelled)
         }
@@ -125,6 +98,8 @@
 
         wsac.getOrdersSnapshot shouldBe empty
 
+        wsac.getBalancesChanges.size should (be >= 2 and be <= 4)
+
         squashBalanceChanges(wsac.getBalancesChanges) should matchTo {
           squashBalanceChanges(
             Seq(
@@ -136,11 +111,13 @@
           )
         }
 
+        wsac.getOrderChanges.size shouldEqual 4
+
         wsac.getOrderChanges should matchTo {
           Seq(
-            WsOrder.fromDomain(LimitOrder(buyOrder1), OrderStatus.Accepted),
+            WsOrder.fromDomain(LimitOrder(buyOrder), OrderStatus.Accepted),
             WsOrder.fromDomain(LimitOrder(sellOrder), OrderStatus.Accepted),
-            WsOrder(buyOrder1.id(), status = OrderStatus.Cancelled.name.some),
+            WsOrder(buyOrder.id(), status = OrderStatus.Cancelled.name.some),
             WsOrder(sellOrder.id(), status = OrderStatus.Cancelled.name.some)
           )
         }
@@ -178,6 +155,8 @@
 
         Thread.sleep(1000)
 
+        wsac.getBalancesChanges.size should (be >= 3 and be <= 8)
+
         squashBalanceChanges(wsac.getBalancesChanges) should matchTo {
           squashBalanceChanges(
             Seq(
@@ -189,6 +168,8 @@
             )
           )
         }
+
+        wsac.getOrderChanges.size shouldEqual 2
 
         wsac.getOrderChanges should matchTo {
           Seq(
@@ -207,29 +188,4 @@
       }
     }
   }
-
-  "MatcherWebSocketRoute" - {
-
-    "should send account updates to authenticated user" in {
-
-      // Carol has 100 Waves and 1 BTC
-      val wsc = createAccountUpdatesWsConnection(carol)
-
-      placeAndAwaitAtDex(mkOrderDP(carol, wavesBtcPair, BUY, 1.waves, 0.00011403))
-      placeAndAwaitAtDex(mkOrderDP(carol, wavesUsdPair, SELL, 1.waves, 3.01))
-      dex1.api.cancelAll(carol)
-
-      Thread.sleep(300)
-
-      wsc.getMessagesBuffer should matchTo {
-        Seq(
-          WsAddressState(Map(Waves -> WsBalances(tradable = 100.waves, reserved = 0), btc -> WsBalances(tradable = 1.btc, reserved = 0))),
-          WsAddressState(Map(btc   -> WsBalances(tradable = 0.99988597.btc, reserved = 0.00011403.btc))),
-          WsAddressState(Map(Waves -> WsBalances(tradable = 98.997.waves, reserved = 1.003.waves))),
-          WsAddressState(Map(Waves -> WsBalances(tradable = 100.waves, reserved = 0), btc -> WsBalances(tradable = 1.btc, reserved = 0)))
-        )
-      }
-    }
-  }
-
 }