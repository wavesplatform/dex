package com.wavesplatform.it.sync.api

import com.wavesplatform.dex.it.api.websockets.HasWebSockets
import com.wavesplatform.it.MatcherSuiteBase

class MatcherWebSocketsTestSuite extends MatcherSuiteBase with HasWebSockets {

<<<<<<< HEAD
  //TODO: remove
=======
  private implicit val derivedAddressStateDiff: Diff[WsAddressState] = Derived(Diff.gen[WsAddressState].value.ignore(_.timestamp))
  private implicit val derivedOrderBookDiff: Diff[WsOrderBook]       = Derived(Diff.gen[WsOrderBook].value.ignore(_.timestamp))

  private implicit val efc: ErrorFormatterContext = assetDecimalsMap.apply

  private val carol = mkKeyPair("carol")

  override protected val dexInitialSuiteConfig: Config = ConfigFactory.parseString(s"""waves.dex.price-assets = [ "$UsdId", "$BtcId", "WAVES" ]""")

  override protected def beforeAll(): Unit = {
    wavesNode1.start()
    broadcastAndAwait(IssueBtcTx, IssueUsdTx)
    broadcastAndAwait(mkTransfer(alice, carol, 100.waves, Waves), mkTransfer(bob, carol, 1.btc, btc))
    dex1.start()
    dex1.api.upsertRate(btc, 0.00011167)
  }

  private def squashBalanceChanges(xs: Seq[Map[Asset, WsBalances]]): Map[Asset, WsBalances] = xs.foldLeft(Map.empty[Asset, WsBalances]) { _ ++ _ }

  private def assertAddressStateSnapshot(connection: WebSocketAuthenticatedConnection, expectedSnapshot: WsAddressState): Unit = {
    eventually { connection.getMessagesBuffer should have size 1 }
    Thread.sleep(200)
    connection.getSnapshot should matchTo(expectedSnapshot)
    connection.clearMessagesBuffer()
  }

  private def assertAddressStateChanges(connection: WebSocketAuthenticatedConnection,
                                        balancesChangesCountBorders: (Int, Int),
                                        ordersChangesCount: Int,
                                        expectedBalanceChanges: Map[Asset, WsBalances],
                                        expectedOrdersChanges: Seq[WsOrder]): Unit = {
    eventually {
      connection.getBalancesChanges.size should be >= balancesChangesCountBorders._1
      connection.getOrderChanges.size shouldEqual ordersChangesCount
    }

    Thread.sleep(200) // Wait an additional time for extra events

    withClue(s"Order changes are ${expectedOrdersChanges.mkString(", ")}: ") {
      connection.getBalancesChanges.size should be <= balancesChangesCountBorders._2
    }

    squashBalanceChanges(connection.getBalancesChanges) should matchTo(expectedBalanceChanges)
    connection.getOrderChanges should matchTo(expectedOrdersChanges)

    connection.clearMessagesBuffer()
  }

  private def squashOrderBooks(xs: TraversableOnce[WsOrderBook]): WsOrderBook = xs.foldLeft(WsOrderBook.empty) {
    case (r, x) =>
      WsOrderBook(
        asks = r.asks ++ x.asks,
        bids = r.bids ++ x.bids,
        lastTrade = r.lastTrade.orElse(x.lastTrade)
      )
  }

  private def receiveAtLeastN[T](wsc: WebSocketConnection[T], n: Int): Seq[T] = {
    withClue(s"Messages buffer is ${wsc.getMessagesBuffer.mkString(", ")}: ") {
      eventually(wsc.getMessagesBuffer.size should be >= n)
    }
    Thread.sleep(200) // Waiting for additional messages
    wsc.getMessagesBuffer
  }

  "Connection should be established" in {
    val wsc = mkWebSocketAuthenticatedConnection(alice, dex1)
    wsc.close()
    wsc.getMessagesBuffer.foreach { x =>
      x.balances should not be empty
    }
  }

  "MatcherWebSocketRoute" - {

    "should send account updates to authenticated user" - {

      "when account is empty" in {
        val wsac = mkWebSocketAuthenticatedConnection(mkKeyPair("JIo6cTep_u3_6ocToHa"), dex1)
        assertAddressStateSnapshot(wsac, WsAddressState.empty)
        wsac.close()
      }

      "when sender places and cancels orders" in {

        // Carol has 100 Waves and 1 BTC
        val wsac = mkWebSocketAuthenticatedConnection(carol, dex1)

        assertAddressStateSnapshot(
          connection = wsac,
          expectedSnapshot = WsAddressState(
            balances = Map(Waves -> WsBalances(100, 0), btc -> WsBalances(1, 0)),
            orders = Seq.empty
          )
        )

        val buyOrder  = mkOrderDP(carol, wavesBtcPair, BUY, 1.waves, 0.00011403)
        val sellOrder = mkOrderDP(carol, wavesUsdPair, SELL, 1.waves, 3.01)

        placeAndAwaitAtDex(buyOrder)
        placeAndAwaitAtDex(sellOrder)

        Seq(buyOrder, sellOrder).foreach { o =>
          dex1.api.cancel(carol, o)
          dex1.api.waitForOrderStatus(o, ApiOrderStatus.Cancelled)
        }

        assertAddressStateChanges(
          connection = wsac,
          balancesChangesCountBorders = (2, 4),
          ordersChangesCount = 4,
          expectedBalanceChanges = squashBalanceChanges(
            Seq(
              Map(btc   -> WsBalances(tradable = 0.99988597, reserved = 0.00011403)), // reserve
              Map(Waves -> WsBalances(tradable = 98.997, reserved = 1.003)), // reserve
              Map(btc   -> WsBalances(tradable = 1, reserved = 0)), // cancel
              Map(Waves -> WsBalances(tradable = 100, reserved = 0)) // cancel
            )
          ),
          expectedOrdersChanges = Seq(
            WsOrder.fromDomain(LimitOrder(buyOrder), OrderStatus.Accepted),
            WsOrder.fromDomain(LimitOrder(sellOrder), OrderStatus.Accepted),
            WsOrder(buyOrder.id(), status = OrderStatus.Cancelled.name.some),
            WsOrder(sellOrder.id(), status = OrderStatus.Cancelled.name.some)
          )
        )

        wsac.close()
      }

      "when sender's order executes" in {

        broadcastAndAwait(mkTransfer(alice, carol, 200.usd, usd))

        // Carol has 100 Waves, 1 BTC and 200 USD
        val wsac = mkWebSocketAuthenticatedConnection(carol, dex1)

        assertAddressStateSnapshot(
          connection = wsac,
          expectedSnapshot = WsAddressState(
            balances = Map(Waves -> WsBalances(100, 0), btc -> WsBalances(1, 0), usd -> WsBalances(200, 0)),
            orders = Seq.empty
          )
        )

        placeAndAwaitAtDex(mkOrderDP(bob, wavesUsdPair, SELL, 6.waves, 3.0))

        val buyOrder = mkOrderDP(carol, wavesUsdPair, BUY, 12.waves, 3.0, 0.00000034.btc, btc)

        placeAndAwaitAtNode(buyOrder)

        dex1.api.cancel(carol, buyOrder)
        dex1.api.waitForOrderStatus(buyOrder, ApiOrderStatus.Cancelled)

        assertAddressStateChanges(
          connection = wsac,
          balancesChangesCountBorders = (2, 8),
          ordersChangesCount = 2,
          expectedBalanceChanges = squashBalanceChanges(
            Seq(
              Map(usd   -> WsBalances(200, 0)), // transfer
              Map(usd   -> WsBalances(164, 36), btc -> WsBalances(0.99999966, 0.00000034)), // reserve
              Map(usd   -> WsBalances(164, 18), btc -> WsBalances(0.99999966, 0.00000017)), // execution
              Map(Waves -> WsBalances(106, 0)), // execution
              Map(usd   -> WsBalances(182, 0), btc -> WsBalances(0.99999983, 0)) // cancelling
            )
          ),
          expectedOrdersChanges = Seq(
            WsOrder
              .fromDomain(LimitOrder(buyOrder), OrderStatus.PartiallyFilled(6.waves, 0.00000017.btc))
              .copy(
                filledAmount = 6.0.some,
                filledFee = 0.00000017.some,
                avgWeighedPrice = 3.0.some
              ),
            WsOrder(buyOrder.id(), status = OrderStatus.Cancelled.name.some)
          )
        )

        wsac.close()
      }
    }

    "orderbook" - {
      "should send a full state after connection" in {
        // Force create an order book to pass a validation in the route
        val firstOrder = mkOrderDP(carol, wavesBtcPair, BUY, 1.05.waves, 0.00011403)
        placeAndAwaitAtDex(firstOrder)
        dex1.api.cancelAll(carol)
        dex1.api.waitForOrderStatus(firstOrder, ApiOrderStatus.Cancelled)

        markup("No orders")
        val wsc0    = mkWebSocketOrderBookConnection(wavesBtcPair, dex1)
        val buffer0 = receiveAtLeastN(wsc0, 1)
        wsc0.close()

        buffer0 should have size 1
        squashOrderBooks(buffer0) should matchTo(
          WsOrderBook(
            asks = TreeMap.empty,
            bids = TreeMap.empty,
            lastTrade = None
          )
        )

        placeAndAwaitAtDex(mkOrderDP(carol, wavesBtcPair, BUY, 1.05.waves, 0.00011403))

        markup("One order")

        val wsc1    = mkWebSocketOrderBookConnection(wavesBtcPair, dex1)
        val buffer1 = receiveAtLeastN(wsc1, 1)
        wsc1.close()

        buffer1 should have size 1
        squashOrderBooks(buffer1) should matchTo(
          WsOrderBook(
            asks = TreeMap.empty,
            bids = TreeMap(0.00011403d -> 1.05d),
            lastTrade = None
          )
        )

        markup("Two orders")

        placeAndAwaitAtDex(mkOrderDP(carol, wavesBtcPair, SELL, 1.waves, 0.00012))

        val wsc2    = mkWebSocketOrderBookConnection(wavesBtcPair, dex1)
        val buffer2 = receiveAtLeastN(wsc2, 1)
        wsc2.close()

        buffer2 should have size 1
        squashOrderBooks(buffer2) should matchTo(
          WsOrderBook(
            asks = TreeMap(0.00012d    -> 1d),
            bids = TreeMap(0.00011403d -> 1.05d),
            lastTrade = None
          )
        )

        markup("Two orders and trade")

        placeAndAwaitAtDex(mkOrderDP(carol, wavesBtcPair, BUY, 0.5.waves, 0.00013), ApiOrderStatus.Filled)

        val wsc3    = mkWebSocketOrderBookConnection(wavesBtcPair, dex1)
        val buffer3 = receiveAtLeastN(wsc3, 1)
        wsc3.close()

        buffer3.size should (be >= 1 and be <= 2)
        squashOrderBooks(buffer3) should matchTo(
          WsOrderBook(
            asks = TreeMap(0.00012d    -> 0.5d),
            bids = TreeMap(0.00011403d -> 1.05d),
            lastTrade = WsLastTrade(
              price = 0.00012d,
              amount = 0.5,
              side = OrderType.BUY
            ).some
          )
        )

        markup("Four orders")

        List(
          mkOrderDP(carol, wavesBtcPair, SELL, 0.6.waves, 0.00013),
          mkOrderDP(carol, wavesBtcPair, BUY, 0.7.waves, 0.000115)
        ).foreach(placeAndAwaitAtDex(_))

        val wsc4    = mkWebSocketOrderBookConnection(wavesBtcPair, dex1)
        val buffer4 = receiveAtLeastN(wsc4, 1)
        wsc4.close()

        buffer4.size should (be >= 1 and be <= 2)
        // TODO this test won't check ordering :(
        squashOrderBooks(buffer4) should matchTo(
          WsOrderBook(
            asks = TreeMap(
              0.00012d -> 0.5d,
              0.00013d -> 0.6d,
            ),
            bids = TreeMap(
              0.000115d   -> 0.7d,
              0.00011403d -> 1.05d
            ),
            lastTrade = WsLastTrade(
              price = 0.00012d,
              amount = 0.5,
              side = OrderType.BUY
            ).some
          )
        )

        dex1.api.cancelAll(carol)
      }

      "should send updates" in {
        val firstOrder = mkOrderDP(carol, wavesBtcPair, BUY, 1.05.waves, 0.00011403)
        placeAndAwaitAtDex(firstOrder)
        dex1.api.cancelAll(carol)
        dex1.api.waitForOrderStatus(firstOrder, ApiOrderStatus.Cancelled)

        val wsc = mkWebSocketOrderBookConnection(wavesBtcPair, dex1)
        receiveAtLeastN(wsc, 1)
        wsc.clearMessagesBuffer()

        markup("A new order")
        placeAndAwaitAtDex(mkOrderDP(carol, wavesBtcPair, BUY, 1.waves, 0.00012))

        val buffer1 = receiveAtLeastN(wsc, 1)
        buffer1 should have size 1
        squashOrderBooks(buffer1) should matchTo(
          WsOrderBook(
            asks = TreeMap.empty,
            bids = TreeMap(0.00012d -> 1d),
            lastTrade = None
          )
        )
        wsc.clearMessagesBuffer()

        markup("An execution and adding a new order")
        val order = mkOrderDP(carol, wavesBtcPair, SELL, 1.5.waves, 0.00012)
        placeAndAwaitAtDex(order, ApiOrderStatus.PartiallyFilled)

        val buffer2 = receiveAtLeastN(wsc, 1)
        buffer2.size should (be >= 1 and be <= 2)
        squashOrderBooks(buffer2) should matchTo(
          WsOrderBook(
            asks = TreeMap(0.00012d -> 0.5d),
            bids = TreeMap(0.00012d -> 0d),
            lastTrade = WsLastTrade(
              price = 0.00012d,
              amount = 1,
              side = OrderType.SELL
            ).some
          )
        )
        wsc.clearMessagesBuffer()

        dex1.api.cancelAll(carol)
        dex1.api.waitForOrderStatus(order, ApiOrderStatus.Cancelled)
>>>>>>> 2c227694

}<|MERGE_RESOLUTION|>--- conflicted
+++ resolved
@@ -5,348 +5,5 @@
 
 class MatcherWebSocketsTestSuite extends MatcherSuiteBase with HasWebSockets {
 
-<<<<<<< HEAD
   //TODO: remove
-=======
-  private implicit val derivedAddressStateDiff: Diff[WsAddressState] = Derived(Diff.gen[WsAddressState].value.ignore(_.timestamp))
-  private implicit val derivedOrderBookDiff: Diff[WsOrderBook]       = Derived(Diff.gen[WsOrderBook].value.ignore(_.timestamp))
-
-  private implicit val efc: ErrorFormatterContext = assetDecimalsMap.apply
-
-  private val carol = mkKeyPair("carol")
-
-  override protected val dexInitialSuiteConfig: Config = ConfigFactory.parseString(s"""waves.dex.price-assets = [ "$UsdId", "$BtcId", "WAVES" ]""")
-
-  override protected def beforeAll(): Unit = {
-    wavesNode1.start()
-    broadcastAndAwait(IssueBtcTx, IssueUsdTx)
-    broadcastAndAwait(mkTransfer(alice, carol, 100.waves, Waves), mkTransfer(bob, carol, 1.btc, btc))
-    dex1.start()
-    dex1.api.upsertRate(btc, 0.00011167)
-  }
-
-  private def squashBalanceChanges(xs: Seq[Map[Asset, WsBalances]]): Map[Asset, WsBalances] = xs.foldLeft(Map.empty[Asset, WsBalances]) { _ ++ _ }
-
-  private def assertAddressStateSnapshot(connection: WebSocketAuthenticatedConnection, expectedSnapshot: WsAddressState): Unit = {
-    eventually { connection.getMessagesBuffer should have size 1 }
-    Thread.sleep(200)
-    connection.getSnapshot should matchTo(expectedSnapshot)
-    connection.clearMessagesBuffer()
-  }
-
-  private def assertAddressStateChanges(connection: WebSocketAuthenticatedConnection,
-                                        balancesChangesCountBorders: (Int, Int),
-                                        ordersChangesCount: Int,
-                                        expectedBalanceChanges: Map[Asset, WsBalances],
-                                        expectedOrdersChanges: Seq[WsOrder]): Unit = {
-    eventually {
-      connection.getBalancesChanges.size should be >= balancesChangesCountBorders._1
-      connection.getOrderChanges.size shouldEqual ordersChangesCount
-    }
-
-    Thread.sleep(200) // Wait an additional time for extra events
-
-    withClue(s"Order changes are ${expectedOrdersChanges.mkString(", ")}: ") {
-      connection.getBalancesChanges.size should be <= balancesChangesCountBorders._2
-    }
-
-    squashBalanceChanges(connection.getBalancesChanges) should matchTo(expectedBalanceChanges)
-    connection.getOrderChanges should matchTo(expectedOrdersChanges)
-
-    connection.clearMessagesBuffer()
-  }
-
-  private def squashOrderBooks(xs: TraversableOnce[WsOrderBook]): WsOrderBook = xs.foldLeft(WsOrderBook.empty) {
-    case (r, x) =>
-      WsOrderBook(
-        asks = r.asks ++ x.asks,
-        bids = r.bids ++ x.bids,
-        lastTrade = r.lastTrade.orElse(x.lastTrade)
-      )
-  }
-
-  private def receiveAtLeastN[T](wsc: WebSocketConnection[T], n: Int): Seq[T] = {
-    withClue(s"Messages buffer is ${wsc.getMessagesBuffer.mkString(", ")}: ") {
-      eventually(wsc.getMessagesBuffer.size should be >= n)
-    }
-    Thread.sleep(200) // Waiting for additional messages
-    wsc.getMessagesBuffer
-  }
-
-  "Connection should be established" in {
-    val wsc = mkWebSocketAuthenticatedConnection(alice, dex1)
-    wsc.close()
-    wsc.getMessagesBuffer.foreach { x =>
-      x.balances should not be empty
-    }
-  }
-
-  "MatcherWebSocketRoute" - {
-
-    "should send account updates to authenticated user" - {
-
-      "when account is empty" in {
-        val wsac = mkWebSocketAuthenticatedConnection(mkKeyPair("JIo6cTep_u3_6ocToHa"), dex1)
-        assertAddressStateSnapshot(wsac, WsAddressState.empty)
-        wsac.close()
-      }
-
-      "when sender places and cancels orders" in {
-
-        // Carol has 100 Waves and 1 BTC
-        val wsac = mkWebSocketAuthenticatedConnection(carol, dex1)
-
-        assertAddressStateSnapshot(
-          connection = wsac,
-          expectedSnapshot = WsAddressState(
-            balances = Map(Waves -> WsBalances(100, 0), btc -> WsBalances(1, 0)),
-            orders = Seq.empty
-          )
-        )
-
-        val buyOrder  = mkOrderDP(carol, wavesBtcPair, BUY, 1.waves, 0.00011403)
-        val sellOrder = mkOrderDP(carol, wavesUsdPair, SELL, 1.waves, 3.01)
-
-        placeAndAwaitAtDex(buyOrder)
-        placeAndAwaitAtDex(sellOrder)
-
-        Seq(buyOrder, sellOrder).foreach { o =>
-          dex1.api.cancel(carol, o)
-          dex1.api.waitForOrderStatus(o, ApiOrderStatus.Cancelled)
-        }
-
-        assertAddressStateChanges(
-          connection = wsac,
-          balancesChangesCountBorders = (2, 4),
-          ordersChangesCount = 4,
-          expectedBalanceChanges = squashBalanceChanges(
-            Seq(
-              Map(btc   -> WsBalances(tradable = 0.99988597, reserved = 0.00011403)), // reserve
-              Map(Waves -> WsBalances(tradable = 98.997, reserved = 1.003)), // reserve
-              Map(btc   -> WsBalances(tradable = 1, reserved = 0)), // cancel
-              Map(Waves -> WsBalances(tradable = 100, reserved = 0)) // cancel
-            )
-          ),
-          expectedOrdersChanges = Seq(
-            WsOrder.fromDomain(LimitOrder(buyOrder), OrderStatus.Accepted),
-            WsOrder.fromDomain(LimitOrder(sellOrder), OrderStatus.Accepted),
-            WsOrder(buyOrder.id(), status = OrderStatus.Cancelled.name.some),
-            WsOrder(sellOrder.id(), status = OrderStatus.Cancelled.name.some)
-          )
-        )
-
-        wsac.close()
-      }
-
-      "when sender's order executes" in {
-
-        broadcastAndAwait(mkTransfer(alice, carol, 200.usd, usd))
-
-        // Carol has 100 Waves, 1 BTC and 200 USD
-        val wsac = mkWebSocketAuthenticatedConnection(carol, dex1)
-
-        assertAddressStateSnapshot(
-          connection = wsac,
-          expectedSnapshot = WsAddressState(
-            balances = Map(Waves -> WsBalances(100, 0), btc -> WsBalances(1, 0), usd -> WsBalances(200, 0)),
-            orders = Seq.empty
-          )
-        )
-
-        placeAndAwaitAtDex(mkOrderDP(bob, wavesUsdPair, SELL, 6.waves, 3.0))
-
-        val buyOrder = mkOrderDP(carol, wavesUsdPair, BUY, 12.waves, 3.0, 0.00000034.btc, btc)
-
-        placeAndAwaitAtNode(buyOrder)
-
-        dex1.api.cancel(carol, buyOrder)
-        dex1.api.waitForOrderStatus(buyOrder, ApiOrderStatus.Cancelled)
-
-        assertAddressStateChanges(
-          connection = wsac,
-          balancesChangesCountBorders = (2, 8),
-          ordersChangesCount = 2,
-          expectedBalanceChanges = squashBalanceChanges(
-            Seq(
-              Map(usd   -> WsBalances(200, 0)), // transfer
-              Map(usd   -> WsBalances(164, 36), btc -> WsBalances(0.99999966, 0.00000034)), // reserve
-              Map(usd   -> WsBalances(164, 18), btc -> WsBalances(0.99999966, 0.00000017)), // execution
-              Map(Waves -> WsBalances(106, 0)), // execution
-              Map(usd   -> WsBalances(182, 0), btc -> WsBalances(0.99999983, 0)) // cancelling
-            )
-          ),
-          expectedOrdersChanges = Seq(
-            WsOrder
-              .fromDomain(LimitOrder(buyOrder), OrderStatus.PartiallyFilled(6.waves, 0.00000017.btc))
-              .copy(
-                filledAmount = 6.0.some,
-                filledFee = 0.00000017.some,
-                avgWeighedPrice = 3.0.some
-              ),
-            WsOrder(buyOrder.id(), status = OrderStatus.Cancelled.name.some)
-          )
-        )
-
-        wsac.close()
-      }
-    }
-
-    "orderbook" - {
-      "should send a full state after connection" in {
-        // Force create an order book to pass a validation in the route
-        val firstOrder = mkOrderDP(carol, wavesBtcPair, BUY, 1.05.waves, 0.00011403)
-        placeAndAwaitAtDex(firstOrder)
-        dex1.api.cancelAll(carol)
-        dex1.api.waitForOrderStatus(firstOrder, ApiOrderStatus.Cancelled)
-
-        markup("No orders")
-        val wsc0    = mkWebSocketOrderBookConnection(wavesBtcPair, dex1)
-        val buffer0 = receiveAtLeastN(wsc0, 1)
-        wsc0.close()
-
-        buffer0 should have size 1
-        squashOrderBooks(buffer0) should matchTo(
-          WsOrderBook(
-            asks = TreeMap.empty,
-            bids = TreeMap.empty,
-            lastTrade = None
-          )
-        )
-
-        placeAndAwaitAtDex(mkOrderDP(carol, wavesBtcPair, BUY, 1.05.waves, 0.00011403))
-
-        markup("One order")
-
-        val wsc1    = mkWebSocketOrderBookConnection(wavesBtcPair, dex1)
-        val buffer1 = receiveAtLeastN(wsc1, 1)
-        wsc1.close()
-
-        buffer1 should have size 1
-        squashOrderBooks(buffer1) should matchTo(
-          WsOrderBook(
-            asks = TreeMap.empty,
-            bids = TreeMap(0.00011403d -> 1.05d),
-            lastTrade = None
-          )
-        )
-
-        markup("Two orders")
-
-        placeAndAwaitAtDex(mkOrderDP(carol, wavesBtcPair, SELL, 1.waves, 0.00012))
-
-        val wsc2    = mkWebSocketOrderBookConnection(wavesBtcPair, dex1)
-        val buffer2 = receiveAtLeastN(wsc2, 1)
-        wsc2.close()
-
-        buffer2 should have size 1
-        squashOrderBooks(buffer2) should matchTo(
-          WsOrderBook(
-            asks = TreeMap(0.00012d    -> 1d),
-            bids = TreeMap(0.00011403d -> 1.05d),
-            lastTrade = None
-          )
-        )
-
-        markup("Two orders and trade")
-
-        placeAndAwaitAtDex(mkOrderDP(carol, wavesBtcPair, BUY, 0.5.waves, 0.00013), ApiOrderStatus.Filled)
-
-        val wsc3    = mkWebSocketOrderBookConnection(wavesBtcPair, dex1)
-        val buffer3 = receiveAtLeastN(wsc3, 1)
-        wsc3.close()
-
-        buffer3.size should (be >= 1 and be <= 2)
-        squashOrderBooks(buffer3) should matchTo(
-          WsOrderBook(
-            asks = TreeMap(0.00012d    -> 0.5d),
-            bids = TreeMap(0.00011403d -> 1.05d),
-            lastTrade = WsLastTrade(
-              price = 0.00012d,
-              amount = 0.5,
-              side = OrderType.BUY
-            ).some
-          )
-        )
-
-        markup("Four orders")
-
-        List(
-          mkOrderDP(carol, wavesBtcPair, SELL, 0.6.waves, 0.00013),
-          mkOrderDP(carol, wavesBtcPair, BUY, 0.7.waves, 0.000115)
-        ).foreach(placeAndAwaitAtDex(_))
-
-        val wsc4    = mkWebSocketOrderBookConnection(wavesBtcPair, dex1)
-        val buffer4 = receiveAtLeastN(wsc4, 1)
-        wsc4.close()
-
-        buffer4.size should (be >= 1 and be <= 2)
-        // TODO this test won't check ordering :(
-        squashOrderBooks(buffer4) should matchTo(
-          WsOrderBook(
-            asks = TreeMap(
-              0.00012d -> 0.5d,
-              0.00013d -> 0.6d,
-            ),
-            bids = TreeMap(
-              0.000115d   -> 0.7d,
-              0.00011403d -> 1.05d
-            ),
-            lastTrade = WsLastTrade(
-              price = 0.00012d,
-              amount = 0.5,
-              side = OrderType.BUY
-            ).some
-          )
-        )
-
-        dex1.api.cancelAll(carol)
-      }
-
-      "should send updates" in {
-        val firstOrder = mkOrderDP(carol, wavesBtcPair, BUY, 1.05.waves, 0.00011403)
-        placeAndAwaitAtDex(firstOrder)
-        dex1.api.cancelAll(carol)
-        dex1.api.waitForOrderStatus(firstOrder, ApiOrderStatus.Cancelled)
-
-        val wsc = mkWebSocketOrderBookConnection(wavesBtcPair, dex1)
-        receiveAtLeastN(wsc, 1)
-        wsc.clearMessagesBuffer()
-
-        markup("A new order")
-        placeAndAwaitAtDex(mkOrderDP(carol, wavesBtcPair, BUY, 1.waves, 0.00012))
-
-        val buffer1 = receiveAtLeastN(wsc, 1)
-        buffer1 should have size 1
-        squashOrderBooks(buffer1) should matchTo(
-          WsOrderBook(
-            asks = TreeMap.empty,
-            bids = TreeMap(0.00012d -> 1d),
-            lastTrade = None
-          )
-        )
-        wsc.clearMessagesBuffer()
-
-        markup("An execution and adding a new order")
-        val order = mkOrderDP(carol, wavesBtcPair, SELL, 1.5.waves, 0.00012)
-        placeAndAwaitAtDex(order, ApiOrderStatus.PartiallyFilled)
-
-        val buffer2 = receiveAtLeastN(wsc, 1)
-        buffer2.size should (be >= 1 and be <= 2)
-        squashOrderBooks(buffer2) should matchTo(
-          WsOrderBook(
-            asks = TreeMap(0.00012d -> 0.5d),
-            bids = TreeMap(0.00012d -> 0d),
-            lastTrade = WsLastTrade(
-              price = 0.00012d,
-              amount = 1,
-              side = OrderType.SELL
-            ).some
-          )
-        )
-        wsc.clearMessagesBuffer()
-
-        dex1.api.cancelAll(carol)
-        dex1.api.waitForOrderStatus(order, ApiOrderStatus.Cancelled)
->>>>>>> 2c227694
-
 }