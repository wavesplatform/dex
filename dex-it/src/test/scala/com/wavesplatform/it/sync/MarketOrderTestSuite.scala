--- conflicted
+++ resolved
@@ -9,12 +9,8 @@
 
 class MarketOrderTestSuite extends NewMatcherSuiteBase {
 
-<<<<<<< HEAD
   // TODO move to base class
   private implicit class DoubleOps(value: Double) {
-=======
-  implicit class DoubleOps(value: Double) {
->>>>>>> e0d3d258
     val waves: Long = wavesUsdPairDecimals.amount(value)
     val usd: Long   = wavesUsdPairDecimals.price(value)
     val eth: Long   = ethWavesPairDecimals.amount(value)
