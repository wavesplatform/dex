package com.wavesplatform.it.api

import akka.http.scaladsl.model.{StatusCode, StatusCodes}
import com.wavesplatform.account.KeyPair
import com.wavesplatform.dex.queue.QueueEventWithMeta
import com.wavesplatform.it.Node
import com.wavesplatform.it.api.SyncHttpApi.RequestAwaitTime
import com.wavesplatform.it.sync.config.MatcherPriceAssetConfig._
import com.wavesplatform.transaction.Asset.Waves
import com.wavesplatform.transaction.assets.exchange.{AssetPair, Order, OrderType}
import com.wavesplatform.transaction.{Asset, Proofs}
import org.asynchttpclient.util.HttpConstants
import org.asynchttpclient.{RequestBuilder, Response}
import org.scalatest.{Assertion, Assertions, Matchers}
import play.api.libs.json.Json.parse
import play.api.libs.json.{Format, Json, Writes}

import scala.concurrent.duration._
import scala.concurrent.{Await, Awaitable}
import scala.util.control.NonFatal
import scala.util.{Failure, Try}

object SyncMatcherHttpApi extends Assertions {

  case class NotFoundErrorMessage(message: String)
  case class ErrorMessage(error: Int, message: String)

  object NotFoundErrorMessage {
    implicit val format: Format[NotFoundErrorMessage] = Json.format
  }

  def assertNotFoundAndMessage[R](f: => R, errorMessage: String): Assertion = Try(f) match {
    case Failure(UnexpectedStatusCodeException(_, _, statusCode, responseBody)) =>
      Assertions.assert(statusCode == StatusCodes.NotFound.intValue && parse(responseBody).as[NotFoundErrorMessage].message.contains(errorMessage))
    case Failure(e) => Assertions.fail(e)
    case _          => Assertions.fail(s"Expecting not found error")
  }

  def sync[A](awaitable: Awaitable[A], atMost: Duration = RequestAwaitTime): A =
    try Await.result(awaitable, atMost)
    catch {
      case usce: UnexpectedStatusCodeException => throw usce
      case NonFatal(cause) =>
        throw new Exception(cause)
    }

  implicit class MatcherNodeExtSync(m: Node) extends Matchers {

    import com.wavesplatform.it.api.AsyncMatcherHttpApi.{MatcherAsyncHttpApi => async}

    private val RequestAwaitTime      = 30.seconds
    private val OrderRequestAwaitTime = 1.minutes

    def orderBook(assetPair: AssetPair): OrderBookResponse =
      sync(async(m).orderBook(assetPair))

    def orderBook(assetPair: AssetPair, depth: Int): OrderBookResponse =
      sync(async(m).orderBook(assetPair, depth))

    def orderBookExpectInvalidAssetId(assetPair: AssetPair, assetId: String): Boolean =
      Await.result(async(m).orderBookExpectInvalidAssetId(assetPair, assetId), OrderRequestAwaitTime)

    def orderBookExpectInvalidAssetId(assetPair: AssetPair, assetId: String, pred: MessageMatcherResponse => Boolean): Boolean =
      Await.result(async(m).orderBookExpectInvalidAssetId(assetPair, assetId, pred), OrderRequestAwaitTime)

    def orderStatusExpectInvalidAssetId(orderId: String, assetPair: AssetPair, assetId: String): Boolean =
      Await.result(async(m).orderStatusExpectInvalidAssetId(orderId, assetPair, assetId), OrderRequestAwaitTime)

    def orderStatusExpectInvalidAssetId(orderId: String, assetPair: AssetPair, assetId: String, pred: MessageMatcherResponse => Boolean): Boolean =
      Await.result(async(m).orderStatusExpectInvalidAssetId(orderId, assetPair, assetId, pred), OrderRequestAwaitTime)

    def marketStatus(assetPair: AssetPair): MarketStatusResponse =
      sync(async(m).marketStatus(assetPair), RequestAwaitTime)

    def deleteOrderBook(assetPair: AssetPair): MessageMatcherResponse =
      sync(async(m).deleteOrderBook(assetPair), RequestAwaitTime)

    def fullOrderHistory(sender: KeyPair): Seq[OrderbookHistory] =
      sync(async(m).fullOrdersHistory(sender), RequestAwaitTime)

    def orderHistoryByPair(sender: KeyPair, assetPair: AssetPair, activeOnly: Boolean = false): Seq[OrderbookHistory] =
      sync(async(m).orderHistoryByPair(sender, assetPair, activeOnly), RequestAwaitTime)

    def activeOrderHistory(sender: KeyPair): Seq[OrderbookHistory] =
      sync(async(m).fullOrdersHistory(sender, activeOnly = Some(true)))

    def placeOrder(order: Order): MatcherResponse =
      sync(async(m).placeOrder(order))

    def placeMarketOrder(order: Order): MatcherResponse =
      sync(async(m).placeMarketOrder(order))

    def placeOrder(sender: KeyPair,
                   pair: AssetPair,
                   orderType: OrderType,
                   amount: Long,
                   price: Long,
                   fee: Long,
                   version: Byte = 1: Byte,
                   timeToLive: Duration = 30.days - 1.seconds,
                   feeAsset: Asset = Waves): MatcherResponse =
      sync(async(m).placeOrder(sender, pair, orderType, amount, price, fee, version, timeToLive, feeAsset))

    def orderStatus(orderId: String, assetPair: AssetPair, waitForStatus: Boolean = true): MatcherStatusResponse =
      sync(async(m).orderStatus(orderId, assetPair, waitForStatus))

    def waitTransactionsByOrder(orderId: String, min: Int): Seq[ExchangeTransaction] =
      sync(async(m).waitTransactionsByOrder(orderId, min))

    def waitOrderStatus(assetPair: AssetPair,
                        orderId: String,
                        expectedStatus: String,
                        waitTime: Duration = OrderRequestAwaitTime,
                        retryInterval: FiniteDuration = 5.second): MatcherStatusResponse =
      sync(async(m).waitOrderStatus(assetPair, orderId, expectedStatus, retryInterval), waitTime)

    def waitOrderStatusAndAmount(assetPair: AssetPair,
                                 orderId: String,
                                 expectedStatus: String,
                                 expectedFilledAmount: Option[Long],
                                 waitTime: Duration = OrderRequestAwaitTime): MatcherStatusResponse =
      sync(async(m).waitOrderStatusAndAmount(assetPair, orderId, expectedStatus, expectedFilledAmount), waitTime)

    def waitOrderProcessed(assetPair: AssetPair, orderId: String, checkTimes: Int = 5, retryInterval: FiniteDuration = 1.second): Unit = {
      val fixedStatus = sync {
        async(m).waitFor[MatcherStatusResponse](s"$orderId processed")(
          _.orderStatus(orderId, assetPair),
          _.status != "NotFound",
          retryInterval
        )
      }

      // Wait until something changed or not :)
      def loop(n: Int): Unit =
        if (n == 0) m.log.debug(s"$orderId wasn't changed (tried $checkTimes times)")
        else {
          val currStatus = orderStatus(orderId, assetPair)
          if (currStatus == fixedStatus) {
            Thread.sleep(retryInterval.toMillis)
            loop(n - 1)
          } else m.log.debug(s"$orderId was changed on ${checkTimes - n} step")
        }

      loop(checkTimes)
    }

    def waitOrderInBlockchain(orderId: String,
                              retryInterval: FiniteDuration = 1.second,
                              waitTime: Duration = OrderRequestAwaitTime): Seq[TransactionInfo] =
      sync(async(m).waitForOrderInBlockchain(orderId, retryInterval), waitTime)

    def reservedBalance(sender: KeyPair, waitTime: Duration = OrderRequestAwaitTime): Map[String, Long] =
      sync(async(m).reservedBalance(sender), waitTime)

    def tradableBalance(sender: KeyPair, assetPair: AssetPair, waitTime: Duration = OrderRequestAwaitTime): Map[String, Long] =
      sync(async(m).tradableBalance(sender, assetPair), waitTime)

    def tradingMarkets(waitTime: Duration = OrderRequestAwaitTime): MatcherMarketDataInfo =
      sync(async(m).tradingMarkets(), waitTime)

    def tradingPairInfo(assetPair: AssetPair, waitTime: Duration = OrderRequestAwaitTime): Option[MatcherMarketData] =
      tradingMarkets(waitTime).markets.find(marketData => marketData.amountAsset == assetPair.amountAssetStr && marketData.priceAsset == assetPair.priceAssetStr)

    def expectIncorrectOrderPlacement(order: Order,
                                      expectedStatusCode: Int,
                                      expectedStatus: String,
                                      expectedMessage: Option[String] = None,
                                      waitTime: Duration = OrderRequestAwaitTime): Boolean =
      sync(async(m).expectIncorrectOrderPlacement(order, expectedStatusCode, expectedStatus, expectedMessage), waitTime)

    def expectRejectedOrderPlacement(sender: KeyPair,
                                     pair: AssetPair,
                                     orderType: OrderType,
                                     amount: Long,
                                     price: Long,
                                     fee: Long = 300000L,
                                     version: Byte = 1,
                                     timeToLive: Duration = 30.days - 1.seconds,
                                     expectedMessage: Option[String] = None,
                                     matcherFeeAssetId: Asset = Waves): Boolean =
      expectIncorrectOrderPlacement(prepareOrder(sender, pair, orderType, amount, price, fee, version, timeToLive, matcherFeeAssetId),
                                    400,
                                    "OrderRejected",
                                    expectedMessage)

    def expectCancelRejected(sender: KeyPair, assetPair: AssetPair, orderId: String, waitTime: Duration = OrderRequestAwaitTime): Unit =
      sync(async(m).expectCancelRejected(sender, assetPair, orderId), waitTime)

    def cancelOrder(sender: KeyPair, assetPair: AssetPair, orderId: String, waitTime: Duration = OrderRequestAwaitTime): MatcherStatusResponse =
      sync(async(m).cancelOrder(sender, assetPair, orderId), waitTime)

    def cancelOrdersForPair(sender: KeyPair,
                            assetPair: AssetPair,
                            timestamp: Long = System.currentTimeMillis(),
                            waitTime: Duration = OrderRequestAwaitTime): MatcherStatusResponse =
      sync(async(m).cancelOrdersForPair(sender, assetPair, timestamp), waitTime)

    def cancelOrdersForPairOnce(sender: KeyPair,
                                assetPair: AssetPair,
                                timestamp: Long = System.currentTimeMillis(),
                                waitTime: Duration = OrderRequestAwaitTime): Response =
      sync(async(m).cancelOrdersForPairOnce(sender, assetPair, timestamp), waitTime)

    def cancelAllOrders(sender: KeyPair,
                        timestamp: Long = System.currentTimeMillis(),
                        waitTime: Duration = OrderRequestAwaitTime): MatcherStatusResponse =
      sync(async(m).cancelAllOrders(sender, timestamp), waitTime)

    def cancelOrderWithApiKey(orderId: String, waitTime: Duration = OrderRequestAwaitTime): MatcherStatusResponse =
      sync(async(m).cancelOrderWithApiKey(orderId), waitTime)

    def matcherGet(path: String,
                   f: RequestBuilder => RequestBuilder = identity,
                   statusCode: Int = HttpConstants.ResponseStatusCodes.OK_200,
                   waitForStatus: Boolean = false,
                   waitTime: Duration = RequestAwaitTime): Response =
      sync(async(m).matcherGet(path, f, statusCode, waitForStatus), waitTime)

    def matcherGetStatusCode(path: String, statusCode: Int, waitTime: Duration = RequestAwaitTime): MessageMatcherResponse =
      sync(async(m).matcherGetStatusCode(path, statusCode), waitTime)

    def matcherPost[A: Writes](path: String, body: A, waitTime: Duration = RequestAwaitTime): Response =
      sync(async(m).matcherPost(path, body), waitTime)

    def prepareOrder(sender: KeyPair,
                     pair: AssetPair,
                     orderType: OrderType,
                     amount: Long,
                     price: Long,
                     fee: Long = 300000L,
                     version: Byte = 1: Byte,
                     timeToLive: Duration = 30.days - 1.seconds,
                     feeAsset: Asset = Waves): Order = {
      val creationTime        = System.currentTimeMillis()
      val timeToLiveTimestamp = creationTime + timeToLive.toMillis

      val unsigned =
        Order(
          sender,
          matcher,
          pair,
          orderType,
          amount,
          price,
          creationTime,
          timeToLiveTimestamp,
          fee,
          Proofs.empty,
          version,
          feeAsset
        )
      Order.sign(unsigned, sender)
    }

    def ordersByAddress(sender: KeyPair, activeOnly: Boolean, waitTime: Duration = RequestAwaitTime): Seq[OrderbookHistory] =
      sync(async(m).ordersByAddress(sender, activeOnly), waitTime)

    def getCurrentOffset: QueueEventWithMeta.Offset                   = sync(async(m).getCurrentOffset)
    def getLastOffset: QueueEventWithMeta.Offset                      = sync(async(m).getLastOffset)
    def getOldestSnapshotOffset: QueueEventWithMeta.Offset            = sync(async(m).getOldestSnapshotOffset)
    def getAllSnapshotOffsets: Map[String, QueueEventWithMeta.Offset] = sync(async(m).getAllSnapshotOffsets)

    def waitForStableOffset(confirmations: Int,
                            maxTries: Int,
                            interval: FiniteDuration,
                            waitTime: Duration = RequestAwaitTime): QueueEventWithMeta.Offset =
      sync(async(m).waitForStableOffset(confirmations, maxTries, interval), (maxTries + 1) * interval)

    def matcherState(assetPairs: Seq[AssetPair],
                     orders: IndexedSeq[Order],
                     accounts: Seq[KeyPair],
                     waitTime: Duration = RequestAwaitTime * 5): MatcherState =
      sync(async(m).matcherState(assetPairs, orders, accounts), waitTime)

<<<<<<< HEAD
    def upsertRate[A: Writes](asset: Asset, rate: Double, waitTime: Duration = RequestAwaitTime, expectedStatusCode: StatusCode, apiKey: String = m.apiKey): RatesResponse =
=======
    def upsertRate[A: Writes](asset: Asset,
                              rate: Double,
                              waitTime: Duration = RequestAwaitTime,
                              expectedStatusCode: StatusCode,
                              apiKey: String = m.apiKey): RatesResponse =
>>>>>>> fbbee998
      sync(async(m).upsertRate(asset, rate, expectedStatusCode.intValue, apiKey), waitTime)

    def getRates: Map[Asset, Double] = sync(async(m).getRates())

    def deleteRate(asset: Asset, expectedStatusCode: StatusCode = StatusCodes.OK, apiKey: String = m.apiKey): RatesResponse =
      sync(async(m).deleteRate(asset, expectedStatusCode.intValue, apiKey))
<<<<<<< HEAD

    def orderbookInfo(assetPair: AssetPair, waitTime: Duration = RequestAwaitTime): MatcherOrderbookInfo = {
      sync(async(m).orderbookInfo(assetPair), waitTime)
    }
=======
>>>>>>> fbbee998
  }
}<|MERGE_RESOLUTION|>--- conflicted
+++ resolved
@@ -272,27 +272,19 @@
                      waitTime: Duration = RequestAwaitTime * 5): MatcherState =
       sync(async(m).matcherState(assetPairs, orders, accounts), waitTime)
 
-<<<<<<< HEAD
-    def upsertRate[A: Writes](asset: Asset, rate: Double, waitTime: Duration = RequestAwaitTime, expectedStatusCode: StatusCode, apiKey: String = m.apiKey): RatesResponse =
-=======
     def upsertRate[A: Writes](asset: Asset,
                               rate: Double,
                               waitTime: Duration = RequestAwaitTime,
-                              expectedStatusCode: StatusCode,
-                              apiKey: String = m.apiKey): RatesResponse =
->>>>>>> fbbee998
+                              expectedStatusCode: StatusCode, apiKey: String = m.apiKey): RatesResponse =
       sync(async(m).upsertRate(asset, rate, expectedStatusCode.intValue, apiKey), waitTime)
 
     def getRates: Map[Asset, Double] = sync(async(m).getRates())
 
     def deleteRate(asset: Asset, expectedStatusCode: StatusCode = StatusCodes.OK, apiKey: String = m.apiKey): RatesResponse =
       sync(async(m).deleteRate(asset, expectedStatusCode.intValue, apiKey))
-<<<<<<< HEAD
 
     def orderbookInfo(assetPair: AssetPair, waitTime: Duration = RequestAwaitTime): MatcherOrderbookInfo = {
       sync(async(m).orderbookInfo(assetPair), waitTime)
     }
-=======
->>>>>>> fbbee998
   }
 }