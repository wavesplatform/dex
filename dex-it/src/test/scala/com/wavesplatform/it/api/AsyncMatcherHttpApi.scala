--- conflicted
+++ resolved
@@ -15,11 +15,6 @@
 import com.wavesplatform.it.sync.config.MatcherPriceAssetConfig
 import com.wavesplatform.it.util.{GlobalTimer, TimerExt}
 import com.wavesplatform.it.{Node, api}
-<<<<<<< HEAD
-=======
-import com.wavesplatform.dex.api.CancelOrderRequest
-import com.wavesplatform.dex.queue.QueueEventWithMeta
->>>>>>> c0470672
 import com.wavesplatform.transaction.Asset.Waves
 import com.wavesplatform.transaction.assets.exchange.{AssetPair, Order, OrderType}
 import com.wavesplatform.transaction.{Asset, Proofs}
@@ -270,20 +265,10 @@
                      version: Byte,
                      timestamp: Long = System.currentTimeMillis(),
                      timeToLive: Duration = 30.days - 1.seconds,
-<<<<<<< HEAD
                      feeAsset: Asset = Waves): Order = {
       val timeToLiveTimestamp = timestamp + timeToLive.toMillis
       val unsigned =
         Order(sender, MatcherPriceAssetConfig.matcher, pair, orderType, amount, price, timestamp, timeToLiveTimestamp, fee, Proofs.empty, version, feeAsset)
-=======
-                     matcherFeeAssetId: Asset = Waves): Order = {
-      val timeToLiveTimestamp = timestamp + timeToLive.toMillis
-      val unsigned = version match {
-        case 3 => Order(sender, MatcherPriceAssetConfig.matcher, pair, orderType, amount, price, timestamp, timeToLiveTimestamp, fee, Proofs.empty, version,
-          matcherFeeAssetId)
-        case _ => Order(sender, MatcherPriceAssetConfig.matcher, pair, orderType, amount, price, timestamp, timeToLiveTimestamp, fee, Proofs.empty, version)
-      }
->>>>>>> c0470672
       Order.sign(unsigned, sender)
     }
 
@@ -301,13 +286,8 @@
                    fee: Long,
                    version: Byte,
                    timeToLive: Duration = 30.days - 1.seconds,
-<<<<<<< HEAD
                    feeAsset: Asset = Waves): Future[MatcherResponse] = {
       val order = prepareOrder(sender, pair, orderType, amount, price, fee, version, timeToLive = timeToLive, feeAsset = feeAsset)
-=======
-                   matcherFeeAssetId: Asset = Waves): Future[MatcherResponse] = {
-      val order = prepareOrder(sender, pair, orderType, amount, price, fee, version, timeToLive = timeToLive, matcherFeeAssetId = matcherFeeAssetId)
->>>>>>> c0470672
       matcherPost("/matcher/orderbook", order.json()).as[MatcherResponse]
     }
 
