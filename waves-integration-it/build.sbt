import WavesExtensionDockerKeys._

enablePlugins(WavesExtensionDockerPlugin, ItTestPlugin)

description := "Integration tests of the Waves blockchain client"

libraryDependencies ++= Dependencies.Module.wavesIntegrationIt

docker := docker.dependsOn(buildNodeContainer).value
inTask(docker)(
  Seq(
    imageNames := Seq(ImageName("com.wavesplatform/waves-integration-it:latest")),
    exposedPorts := Set(6887),
    additionalFiles ++= Seq(
<<<<<<< HEAD
      (LocalProject("waves-ext") / Universal / stage).value,
      (Test / resourceDirectory).value / "logback.xml",
=======
      (LocalProject("waves-integration") / Universal / stage).value,
      (Test / resourceDirectory).value / "nodes" / "logback-container.xml",
>>>>>>> ac052894
      (Test / sourceDirectory).value / "container" / "start-waves.sh"
    )
  )
)<|MERGE_RESOLUTION|>--- conflicted
+++ resolved
@@ -12,13 +12,8 @@
     imageNames := Seq(ImageName("com.wavesplatform/waves-integration-it:latest")),
     exposedPorts := Set(6887),
     additionalFiles ++= Seq(
-<<<<<<< HEAD
       (LocalProject("waves-ext") / Universal / stage).value,
-      (Test / resourceDirectory).value / "logback.xml",
-=======
-      (LocalProject("waves-integration") / Universal / stage).value,
       (Test / resourceDirectory).value / "nodes" / "logback-container.xml",
->>>>>>> ac052894
       (Test / sourceDirectory).value / "container" / "start-waves.sh"
     )
   )
