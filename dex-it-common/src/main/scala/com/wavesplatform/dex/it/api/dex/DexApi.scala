--- conflicted
+++ resolved
@@ -36,11 +36,7 @@
   def tryPublicKey: F[Either[MatcherError, PublicKey]]
 
   def tryReservedBalance(of: KeyPair, timestamp: Long = System.currentTimeMillis): F[Either[MatcherError, Map[Asset, Long]]]
-<<<<<<< HEAD
-  def tryReservedBalanceWithApiKey(of: KeyPair, timestamp: Long = System.currentTimeMillis): F[Either[MatcherError, Map[Asset, Long]]]
-=======
   def tryReservedBalanceWithApiKey(of: KeyPair, xUserPublicKey: Option[PublicKey]): F[Either[MatcherError, Map[Asset, Long]]]
->>>>>>> 0b5f6f65
 
   def tryTradableBalance(of: KeyPair, assetPair: AssetPair, timestamp: Long = System.currentTimeMillis): F[Either[MatcherError, Map[Asset, Long]]]
 
@@ -54,11 +50,7 @@
   // TODO Response type in DEX-548
   def tryCancelAll(owner: KeyPair, timestamp: Long = System.currentTimeMillis): F[Either[MatcherError, Unit]]
   def tryCancelAllByPair(owner: KeyPair, assetPair: AssetPair, timestamp: Long = System.currentTimeMillis): F[Either[MatcherError, Unit]]
-<<<<<<< HEAD
-  def tryCancelAllByIdsWithApiKey(owner: Address, orderIds: Set[Order.Id]): F[Either[MatcherError, Unit]]
-=======
   def tryCancelAllByIdsWithApiKey(owner: Address, orderIds: Set[Order.Id], xUserPublicKey: Option[PublicKey]): F[Either[MatcherError, Unit]]
->>>>>>> 0b5f6f65
 
   def tryOrderStatus(order: Order): F[Either[MatcherError, OrderStatusResponse]] = tryOrderStatus(order.assetPair, order.id())
   def tryOrderStatus(assetPair: AssetPair, id: Order.Id): F[Either[MatcherError, OrderStatusResponse]]
@@ -75,13 +67,9 @@
   /**
     * param @activeOnly Server treats this parameter as true if it wasn't specified
     */
-<<<<<<< HEAD
-  def tryOrderHistoryWithApiKey(owner: Address, activeOnly: Option[Boolean] = None): F[Either[MatcherError, List[OrderBookHistoryItem]]]
-=======
   def tryOrderHistoryWithApiKey(owner: Address,
                                 activeOnly: Option[Boolean] = None,
                                 xUserPublicKey: Option[PublicKey] = None): F[Either[MatcherError, List[OrderBookHistoryItem]]]
->>>>>>> 0b5f6f65
 
   /**
     * param @activeOnly Server treats this parameter as false if it wasn't specified
@@ -175,19 +163,11 @@
             .headers(timestampAndSignatureHeaders(of, timestamp))
         }
 
-<<<<<<< HEAD
-      override def tryReservedBalanceWithApiKey(of: KeyPair, timestamp: Long = System.currentTimeMillis): F[Either[MatcherError, Map[Asset, Long]]] =
-        tryParseJson {
-          sttp
-            .get(uri"$apiUri/balance/reserved/${Base58.encode(of.publicKey)}")
-            .headers(apiKeyHeaders)
-=======
       override def tryReservedBalanceWithApiKey(of: KeyPair, xUserPublicKey: Option[PublicKey]): F[Either[MatcherError, Map[Asset, Long]]] =
         tryParseJson {
           sttp
             .get(uri"$apiUri/balance/reserved/${Base58.encode(of.publicKey)}")
             .headers(apiKeyWithUserPublicKeyHeaders(xUserPublicKey))
->>>>>>> 0b5f6f65
         }
 
       override def tryTradableBalance(of: KeyPair,
@@ -239,21 +219,6 @@
           .contentType("application/json", "UTF-8")
       }
 
-<<<<<<< HEAD
-      override def tryCancelAllByIdsWithApiKey(owner: Address, orderIds: Set[Order.Id]): F[Either[MatcherError, Unit]] = tryUnit {
-        sttp
-          .post(uri"$apiUri/orders/$owner/cancel")
-          .headers(apiKeyHeaders)
-          .body(Json.stringify(Json.toJson(orderIds)))
-          .contentType("application/json", "UTF-8")
-      }
-
-      override def tryCancelWithApiKey(id: Order.Id, xUserPublicKey: Option[PublicKey]): F[Either[MatcherError, MatcherStatusResponse]] = tryParseJson {
-        sttp
-          .post(uri"$apiUri/orders/cancel/${id.toString}")
-          .headers(apiKeyHeaders)
-          .headers(xUserPublicKey.fold(Map.empty[String, String])(userPublicKeyHeaders))
-=======
       override def tryCancelAllByIdsWithApiKey(owner: Address,
                                                orderIds: Set[Order.Id],
                                                xUserPublicKey: Option[PublicKey]): F[Either[MatcherError, Unit]] = tryUnit {
@@ -261,7 +226,6 @@
           .post(uri"$apiUri/orders/$owner/cancel")
           .headers(apiKeyWithUserPublicKeyHeaders(xUserPublicKey))
           .body(Json.stringify(Json.toJson(orderIds)))
->>>>>>> 0b5f6f65
           .contentType("application/json", "UTF-8")
       }
 
@@ -466,12 +430,9 @@
 
       private val apiKeyHeaders: Map[String, String]                      = Map("X-API-Key"         -> apiKey)
       private def userPublicKeyHeaders(x: PublicKey): Map[String, String] = Map("X-User-Public-Key" -> x.base58)
-<<<<<<< HEAD
-=======
 
       private def apiKeyWithUserPublicKeyHeaders(xUserPublicKey: Option[PublicKey]): Map[String, String] = {
         apiKeyHeaders ++ xUserPublicKey.fold(Map.empty[String, String])(userPublicKeyHeaders)
       }
->>>>>>> 0b5f6f65
     }
 }