--- conflicted
+++ resolved
@@ -7,18 +7,14 @@
 case class EvaluationContext(caseTypeDefs: Map[String, PredefCaseType], letDefs: Map[String, LazyVal], functions: Map[FunctionHeader, PredefFunction])
 
 object EvaluationContext {
-<<<<<<< HEAD
-  val empty = EvaluationContext(Map.empty, Map.empty, Map.empty)
-=======
 
   object Lenses {
-    val types: Lens[EvaluationContext, Map[String, PredefType]]             = lens[EvaluationContext] >> 'typeDefs
+    val types: Lens[EvaluationContext, Map[String, PredefCaseType]]         = lens[EvaluationContext] >> 'caseTypeDefs
     val lets: Lens[EvaluationContext, Map[String, LazyVal]]                 = lens[EvaluationContext] >> 'letDefs
     val funcs: Lens[EvaluationContext, Map[FunctionHeader, PredefFunction]] = lens[EvaluationContext] >> 'functions
   }
 
-  val empty = EvaluationContext(Map.empty, Map.empty, Map.empty, Map.empty)
->>>>>>> e2fb47d1
+  val empty = EvaluationContext(Map.empty, Map.empty, Map.empty)
 
   implicit val monoid: Monoid[EvaluationContext] = new Monoid[EvaluationContext] {
     override val empty: EvaluationContext = EvaluationContext.empty
