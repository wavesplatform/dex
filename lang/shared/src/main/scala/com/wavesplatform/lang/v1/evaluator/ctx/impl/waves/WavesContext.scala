package com.wavesplatform.lang.v1.evaluator.ctx.impl.waves

import cats.data.EitherT
import com.wavesplatform.lang.v1.compiler.Terms._
import com.wavesplatform.lang.v1.compiler.Types._
import com.wavesplatform.lang.v1.evaluator.FunctionIds._
import com.wavesplatform.lang.v1.evaluator.ctx._
import com.wavesplatform.lang.v1.evaluator.ctx.impl.EnvironmentFunctions
import com.wavesplatform.lang.v1.evaluator.ctx.impl.PureContext.fromOption
import com.wavesplatform.lang.v1.traits._
import com.wavesplatform.lang.v1.{CTX, FunctionHeader}
import monix.eval.Coeval
import scodec.bits.ByteVector

object WavesContext {

  import Bindings._
  import Types._

  def build(env: Environment): CTX = {
    val environmentFunctions = new EnvironmentFunctions(env)

    def getdataF(name: String, internalName: Short, dataType: DataType): BaseFunction =
      NativeFunction(name, 100, internalName, UNION(dataType.innerType, UNIT), "addressOrAlias" -> addressType.typeRef, "key" -> STRING) {
        case (addressOrAlias: CaseObj) :: (k: String) :: Nil => environmentFunctions.getData(addressOrAlias, k, dataType).map(fromOption)
        case _                                               => ???
      }

    val getLongF: BaseFunction      = getdataF("getLong", DATA_LONG, DataType.Long)
    val getBooleanF: BaseFunction   = getdataF("getBoolean", DATA_BOOLEAN, DataType.Boolean)
    val getByteArrayF: BaseFunction = getdataF("getByteArray", DATA_BYTES, DataType.ByteArray)
    val getStringF: BaseFunction    = getdataF("getString", DATA_STRING, DataType.String)

    def secureHashExpr(xs: EXPR): EXPR = FUNCTION_CALL(
      FunctionHeader.Native(KECCAK256),
      List(
        FUNCTION_CALL(
          FunctionHeader.Native(BLAKE256),
          List(xs)
        )
      )
    )

    val addressFromBytesF = NativeFunction("addressFromBytes", 1, ADDRESSFROMBYTES, addressType.typeRef, "bytes" -> BYTEVECTOR) {
      case (bytes: ByteVector) :: Nil => Right(CaseObj(addressType.typeRef, Map("bytes" -> bytes)))
      case _                          => ???
    }

    val addressFromPublicKeyF: BaseFunction = UserFunction("addressFromPublicKey", 100, addressType.typeRef, "publicKey" -> BYTEVECTOR) {
      case pk :: Nil =>
        Right(
          FUNCTION_CALL(
            FunctionHeader.Native(ADDRESSFROMBYTES),
            List(
              BLOCK(
                LET(
                  "@afpk_withoutChecksum",
                  FUNCTION_CALL(
                    FunctionHeader.Native(SUM_BYTES),
                    List(
                      CONST_BYTEVECTOR(ByteVector(EnvironmentFunctions.AddressVersion, env.networkByte)),
                      // publicKeyHash
                      FUNCTION_CALL(
                        FunctionHeader.Native(TAKE_BYTES),
                        List(
                          secureHashExpr(pk),
                          CONST_LONG(EnvironmentFunctions.HashLength)
                        )
                      )
                    )
                  )
                ),
                // bytes
                FUNCTION_CALL(
                  FunctionHeader.Native(SUM_BYTES),
                  List(
                    REF("@afpk_withoutChecksum"),
                    FUNCTION_CALL(
                      FunctionHeader.Native(TAKE_BYTES),
                      List(
                        secureHashExpr(REF("@afpk_withoutChecksum")),
                        CONST_LONG(EnvironmentFunctions.ChecksumLength)
                      )
                    )
                  )
                )
              )
            )
          )
        )
      case _ => ???
    }

<<<<<<< HEAD
    def removePrefixExpr(str: EXPR, prefix: String): EXPR = IF(
      FUNCTION_CALL(
        FunctionHeader.Native(EQ),
        List(
          FUNCTION_CALL(FunctionHeader.Native(TAKE_STRING), List(str, CONST_LONG(prefix.length))),
          CONST_STRING(prefix)
        )
      ),
      FUNCTION_CALL(FunctionHeader.Native(DROP_STRING), List(str, CONST_LONG(prefix.length))),
      str
    )

    def verifyAddressChecksumExpr(addressBytes: EXPR): EXPR = FUNCTION_CALL(
      FunctionHeader.Native(EQ),
      List(
        // actual checksum
        FUNCTION_CALL(FunctionHeader.User("takeRightBytes"), List(addressBytes, CONST_LONG(EnvironmentFunctions.ChecksumLength))),
        // generated checksum
        FUNCTION_CALL(
          FunctionHeader.Native(TAKE_BYTES),
          List(
            secureHashExpr(FUNCTION_CALL(FunctionHeader.User("dropRightBytes"), List(addressBytes, CONST_LONG(EnvironmentFunctions.ChecksumLength)))),
            CONST_LONG(EnvironmentFunctions.ChecksumLength)
          )
        )
      )
    )

    val addressFromStringF: BaseFunction = UserFunction("addressFromString", 100, optionAddress, "string" -> STRING) {
      case (str: EXPR) :: Nil =>
        Right(
          BLOCK(
            LET("@afs_addrBytes", FUNCTION_CALL(FunctionHeader.Native(FROMBASE58), List(removePrefixExpr(str, EnvironmentFunctions.AddressPrefix)))),
            IF(
              FUNCTION_CALL(
                FunctionHeader.Native(EQ),
                List(
                  FUNCTION_CALL(FunctionHeader.Native(SIZE_BYTES), List(REF("@afs_addrBytes"))),
                  CONST_LONG(EnvironmentFunctions.AddressLength)
                )
              ),
              IF(
                // version
                FUNCTION_CALL(
                  FunctionHeader.Native(EQ),
                  List(
                    FUNCTION_CALL(FunctionHeader.Native(TAKE_BYTES), List(REF("@afs_addrBytes"), CONST_LONG(1))),
                    CONST_BYTEVECTOR(ByteVector(EnvironmentFunctions.AddressVersion))
                  )
                ),
                IF(
                  // networkByte
                  FUNCTION_CALL(
                    FunctionHeader.Native(EQ),
                    List(
                      FUNCTION_CALL(
                        FunctionHeader.Native(TAKE_BYTES),
                        List(
                          FUNCTION_CALL(FunctionHeader.Native(DROP_BYTES), List(REF("@afs_addrBytes"), CONST_LONG(1))),
                          CONST_LONG(1)
                        )
                      ),
                      CONST_BYTEVECTOR(ByteVector(env.networkByte))
                    )
                  ),
                  IF(
                    verifyAddressChecksumExpr(REF("@afs_addrBytes")),
                    FUNCTION_CALL(
                      FunctionHeader.Native(SOME),
                      List(FUNCTION_CALL(FunctionHeader.Native(ADDRESSFROMBYTES), List(REF("@afs_addrBytes"))))
                    ),
                    REF("None")
                  ),
                  REF("None")
                ),
                REF("None")
              ),
              REF("None")
            )
          )
        )
=======
    val addressFromStringF: BaseFunction = NativeFunction("addressFromString", 100, ADDRESSFROMSTRING, optionAddress, "string" -> STRING) {
      case (addressString: String) :: Nil =>
        val r = environmentFunctions.addressFromString(addressString)
        r.map(_.map(x => CaseObj(addressType.typeRef, Map("bytes" -> x)))).map(fromOption)
>>>>>>> 76e2d7cf
      case _ => ???
    }

    val addressFromRecipientF: BaseFunction =
      NativeFunction("addressFromRecipient", 100, ADDRESSFROMRECIPIENT, addressType.typeRef, "AddressOrAlias" -> addressOrAliasType) {
        case (c @ CaseObj(addressType.typeRef, _)) :: Nil => Right(c)
        case CaseObj(aliasType.typeRef, fields) :: Nil =>
          environmentFunctions
            .addressFromAlias(fields("alias").asInstanceOf[String])
            .map(resolved => CaseObj(addressType.typeRef, Map("bytes" -> resolved.bytes)))
        case _ => ???
      }

    val txCoeval: Coeval[Either[String, CaseObj]]  = Coeval.evalOnce(Right(transactionObject(env.transaction)))
    val heightCoeval: Coeval[Either[String, Long]] = Coeval.evalOnce(Right(env.height))

    val txByIdF: BaseFunction = {
      val returnType = UNION(anyTransactionType, UNIT)
      NativeFunction("getTransactionById", 100, GETTRANSACTIONBYID, returnType, "id" -> BYTEVECTOR) {
        case (id: ByteVector) :: Nil =>
          val maybeDomainTx = env.transactionById(id.toArray).map(transactionObject)
          Right(fromOption(maybeDomainTx))
        case _ => ???
      }
    }

    val accountBalanceF: BaseFunction = NativeFunction("accountBalance", 100, ACCOUNTBALANCE, LONG, "addressOrAlias" -> addressOrAliasType) {
      case CaseObj(_, fields) :: Nil =>
        val acc = fields("bytes").asInstanceOf[ByteVector].toArray
        env.accountBalanceOf(acc, None)

      case _ => ???
    }

    val accountAssetBalanceF: BaseFunction =
      NativeFunction("accountAssetBalance", 100, ACCOUNTASSETBALANCE, LONG, "addressOrAlias" -> addressOrAliasType, "assetId" -> BYTEVECTOR) {
        case CaseObj(_, fields) :: (assetId: ByteVector) :: Nil =>
          val acc = fields("bytes").asInstanceOf[ByteVector]
          env.accountBalanceOf(acc.toArray, Some(assetId.toArray))

        case _ => ???
      }

    val txHeightByIdF: BaseFunction = NativeFunction("transactionHeightById", 100, TRANSACTIONHEIGHTBYID, optionLong, "id" -> BYTEVECTOR) {
        case (id: ByteVector) :: Nil => Right(fromOption(env.transactionHeightById(id.toArray)))
        case _                       => ???
    }

    val vars: Map[String, (TYPE, LazyVal)] = Map(
      ("height", (LONG, LazyVal(EitherT(heightCoeval)))),
      ("tx", (outgoingTransactionType, LazyVal(EitherT(txCoeval))))
    )

    val functions = Seq(
      txByIdF,
      txHeightByIdF,
      getLongF,
      getBooleanF,
      getByteArrayF,
      getStringF,
      addressFromBytesF,
      addressFromPublicKeyF,
      addressFromStringF,
      addressFromRecipientF,
      accountBalanceF,
      accountAssetBalanceF
    )

    CTX(Types.wavesTypes, vars, functions)
  }
}<|MERGE_RESOLUTION|>--- conflicted
+++ resolved
@@ -91,7 +91,6 @@
       case _ => ???
     }
 
-<<<<<<< HEAD
     def removePrefixExpr(str: EXPR, prefix: String): EXPR = IF(
       FUNCTION_CALL(
         FunctionHeader.Native(EQ),
@@ -173,12 +172,6 @@
             )
           )
         )
-=======
-    val addressFromStringF: BaseFunction = NativeFunction("addressFromString", 100, ADDRESSFROMSTRING, optionAddress, "string" -> STRING) {
-      case (addressString: String) :: Nil =>
-        val r = environmentFunctions.addressFromString(addressString)
-        r.map(_.map(x => CaseObj(addressType.typeRef, Map("bytes" -> x)))).map(fromOption)
->>>>>>> 76e2d7cf
       case _ => ???
     }
 
