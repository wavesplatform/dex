--- conflicted
+++ resolved
@@ -3,12 +3,9 @@
 import java.nio.charset.StandardCharsets
 
 import cats.data.EitherT
-<<<<<<< HEAD
 import com.wavesplatform.common.state.ByteStr
 import com.wavesplatform.lang.ScriptVersion
-=======
 import com.wavesplatform.lang.Version._
->>>>>>> ff8051b8
 import com.wavesplatform.lang.v1.CTX
 import com.wavesplatform.lang.v1.compiler.Terms._
 import com.wavesplatform.lang.v1.compiler.Types._
@@ -132,15 +129,9 @@
   }
 
   lazy val toBytesBoolean: BaseFunction =
-<<<<<<< HEAD
     NativeFunction("toBytes", 1, BOOLEAN_TO_BYTES, BYTESTR, "Bytes array representation", ("b", BOOLEAN, "value")) {
       case TRUE :: Nil  => Right(CONST_BYTESTR(ByteStr(1)))
       case FALSE :: Nil => Right(CONST_BYTESTR(ByteStr(0)))
-=======
-    NativeFunction("toBytes", 1, BOOLEAN_TO_BYTES, BYTEVECTOR, "Bytes array representation", ("b", BOOLEAN, "value")) {
-      case TRUE :: Nil  => Right(CONST_BYTEVECTOR(ByteVector(1)))
-      case FALSE :: Nil => Right(CONST_BYTEVECTOR(ByteVector(0)))
->>>>>>> ff8051b8
       case _            => ???
     }
 
