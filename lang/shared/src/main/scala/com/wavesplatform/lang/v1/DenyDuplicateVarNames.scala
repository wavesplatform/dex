--- conflicted
+++ resolved
@@ -18,13 +18,8 @@
 
     def aux(t: DenyDuplicates[EXPR], declared: Set[String]): DenyDuplicates[Set[String]] = {
       t flatMap {
-<<<<<<< HEAD
         case _: CONST_LONG | _: CONST_BYTESTR | _: CONST_STRING | _: CONST_BOOLEAN | REF(_) => EitherT.pure(declared)
-        case BLOCK(LET(name, expr), body) =>
-=======
-        case _: CONST_LONG | _: CONST_BYTEVECTOR | _: CONST_STRING | _: CONST_BOOLEAN | REF(_) => EitherT.pure(declared)
         case BLOCKV1(LET(name, expr), body) =>
->>>>>>> ff8051b8
           EitherT
             .fromEither[Coeval](isVarValid(declared, name))
             .flatMap(aux(EitherT.pure(expr), _))
