--- conflicted
+++ resolved
@@ -7,21 +7,12 @@
 import com.wavesplatform.dex.history.HistoryRouter.{SaveEvent, SaveOrder}
 import com.wavesplatform.dex.model.Events.{Event, OrderAdded, OrderCanceled, OrderExecuted}
 import com.wavesplatform.dex.model.MatcherModel.Denormalization
-<<<<<<< HEAD
+import com.wavesplatform.dex.model.OrderStatus.Filled
 import com.wavesplatform.dex.model.{AcceptedOrder, OrderStatus}
-import com.wavesplatform.dex.model.OrderStatus.Filled
 import com.wavesplatform.dex.settings.{OrderHistorySettings, PostgresConnection}
 import com.wavesplatform.state.Blockchain
 import com.wavesplatform.transaction.Asset
 import com.wavesplatform.transaction.assets.exchange.AssetPair
-=======
-import com.wavesplatform.dex.model.OrderStatus.Filled
-import com.wavesplatform.dex.model.{LimitOrder, OrderStatus}
-import com.wavesplatform.dex.settings.{OrderHistorySettings, PostgresConnection}
-import com.wavesplatform.state.Blockchain
-import com.wavesplatform.transaction.Asset
-import com.wavesplatform.transaction.assets.exchange.{AssetPair, OrderType}
->>>>>>> e81f7251
 import io.getquill.{PostgresJdbcContext, SnakeCase}
 
 object HistoryRouter {
@@ -42,13 +33,8 @@
     type DenormalizePrice        = (Long, AssetPair) => Double // how to convert price to the human-readable format
     type DenormalizeAmountAndFee = (Long, Asset) => Double     // how to convert amount and fee fee to the human-readable format
 
-<<<<<<< HEAD
     protected def createRecords(denormalizeAmountAndFee: DenormalizeAmountAndFee, denormalizePrice: DenormalizePrice): Set[R]
     protected def toLocalDateTime(timestamp: Long): LocalDateTime = LocalDateTime.ofInstant(Instant.ofEpochMilli(timestamp), ZoneOffset.UTC)
-=======
-    def createRecords(denormalizeAmountAndFee: DenormalizeAmountAndFee, denormalizePrice: DenormalizePrice): Set[R]
-    def toLocalDateTime(timestamp: Long): LocalDateTime = LocalDateTime.ofInstant(Instant.ofEpochMilli(timestamp), ZoneOffset.UTC)
->>>>>>> e81f7251
   }
 
   final case class SaveOrder(acceptedOrder: AcceptedOrder, timestamp: Long) extends HistoryMsg {
@@ -56,28 +42,17 @@
     type R = OrderRecord
 
     def createRecords(denormalizeAmountAndFee: DenormalizeAmountAndFee, denormalizePrice: DenormalizePrice): Set[R] = {
-<<<<<<< HEAD
       val order = this.acceptedOrder.order
       Set(
         OrderRecord(
           id = order.id().toString,
           tpe = if (acceptedOrder.isMarket) marketOrderType else limitOrderType,
-=======
-      val order = this.limitOrder.order
-      Set(
-        OrderRecord(
-          id = order.id().toString,
->>>>>>> e81f7251
           senderAddress = order.sender.toAddress.toString,
           senderPublicKey = order.senderPublicKey.toString,
           amountAssetId = order.assetPair.amountAssetStr,
           priceAssetId = order.assetPair.priceAssetStr,
           feeAssetId = AssetPair.assetIdStr(order.matcherFeeAssetId),
-<<<<<<< HEAD
           side = if (acceptedOrder.isBuyOrder) buySide else sellSide,
-=======
-          side = if (order.orderType == OrderType.BUY) buySide else sellSide,
->>>>>>> e81f7251
           price = denormalizePrice(order.price, order.assetPair),
           amount = denormalizeAmountAndFee(order.amount, order.assetPair.amountAsset),
           timestamp = toLocalDateTime(order.timestamp),
@@ -104,28 +79,16 @@
             (submitted, e.submittedRemainingAmount, e.submittedExecutedFee, e.submittedRemainingFee),
             (counter, e.counterRemainingAmount, e.counterExecutedFee, e.counterRemainingFee)
           ) map {
-<<<<<<< HEAD
             case (acceptedOrder, remainingAmount, executedFee, remainingFee) =>
-=======
-            case (limitOrder, remainingAmount, executedFee, remainingFee) =>
->>>>>>> e81f7251
               EventRecord(
                 orderId = acceptedOrder.order.id().toString,
                 eventType = eventTrade,
                 timestamp = toLocalDateTime(timestamp),
-<<<<<<< HEAD
                 price = denormalizePrice(acceptedOrder.order.price, assetPair),
                 filled = denormalizeAmountAndFee(e.executedAmount, assetPair.amountAsset),
                 totalFilled = denormalizeAmountAndFee(acceptedOrder.order.amount - remainingAmount, assetPair.amountAsset),
                 feeFilled = denormalizeAmountAndFee(executedFee, acceptedOrder.order.matcherFeeAssetId),
                 feeTotalFilled = denormalizeAmountAndFee(acceptedOrder.order.matcherFee - remainingFee, acceptedOrder.order.matcherFeeAssetId),
-=======
-                price = denormalizePrice(limitOrder.order.price, assetPair),
-                filled = denormalizeAmountAndFee(e.executedAmount, assetPair.amountAsset),
-                totalFilled = denormalizeAmountAndFee(limitOrder.order.amount - remainingAmount, assetPair.amountAsset),
-                feeFilled = denormalizeAmountAndFee(executedFee, limitOrder.order.matcherFeeAssetId),
-                feeTotalFilled = denormalizeAmountAndFee(limitOrder.order.matcherFee - remainingFee, limitOrder.order.matcherFeeAssetId),
->>>>>>> e81f7251
                 status = if (remainingAmount == 0) statusFilled else statusPartiallyFilled
               )
           }
