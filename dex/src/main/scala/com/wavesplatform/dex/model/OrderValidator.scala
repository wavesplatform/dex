--- conflicted
+++ resolved
@@ -11,12 +11,7 @@
 import com.wavesplatform.dex.model.MatcherModel.Normalization
 import com.wavesplatform.dex.settings.OrderFeeSettings._
 import com.wavesplatform.dex.settings.{AssetType, DeviationsSettings, MatcherSettings, OrderRestrictionsSettings}
-<<<<<<< HEAD
 import com.wavesplatform.dex.waves.WavesBlockchainContext
-import com.wavesplatform.dex.{RateCache, error}
-=======
-import com.wavesplatform.dex.smart.MatcherScriptRunner
->>>>>>> d42ec80d
 import com.wavesplatform.features.BlockchainFeatures
 import com.wavesplatform.lang.ValidationError
 import com.wavesplatform.lang.v1.compiler.Terms.{FALSE, TRUE}
@@ -69,7 +64,7 @@
         } catch {
           case NonFatal(e) =>
             log.trace(error.formatStackTrace(e))
-            error.AccountScriptException(address, e.getClass.getCanonicalName, e.getMessage).asLeft
+            error.AccountScriptException(address, e.getClass.getCanonicalName, Option(e.getMessage).getOrElse("No message")).asLeft
         }
     } else verifySignature(order)
 
@@ -85,6 +80,7 @@
           case Right(x)        => error.AssetScriptUnexpectResult(asset, x.toString).asLeft
         } catch {
           case NonFatal(e) =>
+            log.trace(error.formatStackTrace(e))
             error.AssetScriptException(asset, e.getClass.getCanonicalName, Option(e.getMessage).getOrElse("No message")).asLeft
         }
     } else ().asRight
