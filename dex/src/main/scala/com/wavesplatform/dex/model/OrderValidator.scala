--- conflicted
+++ resolved
@@ -16,19 +16,9 @@
 import com.wavesplatform.dex.settings.OrderFeeSettings._
 import com.wavesplatform.dex.settings.{AssetType, DeviationsSettings, MatcherSettings, OrderRestrictionsSettings}
 import com.wavesplatform.features.BlockchainFeatures
-<<<<<<< HEAD
-import com.wavesplatform.lang.ValidationError
 import com.wavesplatform.metrics.TimerExt
 import com.wavesplatform.state.diffs.FeeValidation
-import com.wavesplatform.transaction.Asset.{IssuedAsset, Waves}
-=======
-import com.wavesplatform.features.FeatureProvider._
-import com.wavesplatform.lang.v1.compiler.Terms.{FALSE, TRUE}
-import com.wavesplatform.metrics.TimerExt
-import com.wavesplatform.state._
-import com.wavesplatform.state.diffs.FeeValidation
 import com.wavesplatform.transaction.Asset.IssuedAsset
->>>>>>> 43bee17f
 import com.wavesplatform.transaction._
 import com.wavesplatform.transaction.assets.exchange.OrderOps._
 import com.wavesplatform.transaction.assets.exchange._
@@ -143,13 +133,8 @@
     case _ => Left(error.UnsupportedOrderVersion(version))
   }
 
-<<<<<<< HEAD
   def blockchainAware(blockchain: WavesBlockchainClient,
-                      transactionCreator: (LimitOrder, LimitOrder, Long) => Either[ValidationError, ExchangeTransaction],
-=======
-  def blockchainAware(blockchain: Blockchain,
                       transactionCreator: ExchangeTransactionCreator.CreateTransaction,
->>>>>>> 43bee17f
                       matcherAddress: Address,
                       time: Time,
                       orderFeeSettings: OrderFeeSettings,
@@ -174,22 +159,16 @@
       else verifyAssetScript(matcherFeeAsset)
     }
 
-    // Checks whether order fee is enough to cover matcher's expenses for the Exchange transaction issue
+    /** Checks whether order fee is enough to cover matcher's expenses for the Exchange transaction issue */
     lazy val validateOrderFeeByTransactionRequirements = orderFeeSettings match {
       case DynamicSettings(baseFee) =>
-        val minFee = ExchangeTransactionCreator.minFee(baseFee, blockchain.hasScript(matcherAddress), order.assetPair, blockchain.hasScript)
         val mof =
-<<<<<<< HEAD
-          multiplyFeeByDouble(
-            minFee,
-            rateCache.getRate(order.matcherFeeAssetId).getOrElse(throw new RuntimeException(s"Can't find rate for ${order.matcherFeeAssetId}"))
-=======
           convertFeeByAssetRate(
-            feeInWaves = ExchangeTransactionCreator.minFee(blockchain, matcherAddress, order.assetPair, baseFee),
+            feeInWaves =
+              ExchangeTransactionCreator.minFee(baseFee, blockchain.hasScript(matcherAddress), order.assetPair, blockchain.hasScript(_: IssuedAsset)),
             asset = order.matcherFeeAssetId,
             rateCache = rateCache,
             assetDecimals = assetDecimals
->>>>>>> 43bee17f
           )
         Either.cond(order.matcherFee >= mof, order, error.FeeNotEnough(mof, order.matcherFee, order.matcherFeeAssetId))
       case _ => lift(order)
@@ -232,7 +211,7 @@
           MatcherModel.correctRateByAssetDecimals(rate, assetDecimals(asset))
         )
       }
-      .getOrElse { throw new IllegalArgumentException(s"Rate for the asset ${AssetPair.assetIdStr(asset)} wasn't found!") }
+      .getOrElse { throw new RuntimeException(s"Rate for the asset ${AssetPair.assetIdStr(asset)} wasn't found!") }
   }
 
   /**
@@ -253,17 +232,8 @@
                                              multiplier: Double = 1): Long = {
 
     orderFeeSettings match {
-<<<<<<< HEAD
-      case DynamicSettings(dynamicBaseFee) =>
-        multiplyFeeByDouble(
-          dynamicBaseFee,
-          rateCache.getRate(order.matcherFeeAssetId).getOrElse(throw new RuntimeException(s"Can't find rate for ${order.matcherFeeAssetId}"))
-        )
-      case FixedSettings(_, fixedMinFee) => fixedMinFee
-=======
       case FixedSettings(_, fixedMinFee)   => fixedMinFee
       case DynamicSettings(dynamicBaseFee) => convertFeeByAssetRate(dynamicBaseFee, order.matcherFeeAssetId, rateCache, assetDecimals)
->>>>>>> 43bee17f
       case PercentSettings(assetType, minFeeInPercent) =>
         lazy val receiveAmount = order.getReceiveAmount(order.amount, matchPrice).explicitGet()
         lazy val spentAmount   = order.getSpendAmount(order.amount, matchPrice).explicitGet()
@@ -279,17 +249,10 @@
     }
   }
 
-<<<<<<< HEAD
-  private def validateOrderFee(order: Order, orderFeeSettings: OrderFeeSettings, rateCache: RateCache): Result[Order] = {
-    if (order.version < 3) lift(order)
-    else {
-      lazy val requiredFeeAssetIds = getValidFeeAssetForSettings(order, orderFeeSettings, rateCache)
-      lazy val requiredFee         = getMinValidFeeForSettings(order, orderFeeSettings, order.price, rateCache)
-=======
   private def validateOrderFee(order: Order, orderFeeSettings: OrderFeeSettings, rateCache: RateCache, assetDecimals: Asset => Int): Result[Order] = {
+
     lazy val requiredFeeAssetIds = getValidFeeAssetForSettings(order, orderFeeSettings, rateCache)
     lazy val requiredFee         = getMinValidFeeForSettings(order, orderFeeSettings, order.price, rateCache, assetDecimals)
->>>>>>> 43bee17f
 
     lift(order)
       .ensure(error.UnexpectedFeeAsset(requiredFeeAssetIds, order.matcherFeeAssetId))(o => requiredFeeAssetIds contains o.matcherFeeAssetId)
@@ -407,11 +370,9 @@
 
   def timeAware(time: Time)(order: Order): Result[Order] = {
     for {
-      _ <- cond(
-        order.expiration > time.correctedTime() + MinExpiration,
-        (),
-        error.WrongExpiration(time.correctedTime(), MinExpiration, order.expiration)
-      )
+      _ <- cond(order.expiration > time.correctedTime() + MinExpiration,
+                (),
+                error.WrongExpiration(time.correctedTime(), MinExpiration, order.expiration))
       _ <- order.isValid(time.correctedTime()).toEither.left.map(error.OrderCommonValidationFailed)
     } yield order
   }
@@ -427,7 +388,7 @@
       */
     def getMarketOrderValue: Result[Long] = {
 
-      // Adds value of level to the current value of the market order
+      /** Adds value of level to the current value of the market order */
       def accumulateLevel(level: LevelAgg, moValue: Result[Long], remainToExecute: Long): (Result[Long], Long) = {
         val levelValue: Long => Long = amount => if (acceptedOrder.isBuyOrder) MatcherModel.getCost(amount, level.price) else amount
         if (remainToExecute >= level.amount) moValue.map { _ + levelValue(level.amount) } -> (remainToExecute - level.amount)
