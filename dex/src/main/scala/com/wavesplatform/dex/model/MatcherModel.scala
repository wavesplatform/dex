--- conflicted
+++ resolved
@@ -61,7 +61,6 @@
 
   val matcherFee: Long = order.matcherFee
 
-<<<<<<< HEAD
   def fillingInfo: FillingInfo = {
 
     val isNew           = amount == order.amount
@@ -72,10 +71,7 @@
     FillingInfo(isNew, filledAmount, filledFee, avgWeighedPrice)
   }
 
-  def requiredFee: Price                = if (feeAsset == rcvAsset) (fee - receiveAmount).max(0L) else fee
-=======
-  def requiredFee: Long = fee
->>>>>>> 0b5f6f65
+  def requiredFee: Long                 = fee
   def requiredBalance: Map[Asset, Long] = Map(spentAsset -> rawSpentAmount) |+| Map(feeAsset -> requiredFee)
   def reservableBalance: Map[Asset, Long]
 
@@ -92,23 +88,14 @@
 
   protected def executionAmount(counterPrice: Price): Long = correctedAmountOfAmountAsset(amount, counterPrice)
 
-<<<<<<< HEAD
   lazy val isValid: Boolean = isValid(price)
-  def isValid(counterPrice: Price): Boolean =
-=======
-  def isValid: Boolean = isValid(price)
 
   def isValid(counterPrice: Price): Boolean = {
->>>>>>> 0b5f6f65
     amount > 0 && amount >= minimalAmountOfAmountAssetByPrice(counterPrice) && amount < Order.MaxAmount && spentAmount > 0 && receiveAmount > 0
   }
 
-<<<<<<< HEAD
-  private def minimalAmountOfAmountAssetByPrice(p: Long): Long =
+  protected def minimalAmountOfAmountAssetByPrice(p: Long): Long =
     Order.PriceConstantDecimal.divide(new BigDecimal(p), 0, RoundingMode.CEILING).longValue()
-=======
-  protected def minimalAmountOfAmountAssetByPrice(p: Long): Long = (BigDecimal(Order.PriceConstant) / p).setScale(0, RoundingMode.CEILING).toLong
->>>>>>> 0b5f6f65
 
   protected def correctedAmountOfAmountAsset(a: Long, p: Long): Long = correctedAmountOfAmountAsset(new BigDecimal(a), new BigDecimal(p))
   protected def correctedAmountOfAmountAsset(a: BigDecimal, p: BigDecimal): Long = {
@@ -123,12 +110,10 @@
       .longValue()
   }
 
-<<<<<<< HEAD
+  def isFirstMatch: Boolean = amount == order.amount
+
   def forMarket(fm: MarketOrder => Unit): Unit
   def forLimit(fl: LimitOrder => Unit): Unit
-=======
-  def isFirstMatch: Boolean = amount == order.amount
->>>>>>> 0b5f6f65
 }
 
 object AcceptedOrder {
@@ -404,14 +389,7 @@
   }
 
   /**
-<<<<<<< HEAD
-    * In case of dynamic fee settings the following params can be different from the appropriate `acceptedOrder.order.matcherFee`:
-    *
-    * @param maxSubmittedFee limited by base-taker-fee
-    * @param maxCounterFee limited by base-maker-fee
-=======
     * In case of dynamic fee settings the following params can be different from the appropriate `acceptedOrder.order.matcherFee`
->>>>>>> 0b5f6f65
     */
   case class OrderExecuted(submitted: AcceptedOrder, counter: LimitOrder, timestamp: Long, counterExecutedFee: Price, submittedExecutedFee: Price)
       extends Event {
@@ -420,20 +398,12 @@
     lazy val executedAmount: Long             = AcceptedOrder.executedAmount(submitted, counter)
     lazy val executedAmountOfPriceAsset: Long = MatcherModel.getCost(executedAmount, executedPrice)
 
-<<<<<<< HEAD
     def counterRemainingAmount: Long      = math.max(counter.amount - executedAmount, 0)
-    def counterExecutedFee: Long          = AcceptedOrder.partialFee(maxCounterFee, counter.order.amount, executedAmount)
     def counterRemainingFee: Long         = math.max(counter.fee - counterExecutedFee, 0)
     lazy val counterRemaining: LimitOrder = counter.partial(counterRemainingAmount, counterRemainingFee, executedWeighedPriceNominator)
-=======
-    def counterRemainingAmount: Long = math.max(counter.amount - executedAmount, 0)
-    def counterRemainingFee: Long    = math.max(counter.fee - counterExecutedFee, 0)
-    def counterRemaining: LimitOrder = counter.partial(amount = counterRemainingAmount, fee = counterRemainingFee)
->>>>>>> 0b5f6f65
-
-    def submittedRemainingAmount: Long    = math.max(submitted.amount - executedAmount, 0)
-    def submittedRemainingFee: Long       = math.max(submitted.fee - submittedExecutedFee, 0)
-    def submittedRemaining: AcceptedOrder = submitted.fold[AcceptedOrder] { submittedLimitRemaining } { submittedMarketRemaining }
+
+    def submittedRemainingAmount: Long = math.max(submitted.amount - executedAmount, 0)
+    def submittedRemainingFee: Long    = math.max(submitted.fee - submittedExecutedFee, 0)
 
     def executedWeighedPriceNominator: BigInteger = (BigInt(executedAmount) * counter.price).bigInteger
 
@@ -457,14 +427,11 @@
         avgWeighedPriceNominator = submittedLimitOrder.avgWeighedPriceNominator.add(executedWeighedPriceNominator)
       )
     }
-<<<<<<< HEAD
 
     lazy val submittedRemaining: AcceptedOrder = submitted match {
       case lo: LimitOrder  => submittedLimitRemaining(lo)
       case mo: MarketOrder => submittedMarketRemaining(mo)
     }
-=======
->>>>>>> 0b5f6f65
   }
 
   case class OrderAdded(order: AcceptedOrder, timestamp: Long) extends Event
