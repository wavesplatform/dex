--- conflicted
+++ resolved
@@ -43,34 +43,24 @@
     def denormalizeAmountAndFee(value: Amount, amountAssetDecimals: Int): Double =
       (BigDecimal(value) / BigDecimal(10).pow(amountAssetDecimals)).toDouble
 
-<<<<<<< HEAD
-    def denormalizeAmountAndFee(value: Price, pair: AssetPair, getAssetDecimals: Asset => Int): Double =
+    def denormalizeAmountAndFee(value: Amount, pair: AssetPair, getAssetDecimals: Asset => Int): Double =
       denormalizeAmountAndFee(value, getAssetDecimals(pair.amountAsset))
-=======
-    def denormalizeAmountAndFee(value: Amount, pair: AssetPair, blockchain: Blockchain): Either[MatcherError, Double] =
-      getAssetDecimals(pair.amountAsset, blockchain).map(denormalizeAmountAndFee(value, _))
->>>>>>> d42ec80d
-
-    def denormalizeAmountAndFeeWithDefault(value: Amount, pair: AssetPair, blockchain: Blockchain): Double =
+
+    def denormalizeAmountAndFeeWithDefault(value: Amount, pair: AssetPair, getAssetDecimals: Asset => Int): Double =
       denormalizeAmountAndFee(value, pair, blockchain).getOrElse { (value / BigDecimal(10).pow(8)).toDouble }
 
-<<<<<<< HEAD
-    def denormalizePrice(value: Price, pair: AssetPair, getAssetDecimals: Asset => Int): Double =
-      denormalizePrice(value, pair, getPairDecimals(pair, getAssetDecimals))
-=======
     def denormalizePrice(value: Price, amountAssetDecimals: Int, priceAssetDecimals: Int): Double =
       (BigDecimal(value) / BigDecimal(10).pow(8 + priceAssetDecimals - amountAssetDecimals).toLongExact).toDouble
->>>>>>> d42ec80d
 
     def denormalizePrice(value: Price, pair: AssetPair, decimals: (Int, Int)): Double = {
       val (amountAssetDecimals, priceAssetDecimals) = decimals
       denormalizePrice(value, amountAssetDecimals, priceAssetDecimals)
     }
 
-    def denormalizePrice(value: Price, pair: AssetPair, blockchain: Blockchain): Either[MatcherError, Double] =
+    def denormalizePrice(value: Price, pair: AssetPair, getAssetDecimals: Asset => Int): Either[MatcherError, Double] =
       getPairDecimals(pair, blockchain).map(denormalizePrice(value, pair, _))
 
-    def denormalizePriceWithDefault(value: Price, pair: AssetPair, blockchain: Blockchain): Double =
+    def denormalizePriceWithDefault(value: Price, pair: AssetPair, getAssetDecimals: Asset => Int): Double =
       denormalizePrice(value, pair, blockchain).getOrElse { (value / BigDecimal(10).pow(8)).toDouble }
   }
 }
@@ -347,17 +337,10 @@
     def json: JsObject = Json.obj("status" -> name, "filledAmount" -> filledAmount, "filledFee" -> filledFee)
   }
 
-<<<<<<< HEAD
-  def finalStatus(lo: LimitOrder, unmatchable: Boolean): Final = {
-    val filledAmount     = lo.order.amount - lo.amount
-    val filledMatcherFee = lo.order.matcherFee - lo.fee
-    if (unmatchable && filledAmount > 0) Filled(filledAmount, filledMatcherFee) else Cancelled(filledAmount, filledMatcherFee)
-=======
   def finalStatus(ao: AcceptedOrder, isSystemCancel: Boolean): Final = {
     val filledAmount     = ao.order.amount - ao.amount
     val filledMatcherFee = ao.order.matcherFee - ao.fee
     if (isSystemCancel && (filledAmount > 0 || ao.isMarket)) Filled(filledAmount, filledMatcherFee) else Cancelled(filledAmount, filledMatcherFee)
->>>>>>> d42ec80d
   }
 }
 
