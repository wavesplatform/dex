--- conflicted
+++ resolved
@@ -10,13 +10,10 @@
 import com.wavesplatform.dex.settings.FeeMode.FeeMode
 import com.wavesplatform.dex.settings.utils.ConfigSettingsValidator
 import com.wavesplatform.dex.settings.utils.ConfigSettingsValidator.ErrorsListOr
-<<<<<<< HEAD
 import com.wavesplatform.settings.Constants
 import com.wavesplatform.transaction.Asset
 import com.wavesplatform.transaction.Asset.{Waves, _}
-=======
 import monix.eval.Coeval
->>>>>>> 9764c4b8
 import net.ceedubs.ficus.Ficus._
 import net.ceedubs.ficus.readers.EnumerationReader._
 import net.ceedubs.ficus.readers.ValueReader
@@ -24,37 +21,7 @@
 
 object OrderFeeSettings {
 
-<<<<<<< HEAD
-  val totalWavesAmount: Long = Constants.UnitsInWave * Constants.TotalWaves
-
   sealed trait OrderFeeSettings
-=======
-  sealed trait OrderFeeSettings {
-
-    def getJson(matcherAccountFee: Long, ratesJson: JsObject): Coeval[JsObject] = Coeval.evalOnce {
-      Json.obj(
-        this match {
-          case DynamicSettings(baseFee) =>
-            "dynamic" -> Json.obj(
-              "baseFee" -> (baseFee + matcherAccountFee),
-              "rates"   -> ratesJson
-            )
-          case FixedSettings(defaultAssetId, minFee) =>
-            "fixed" -> Json.obj(
-              "assetId" -> defaultAssetId.toString,
-              "minFee"  -> minFee
-            )
-          case PercentSettings(assetType, minFee) =>
-            "percent" -> Json.obj(
-              "type"   -> assetType,
-              "minFee" -> minFee
-            )
-        }
-      )
-    }
-  }
-
->>>>>>> 9764c4b8
   case class DynamicSettings(baseFee: Long)                        extends OrderFeeSettings
   case class FixedSettings(defaultAssetId: Asset, minFee: Long)    extends OrderFeeSettings
   case class PercentSettings(assetType: AssetType, minFee: Double) extends OrderFeeSettings
