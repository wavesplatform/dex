package com.wavesplatform.dex.settings

import java.io.File

import cats.data.NonEmptyList
import com.typesafe.config.Config
import com.wavesplatform.dex.api.OrderBookSnapshotHttpCache
import com.wavesplatform.dex.db.AccountStorage
import com.wavesplatform.dex.db.AccountStorage.Settings.{valueReader => accountStorageSettingsReader}
<<<<<<< HEAD
import com.wavesplatform.dex.domain.asset.AssetPair._
import com.wavesplatform.dex.domain.asset.{Asset, AssetPair}
=======
import com.wavesplatform.dex.grpc.integration.settings.WavesBlockchainClientSettings
>>>>>>> ac052894
import com.wavesplatform.dex.model.OrderValidator
import com.wavesplatform.dex.settings.DenormalizedMatchingRule.denormalizedMatchingRuleNelReader
import com.wavesplatform.dex.settings.DeviationsSettings._
import com.wavesplatform.dex.settings.EventsQueueSettings.eventsQueueSettingsReader
import com.wavesplatform.dex.settings.OrderFeeSettings.{OrderFeeSettings, _}
import com.wavesplatform.dex.settings.OrderHistorySettings._
import com.wavesplatform.dex.settings.OrderRestrictionsSettings.orderRestrictionsSettingsReader
import com.wavesplatform.dex.settings.PostgresConnection._
import com.wavesplatform.dex.settings.utils.ConfigSettingsValidator
<<<<<<< HEAD
=======
import com.wavesplatform.transaction.Asset
import com.wavesplatform.transaction.assets.exchange.AssetPair
import com.wavesplatform.transaction.assets.exchange.AssetPair._
>>>>>>> ac052894
import net.ceedubs.ficus.Ficus._
import net.ceedubs.ficus.readers.ArbitraryTypeReader.arbitraryTypeValueReader
import net.ceedubs.ficus.readers.{NameMapper, ValueReader}

import scala.concurrent.duration.FiniteDuration
import scala.util.matching.Regex

case class MatcherSettings(addressSchemeCharacter: Char,
                           accountStorage: AccountStorage.Settings,
                           wavesBlockchainClient: WavesBlockchainClientSettings,
                           ntpServer: String,
                           restApi: RestAPISettings,
                           exchangeTxBaseFee: Long,
                           actorResponseTimeout: FiniteDuration,
                           dataDir: String,
                           recoverOrderHistory: Boolean,
                           snapshotsInterval: Int,
                           limitEventsDuringRecovery: Option[Int],
                           snapshotsLoadingTimeout: FiniteDuration,
                           startEventsProcessingTimeout: FiniteDuration,
                           orderBooksRecoveringTimeout: FiniteDuration,
                           priceAssets: Seq[Asset],
                           blacklistedAssets: Set[Asset.IssuedAsset],
                           blacklistedNames: Seq[Regex],
                           maxOrdersPerRequest: Int,
                           // this is not a Set[Address] because to parse an address, global AddressScheme must be initialized
                           blacklistedAddresses: Set[String],
                           orderBookSnapshotHttpCache: OrderBookSnapshotHttpCache.Settings,
                           eventsQueue: EventsQueueSettings,
                           processConsumedTimeout: FiniteDuration,
                           orderFee: OrderFeeSettings,
                           deviation: DeviationsSettings,
                           orderRestrictions: Map[AssetPair, OrderRestrictionsSettings],
                           matchingRules: Map[AssetPair, NonEmptyList[DenormalizedMatchingRule]],
                           whiteListOnly: Boolean,
                           allowedAssetPairs: Set[AssetPair],
                           allowedOrderVersions: Set[Byte],
                           exchangeTransactionBroadcast: ExchangeTransactionBroadcastSettings,
                           postgresConnection: PostgresConnection,
                           orderHistory: Option[OrderHistorySettings]) {

  def mentionedAssets: Set[Asset] = {
    priceAssets.toSet ++
      blacklistedAssets ++
      orderRestrictions.keySet.flatMap(_.assets) ++
      matchingRules.keySet.flatMap(_.assets) ++
      allowedAssetPairs.flatMap(_.assets) ++ {
      orderFee match {
        case x: OrderFeeSettings.FixedSettings => Set(x.defaultAssetId)
        case _                                 => Set.empty
      }
    }
  }
}

case class RestAPISettings(address: String, port: Int, apiKeyHash: String, cors: Boolean, apiKeyDifferentHost: Boolean)

object MatcherSettings {

  implicit val chosenCase: NameMapper                    = net.ceedubs.ficus.readers.namemappers.implicits.hyphenCase
  implicit val valueReader: ValueReader[MatcherSettings] = (cfg, path) => fromConfig(cfg getConfig path)

  private def unsafeParseAsset(x: String): Asset = {
    AssetPair.extractAsset(x).getOrElse(throw new IllegalArgumentException(s"Can't parse '$x' as asset"))
  }

  private[this] def fromConfig(config: Config): MatcherSettings = {

    import ConfigSettingsValidator.AdhocValidation.validateAssetPairKey

    val addressSchemeCharacter =
      config
        .as[String]("address-scheme-character")
        .headOption
        .getOrElse(throw new IllegalArgumentException("waves.dex.address-scheme-character is mandatory!"))

    val accountStorage        = accountStorageSettingsReader.read(config, "account-storage")
    val wavesBlockchainClient = config.as[WavesBlockchainClientSettings]("waves-blockchain-client")
    val ntpServer             = config.as[String]("ntp-server")
    val restApiSettings       = config.as[RestAPISettings]("rest-api")

    val exchangeTxBaseFee = config.getValidatedByPredicate[Long]("exchange-tx-base-fee")(
      predicate = _ >= OrderValidator.exchangeTransactionCreationFee,
      errorMsg = s"base fee must be >= ${OrderValidator.exchangeTransactionCreationFee}"
    )

    val actorResponseTimeout = config.as[FiniteDuration]("actor-response-timeout")
    val dataDirectory        = config.as[String]("data-directory")
    val recoverOrderHistory  = !new File(dataDirectory).exists()
    val snapshotsInterval    = config.as[Int]("snapshots-interval")

    val limitEventsDuringRecovery = config.getAs[Int]("limit-events-during-recovery")
    require(limitEventsDuringRecovery.forall(_ >= snapshotsInterval), "limit-events-during-recovery should be >= snapshotsInterval")

    val snapshotsLoadingTimeout      = config.as[FiniteDuration]("snapshots-loading-timeout")
    val startEventsProcessingTimeout = config.as[FiniteDuration]("start-events-processing-timeout")
    val orderBooksRecoveringTimeout  = config.as[FiniteDuration]("order-books-recovering-timeout")
    val priceAssets                  = config.as[List[String]]("price-assets").map(unsafeParseAsset)

    val blacklistedAssets =
      config
        .as[List[String]]("blacklisted-assets")
        .map(unsafeParseAsset)
        .map {
          case Asset.Waves          => throw new IllegalArgumentException("Can't blacklist the main coin")
          case x: Asset.IssuedAsset => x
        }
        .toSet

    val blacklistedNames            = config.as[List[String]]("blacklisted-names").map(_.r)
    val maxOrdersPerRequest         = config.as[Int]("rest-order-limit")
    val blacklistedAddresses        = config.as[Set[String]]("blacklisted-addresses")
    val orderBookSnapshotHttpCache  = config.as[OrderBookSnapshotHttpCache.Settings]("order-book-snapshot-http-cache")
    val eventsQueue                 = config.as[EventsQueueSettings]("events-queue")
    val processConsumedTimeout      = config.as[FiniteDuration]("process-consumed-timeout")
    val orderFee                    = config.as[OrderFeeSettings]("order-fee")
    val deviation                   = config.as[DeviationsSettings]("max-price-deviations")
    val orderRestrictions           = config.getValidatedMap[AssetPair, OrderRestrictionsSettings]("order-restrictions")(validateAssetPairKey)
    val matchingRules               = config.getValidatedMap[AssetPair, NonEmptyList[DenormalizedMatchingRule]]("matching-rules")(validateAssetPairKey)
    val whiteListOnly               = config.as[Boolean]("white-list-only")
    val allowedAssetPairs           = config.getValidatedSet[AssetPair]("allowed-asset-pairs")
    val allowedOrderVersions        = config.as[Set[Int]]("allowed-order-versions").map(_.toByte)
    val broadcastUntilConfirmed     = config.as[ExchangeTransactionBroadcastSettings]("exchange-transaction-broadcast")
    val postgresConnection          = config.as[PostgresConnection]("postgres")
    val orderHistory                = config.as[Option[OrderHistorySettings]]("order-history")

    MatcherSettings(
      addressSchemeCharacter,
      accountStorage,
      wavesBlockchainClient,
      ntpServer,
      restApiSettings,
      exchangeTxBaseFee,
      actorResponseTimeout,
      dataDirectory,
      recoverOrderHistory,
      snapshotsInterval,
      limitEventsDuringRecovery,
      snapshotsLoadingTimeout,
      startEventsProcessingTimeout,
      orderBooksRecoveringTimeout,
      priceAssets,
      blacklistedAssets,
      blacklistedNames,
      maxOrdersPerRequest,
      blacklistedAddresses,
      orderBookSnapshotHttpCache,
      eventsQueue,
      processConsumedTimeout,
      orderFee,
      deviation,
      orderRestrictions,
      matchingRules,
      whiteListOnly,
      allowedAssetPairs,
      allowedOrderVersions,
      broadcastUntilConfirmed,
      postgresConnection,
      orderHistory
    )
  }
}<|MERGE_RESOLUTION|>--- conflicted
+++ resolved
@@ -7,12 +7,9 @@
 import com.wavesplatform.dex.api.OrderBookSnapshotHttpCache
 import com.wavesplatform.dex.db.AccountStorage
 import com.wavesplatform.dex.db.AccountStorage.Settings.{valueReader => accountStorageSettingsReader}
-<<<<<<< HEAD
 import com.wavesplatform.dex.domain.asset.AssetPair._
 import com.wavesplatform.dex.domain.asset.{Asset, AssetPair}
-=======
 import com.wavesplatform.dex.grpc.integration.settings.WavesBlockchainClientSettings
->>>>>>> ac052894
 import com.wavesplatform.dex.model.OrderValidator
 import com.wavesplatform.dex.settings.DenormalizedMatchingRule.denormalizedMatchingRuleNelReader
 import com.wavesplatform.dex.settings.DeviationsSettings._
@@ -22,12 +19,6 @@
 import com.wavesplatform.dex.settings.OrderRestrictionsSettings.orderRestrictionsSettingsReader
 import com.wavesplatform.dex.settings.PostgresConnection._
 import com.wavesplatform.dex.settings.utils.ConfigSettingsValidator
-<<<<<<< HEAD
-=======
-import com.wavesplatform.transaction.Asset
-import com.wavesplatform.transaction.assets.exchange.AssetPair
-import com.wavesplatform.transaction.assets.exchange.AssetPair._
->>>>>>> ac052894
 import net.ceedubs.ficus.Ficus._
 import net.ceedubs.ficus.readers.ArbitraryTypeReader.arbitraryTypeValueReader
 import net.ceedubs.ficus.readers.{NameMapper, ValueReader}
@@ -137,22 +128,22 @@
         }
         .toSet
 
-    val blacklistedNames            = config.as[List[String]]("blacklisted-names").map(_.r)
-    val maxOrdersPerRequest         = config.as[Int]("rest-order-limit")
-    val blacklistedAddresses        = config.as[Set[String]]("blacklisted-addresses")
-    val orderBookSnapshotHttpCache  = config.as[OrderBookSnapshotHttpCache.Settings]("order-book-snapshot-http-cache")
-    val eventsQueue                 = config.as[EventsQueueSettings]("events-queue")
-    val processConsumedTimeout      = config.as[FiniteDuration]("process-consumed-timeout")
-    val orderFee                    = config.as[OrderFeeSettings]("order-fee")
-    val deviation                   = config.as[DeviationsSettings]("max-price-deviations")
-    val orderRestrictions           = config.getValidatedMap[AssetPair, OrderRestrictionsSettings]("order-restrictions")(validateAssetPairKey)
-    val matchingRules               = config.getValidatedMap[AssetPair, NonEmptyList[DenormalizedMatchingRule]]("matching-rules")(validateAssetPairKey)
-    val whiteListOnly               = config.as[Boolean]("white-list-only")
-    val allowedAssetPairs           = config.getValidatedSet[AssetPair]("allowed-asset-pairs")
-    val allowedOrderVersions        = config.as[Set[Int]]("allowed-order-versions").map(_.toByte)
-    val broadcastUntilConfirmed     = config.as[ExchangeTransactionBroadcastSettings]("exchange-transaction-broadcast")
-    val postgresConnection          = config.as[PostgresConnection]("postgres")
-    val orderHistory                = config.as[Option[OrderHistorySettings]]("order-history")
+    val blacklistedNames           = config.as[List[String]]("blacklisted-names").map(_.r)
+    val maxOrdersPerRequest        = config.as[Int]("rest-order-limit")
+    val blacklistedAddresses       = config.as[Set[String]]("blacklisted-addresses")
+    val orderBookSnapshotHttpCache = config.as[OrderBookSnapshotHttpCache.Settings]("order-book-snapshot-http-cache")
+    val eventsQueue                = config.as[EventsQueueSettings]("events-queue")
+    val processConsumedTimeout     = config.as[FiniteDuration]("process-consumed-timeout")
+    val orderFee                   = config.as[OrderFeeSettings]("order-fee")
+    val deviation                  = config.as[DeviationsSettings]("max-price-deviations")
+    val orderRestrictions          = config.getValidatedMap[AssetPair, OrderRestrictionsSettings]("order-restrictions")(validateAssetPairKey)
+    val matchingRules              = config.getValidatedMap[AssetPair, NonEmptyList[DenormalizedMatchingRule]]("matching-rules")(validateAssetPairKey)
+    val whiteListOnly              = config.as[Boolean]("white-list-only")
+    val allowedAssetPairs          = config.getValidatedSet[AssetPair]("allowed-asset-pairs")
+    val allowedOrderVersions       = config.as[Set[Int]]("allowed-order-versions").map(_.toByte)
+    val broadcastUntilConfirmed    = config.as[ExchangeTransactionBroadcastSettings]("exchange-transaction-broadcast")
+    val postgresConnection         = config.as[PostgresConnection]("postgres")
+    val orderHistory               = config.as[Option[OrderHistorySettings]]("order-history")
 
     MatcherSettings(
       addressSchemeCharacter,
