--- conflicted
+++ resolved
@@ -31,7 +31,6 @@
                            wavesBlockchainClient: WavesBlockchainClientSettings,
                            ntpServer: String,
                            restApi: RestAPISettings,
-                           maxActiveOrders: Int,
                            exchangeTxBaseFee: Long,
                            actorResponseTimeout: FiniteDuration,
                            dataDir: String,
@@ -130,7 +129,6 @@
         .toSet
 
     val blacklistedNames           = config.as[List[String]]("blacklisted-names").map(_.r)
-    val maxActiveOrders            = config.as[Int]("max-active-orders")
     val blacklistedAddresses       = config.as[Set[String]]("blacklisted-addresses")
     val orderBookSnapshotHttpCache = config.as[OrderBookSnapshotHttpCache.Settings]("order-book-snapshot-http-cache")
     val eventsQueue                = config.as[EventsQueueSettings]("events-queue")
@@ -145,11 +143,8 @@
     val broadcastUntilConfirmed    = config.as[ExchangeTransactionBroadcastSettings]("exchange-transaction-broadcast")
     val postgresConnection         = config.as[PostgresConnection]("postgres")
     val orderHistory               = config.as[Option[OrderHistorySettings]]("order-history")
-<<<<<<< HEAD
+    val orderDb                    = config.as[OrderDB.Settings]("order-db")
     val webSocketSettings          = config.as[WebSocketSettings]("web-sockets")
-=======
-    val orderDb                    = config.as[OrderDB.Settings]("order-db")
->>>>>>> 0347e0b1
 
     MatcherSettings(
       addressSchemeCharacter,
@@ -157,7 +152,6 @@
       wavesBlockchainClient,
       ntpServer,
       restApiSettings,
-      maxActiveOrders,
       exchangeTxBaseFee,
       actorResponseTimeout,
       dataDirectory,
