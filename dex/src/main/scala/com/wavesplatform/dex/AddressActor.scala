package com.wavesplatform.dex

import java.time.{Instant, Duration => JDuration}

import akka.actor.{Actor, Cancellable}
import akka.pattern.pipe
import com.wavesplatform.account.Address
import com.wavesplatform.common.state.ByteStr
import com.wavesplatform.dex.Matcher.StoreEvent
import com.wavesplatform.dex.api.NotImplemented
import com.wavesplatform.dex.db.OrderDB
import com.wavesplatform.dex.db.OrderDB.orderInfoOrdering
import com.wavesplatform.dex.model.Events.{OrderAdded, OrderCancelFailed, OrderCanceled, OrderExecuted}
import com.wavesplatform.dex.model._
import com.wavesplatform.dex.queue.QueueEvent
import com.wavesplatform.transaction.Asset
import com.wavesplatform.transaction.assets.exchange.AssetPair.assetIdStr
import com.wavesplatform.transaction.assets.exchange.{AssetPair, Order}
import com.wavesplatform.utils.{LoggerFacade, ScorexLogging, Time}
import org.slf4j.LoggerFactory

import scala.collection.immutable.Queue
import scala.collection.mutable.{AnyRefMap => MutableMap}
import scala.concurrent.duration._
import scala.concurrent.{Future, Promise}
import scala.util.{Failure, Success}

class AddressActor(owner: Address,
                   spendableBalance: Asset => Long,
                   cancelTimeout: FiniteDuration,
                   time: Time,
                   orderDB: OrderDB,
                   hasOrder: Order.Id => Boolean,
                   storeEvent: StoreEvent,
                   orderBookCache: AssetPair => OrderBook.AggregatedSnapshot,
                   var enableSchedules: Boolean)
    extends Actor
    with ScorexLogging {

  import AddressActor._
  import context.dispatcher

  protected override lazy val log = LoggerFacade(LoggerFactory.getLogger(s"AddressActor[$owner]"))

  private val pendingCancellation = MutableMap.empty[ByteStr, Promise[Resp]]
  private val pendingPlacement    = MutableMap.empty[ByteStr, Promise[Resp]]

  private val activeOrders = MutableMap.empty[Order.Id, AcceptedOrder]
  private val openVolume   = MutableMap.empty[Asset, Long].withDefaultValue(0L)
  private val expiration   = MutableMap.empty[ByteStr, Cancellable]

  private def reserve(acceptedOrder: AcceptedOrder): Unit = {
    activeOrders += acceptedOrder.order.id() -> acceptedOrder
    for { (assetId, b) <- acceptedOrder.reservableBalance if b != 0 } {
      val prevReserved    = openVolume(assetId)
      val updatedReserved = prevReserved + b
      log.trace(s"id=${acceptedOrder.order.id()}: $prevReserved + $b = $updatedReserved of ${assetIdStr(assetId)}")
      openVolume += assetId -> updatedReserved
    }
  }

  private def release(orderId: ByteStr): Unit = {
    for { acceptedOrder <- activeOrders.get(orderId); (assetId, b) <- acceptedOrder.reservableBalance if b != 0 } {
      val prevReserved    = openVolume(assetId)
      val updatedReserved = prevReserved - b
      log.trace(s"id=${acceptedOrder.order.id()}: $prevReserved - $b = $updatedReserved of ${assetIdStr(assetId)}")
      openVolume += assetId -> updatedReserved
    }
  }

  private def tradableBalance(assetId: Asset): Long = spendableBalance(assetId) - openVolume(assetId)

  private def accountStateValidator(acceptedOrder: AcceptedOrder): OrderValidator.Result[AcceptedOrder] = {
    OrderValidator.accountStateAware(owner,
                                     tradableBalance,
                                     activeOrders.size,
                                     id => activeOrders.contains(id) || orderDB.containsInfo(id) || hasOrder(id),
                                     orderBookCache)(acceptedOrder)
  }

  private def placeOrder(order: Order, isMarket: Boolean): Unit = {
    pendingPlacement
      .get(order.id())
      .fold {

        log.debug(s"New ${if (isMarket) "market order" else "order"}: ${order.json()}")
        val acceptedOrder = if (isMarket) MarketOrder(order, tradableBalance _) else LimitOrder(order)

        accountStateValidator(acceptedOrder) match {
          case Left(error) => Future.successful { api.OrderRejected(error) }
          case Right(ao) =>
            reserve(ao)
            storePlaced(ao)
        }

      }(_.future) pipeTo sender()
  }

  private def handleCommands: Receive = {
    case evt: BalanceUpdated =>
      val toCancel = ordersToDelete(toSpendable(evt))
      if (toCancel.nonEmpty) {
        log.debug(s"Canceling (not enough balance): $toCancel")
        toCancel.foreach { x =>
          storeCanceled(x.assetPair, x.orderId)
        }
      }

    case PlaceLimitOrder(order)  => placeOrder(order, isMarket = false)
    case PlaceMarketOrder(order) => placeOrder(order, isMarket = true)

    case CancelOrder(id) =>
      pendingCancellation
        .get(id)
        .fold(
          activeOrders.get(id) match {
            case Some(ao) if ao.isLimit => storeCanceled(ao.order.assetPair, ao.order.id())
            case Some(_)                => Future.successful { api.OrderCancelRejected(error.MarketOrderCancel(id)) }
            case None =>
              val reason = orderDB.status(id) match {
                case OrderStatus.NotFound     => error.OrderNotFound(id)
                case _: OrderStatus.Cancelled => error.OrderCanceled(id)
                case _: OrderStatus.Filled    => error.OrderFull(id)
              }

              Future.successful { api.OrderCancelRejected(reason) }
          }
        )(_.future) pipeTo sender()

    case CancelAllOrders(maybePair, _) =>
<<<<<<< HEAD
      val batchCancelFutures =
        for { ao <- activeOrders.values if ao.isLimit && maybePair.forall(_ == ao.order.assetPair) } yield {
          val id = ao.order.id()
          val f  = pendingCancellation.get(id).fold(storeCanceled(ao.order.assetPair, id))(_.future)
          f.map(id -> _)
        }
=======
      val batchCancelFutures = for {
        lo <- activeOrders.values
        if maybePair.forall(_ == lo.order.assetPair)
      } yield {
        val id = lo.order.id()
        storeCanceled(lo.order.assetPair, id).map(id -> _)
      }
>>>>>>> b3905bd1

      Future.sequence(batchCancelFutures).map(_.toMap).map(api.BatchCancelCompleted).pipeTo(sender())

    case CancelExpiredOrder(id) =>
      expiration.remove(id)
      for (lo <- activeOrders.get(id)) {
        if ((lo.order.expiration - time.correctedTime()).max(0L).millis <= ExpirationThreshold) {
<<<<<<< HEAD
          log.trace(s"Order $id expired, storing cancel event")
          storeCanceled(lo.order.assetPair, lo.order.id())
        } else scheduleExpiration(lo.order)
=======
          log.debug(s"Order $id expired, storing cancel event")
          storeCanceled(lo.order.assetPair, id)
        } else {
          scheduleExpiration(lo.order)
        }
>>>>>>> b3905bd1
      }

    case AddressDirectory.StartSchedules =>
      if (!enableSchedules) {
        enableSchedules = true
        activeOrders.values.foreach(x => scheduleExpiration(x.order))
      }
  }

  private def store(id: ByteStr, event: QueueEvent, eventCache: MutableMap[ByteStr, Promise[Resp]], storeError: Resp): Future[Resp] =
    eventCache.get(id).map(_.future).getOrElse {
      val promisedResponse = Promise[Resp]
      eventCache += id -> promisedResponse
      val withSave = storeEvent(event).transformWith {
        case Failure(e) =>
          log.error(s"Error persisting $event", e)
          Future.successful(storeError)
        case Success(r) =>
          r match {
            case None => Future.successful(NotImplemented(error.FeatureDisabled))
            case Some(x) =>
              log.info(s"Stored $x")
              promisedResponse.future
          }
      }

      Future.firstCompletedOf(List(promisedResponse.future, withSave)) // Multiple cancel requests can be resolved by first
    }

  private def storeCanceled(assetPair: AssetPair, id: ByteStr): Future[Resp] =
    store(id, QueueEvent.Canceled(assetPair, id), pendingCancellation, api.OrderCancelRejected(error.CanNotPersistEvent))

  private def storePlaced(acceptedOrder: AcceptedOrder): Future[Resp] =
    store(
      id = acceptedOrder.order.id(),
      event = acceptedOrder.fold[QueueEvent] { QueueEvent.Placed } { QueueEvent.PlacedMarket },
      eventCache = pendingPlacement,
      storeError = api.OrderRejected(error.CanNotPersistEvent)
    )

  private def confirmPlacement(order: Order): Unit = for (p <- pendingPlacement.remove(order.id())) {
    log.trace(s"Confirming placement for ${order.id()}")
    p.success(api.OrderAccepted(order))
  }

  private def handleStatusRequests: Receive = {
    case GetOrderStatus(orderId) => sender() ! activeOrders.get(orderId).fold[OrderStatus](orderDB.status(orderId))(activeStatus)
    case GetOrdersStatuses(maybePair, onlyActive) =>
      log.trace(s"Loading ${if (onlyActive) "active" else "all"} ${maybePair.fold("")(_.toString + " ")}orders")

      val matchingActiveOrders = {
        for { ao <- activeOrders.values if ao.isLimit && maybePair.forall(_ == ao.order.assetPair) } yield
          ao.order.id() ->
            OrderInfo.v2(
              ao.order.orderType,
              ao.order.amount,
              ao.order.price,
              ao.order.matcherFee,
              ao.order.matcherFeeAssetId,
              ao.order.timestamp,
              activeStatus(ao),
              ao.order.assetPair
            )
      }.toSeq.sorted

      log.trace(s"Collected ${matchingActiveOrders.length} active orders")
      sender() ! (if (onlyActive) matchingActiveOrders else orderDB.loadRemainingOrders(owner, maybePair, matchingActiveOrders))

    case GetTradableBalance(pair) => sender() ! Set(pair.amountAsset, pair.priceAsset).map(id => id -> tradableBalance(id)).toMap
    case GetReservedBalance       => sender() ! openVolume.filter { case (_, reserved) => reserved > 0 }.toMap
  }

  private def handleExecutionEvents: Receive = {
    case OrderAdded(submitted, _) if submitted.order.sender.toAddress == owner =>
      log.trace(s"OrderAdded(${submitted.order.id()})")
      release(submitted.order.id())
      handleOrderAdded(submitted)

    case e @ OrderExecuted(submitted, counter, _) =>
      log.trace(s"OrderExecuted(${submitted.order.id()}, ${counter.order.id()}), amount=${e.executedAmount}")
      handleOrderExecuted(e.submittedRemaining)
      handleOrderExecuted(e.counterRemaining)

    case OrderCanceled(ao, isSystemCancel, _) =>
      val id = ao.order.id()
      // submitted order gets canceled if it cannot be matched with the best counter order (e.g. due to rounding issues)
      confirmPlacement(ao.order)
      pendingCancellation.remove(id).foreach(_.success(api.OrderCanceled(id)))
      val isActive = activeOrders.contains(id)
      log.trace(s"OrderCanceled($id, system=$isSystemCancel, isActive=$isActive)")
      if (isActive) {
        release(id)
        handleOrderTerminated(ao, OrderStatus.finalStatus(ao, isSystemCancel))
      }

    case OrderCancelFailed(id, reason) =>
      pendingCancellation.remove(id).foreach(_.success(api.OrderCancelRejected(reason)))
  }

  private def scheduleExpiration(order: Order): Unit = if (enableSchedules) {
    val timeToExpiration = (order.expiration - time.correctedTime()).max(0L)
    log.trace(s"Order ${order.id()} will expire in ${JDuration.ofMillis(timeToExpiration)}, at ${Instant.ofEpochMilli(order.expiration)}")
    expiration +=
      order.id() -> context.system.scheduler.scheduleOnce(timeToExpiration.millis, self, CancelExpiredOrder(order.id()))
  }

  private def handleOrderAdded(ao: AcceptedOrder): Unit = {
    orderDB.saveOrder(ao.order)
    reserve(ao)
    confirmPlacement(ao.order)
    scheduleExpiration(ao.order)
  }

  private def handleOrderExecuted(remaining: AcceptedOrder): Unit = if (remaining.order.sender.toAddress == owner) {
    release(remaining.order.id())
    if (remaining.isValid) {
      handleOrderAdded(remaining)
    } else {
      confirmPlacement(remaining.order)
      val actualFilledAmount = remaining.order.amount - remaining.amount
      val actualFilledFee    = remaining.order.matcherFee - remaining.fee
      handleOrderTerminated(remaining, OrderStatus.Filled(actualFilledAmount, actualFilledFee))
    }
  }

  private def handleOrderTerminated(ao: AcceptedOrder, status: OrderStatus.Final): Unit = {
    log.trace(s"Order ${ao.order.id()} terminated: $status")
    orderDB.saveOrder(ao.order)
    pendingCancellation.remove(ao.order.id()).foreach(_.success(api.OrderCancelRejected(error.OrderFinalized(ao.order.id()))))
    expiration.remove(ao.order.id()).foreach(_.cancel())
    activeOrders.remove(ao.order.id())
    orderDB.saveOrderInfo(
      ao.order.id(),
      owner,
      OrderInfo.v2(
        ao.order.orderType,
        ao.order.amount,
        ao.order.price,
        ao.order.matcherFee,
        ao.order.matcherFeeAssetId,
        ao.order.timestamp,
        status,
        ao.order.assetPair
      )
    )
  }

  def receive: Receive = handleCommands orElse handleExecutionEvents orElse handleStatusRequests

  private type SpendableBalance = Map[Asset, Long]

  /**
    * @param initBalance Contains only changed assets
    */
  private def ordersToDelete(initBalance: SpendableBalance): Queue[QueueEvent.Canceled] = {
    def keepChanged(requiredBalance: Map[Asset, Long]) = requiredBalance.filter {
      case (requiredAssetId, _) => initBalance.contains(requiredAssetId)
    }

    // Now a user can have 100 active transaction maximum - easy to traverse.
    val (_, r) = activeOrders.values.toSeq
      .sortBy(_.order.timestamp)(Ordering[Long]) // Will cancel newest orders first
      .view
      .map { lo =>
        (lo.order.id(), lo.order.assetPair, keepChanged(lo.requiredBalance))
      }
      .foldLeft((initBalance, Queue.empty[QueueEvent.Canceled])) {
        case ((restBalance, toDelete), (id, assetPair, requiredBalance)) =>
          remove(restBalance, requiredBalance) match {
            case Some(updatedRestBalance) => (updatedRestBalance, toDelete)
            case None =>
              val updatedToDelete = if (pendingCancellation.contains(id)) toDelete else toDelete.enqueue(QueueEvent.Canceled(assetPair, id))
              (restBalance, updatedToDelete)
          }
      }
    r
  }

  private def toSpendable(event: BalanceUpdated): SpendableBalance = {
    val r: SpendableBalance = event.changedAssets.map(x => x -> spendableBalance(x))(collection.breakOut)
    r.withDefaultValue(0)
  }

  private def remove(from: SpendableBalance, xs: SpendableBalance): Option[SpendableBalance] =
    xs.foldLeft[Option[SpendableBalance]](Some(from)) {
      case (None, _)      => None
      case (curr, (_, 0)) => curr
      case (Some(curr), (assetId, amount)) =>
        val updatedAmount = curr.getOrElse(assetId, 0L) - amount
        if (updatedAmount < 0) None
        else Some(curr.updated(assetId, updatedAmount))
    }
}

object AddressActor {

  private type Resp = api.MatcherResponse

  private val ExpirationThreshold = 50.millis

  private def activeStatus(ao: AcceptedOrder): OrderStatus =
    if (ao.amount == ao.order.amount) OrderStatus.Accepted else OrderStatus.PartiallyFilled(ao.order.amount - ao.amount, ao.order.matcherFee - ao.fee)

  private def getOrderInfo(order: Order): String = {
    s"${order.id()},${order.sender},${order.assetPair},${order.orderType},${order.price},${order.amount}"
  }

  sealed trait Command

  case class GetOrderStatus(orderId: ByteStr)                                     extends Command
  case class GetOrdersStatuses(assetPair: Option[AssetPair], onlyActive: Boolean) extends Command
  case class GetTradableBalance(assetPair: AssetPair)                             extends Command
  case object GetReservedBalance                                                  extends Command

  case class PlaceLimitOrder(order: Order) extends Command {
    override lazy val toString = s"PlaceLimitOrder(${getOrderInfo(order)})"
  }

  case class PlaceMarketOrder(order: Order) extends Command {
    override lazy val toString = s"PlaceMarketOrder(${getOrderInfo(order)})"
  }

  case class CancelOrder(orderId: ByteStr)                             extends Command
  case class CancelAllOrders(pair: Option[AssetPair], timestamp: Long) extends Command
  case class BalanceUpdated(changedAssets: Set[Asset])                 extends Command

  private case class CancelExpiredOrder(orderId: ByteStr)
}<|MERGE_RESOLUTION|>--- conflicted
+++ resolved
@@ -128,22 +128,11 @@
         )(_.future) pipeTo sender()
 
     case CancelAllOrders(maybePair, _) =>
-<<<<<<< HEAD
       val batchCancelFutures =
         for { ao <- activeOrders.values if ao.isLimit && maybePair.forall(_ == ao.order.assetPair) } yield {
           val id = ao.order.id()
-          val f  = pendingCancellation.get(id).fold(storeCanceled(ao.order.assetPair, id))(_.future)
-          f.map(id -> _)
+          storeCanceled(ao.order.assetPair, id).map(id -> _)
         }
-=======
-      val batchCancelFutures = for {
-        lo <- activeOrders.values
-        if maybePair.forall(_ == lo.order.assetPair)
-      } yield {
-        val id = lo.order.id()
-        storeCanceled(lo.order.assetPair, id).map(id -> _)
-      }
->>>>>>> b3905bd1
 
       Future.sequence(batchCancelFutures).map(_.toMap).map(api.BatchCancelCompleted).pipeTo(sender())
 
@@ -151,17 +140,9 @@
       expiration.remove(id)
       for (lo <- activeOrders.get(id)) {
         if ((lo.order.expiration - time.correctedTime()).max(0L).millis <= ExpirationThreshold) {
-<<<<<<< HEAD
-          log.trace(s"Order $id expired, storing cancel event")
-          storeCanceled(lo.order.assetPair, lo.order.id())
-        } else scheduleExpiration(lo.order)
-=======
           log.debug(s"Order $id expired, storing cancel event")
           storeCanceled(lo.order.assetPair, id)
-        } else {
-          scheduleExpiration(lo.order)
-        }
->>>>>>> b3905bd1
+        } else scheduleExpiration(lo.order)
       }
 
     case AddressDirectory.StartSchedules =>
