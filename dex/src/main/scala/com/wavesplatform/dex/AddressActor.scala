package com.wavesplatform.dex

import java.time.{Instant, Duration => JDuration}

import akka.actor.{Actor, ActorRef, Cancellable, Status}
import akka.pattern.{ask, pipe}
import cats.instances.long.catsKernelStdGroupForLong
import cats.syntax.group.{catsSyntaxGroup, catsSyntaxSemigroup}
import com.wavesplatform.dex.AddressActor._
import com.wavesplatform.dex.Matcher.StoreEvent
import com.wavesplatform.dex.api.CanNotPersist
<<<<<<< HEAD
import com.wavesplatform.dex.api.websockets.{WsAddressState, WsBalances, WsOrder}
=======
import com.wavesplatform.dex.api.websockets.{WsAddressState, WsBalances}
>>>>>>> bc848c19
import com.wavesplatform.dex.db.OrderDB
import com.wavesplatform.dex.db.OrderDB.orderInfoOrdering
import com.wavesplatform.dex.domain.account.Address
import com.wavesplatform.dex.domain.asset.{Asset, AssetPair}
import com.wavesplatform.dex.domain.bytes.ByteStr
import com.wavesplatform.dex.domain.order.Order
import com.wavesplatform.dex.domain.utils.{LoggerFacade, ScorexLogging}
import com.wavesplatform.dex.error.{ErrorFormatterContext, MatcherError, UnexpectedError, WavesNodeConnectionBroken}
import com.wavesplatform.dex.fp.MapImplicits.cleaningGroup
import com.wavesplatform.dex.grpc.integration.clients.WavesBlockchainClient.SpendableBalance
import com.wavesplatform.dex.grpc.integration.exceptions.WavesNodeConnectionLostException
import com.wavesplatform.dex.market.{BatchOrderCancelActor, CreateExchangeTransactionActor}
import com.wavesplatform.dex.model.Events.{OrderAdded, OrderCanceled, OrderExecuted}
import com.wavesplatform.dex.model._
import com.wavesplatform.dex.queue.QueueEvent
import com.wavesplatform.dex.time.Time
import org.slf4j.LoggerFactory

import scala.collection.immutable.Queue
import scala.collection.mutable.{AnyRefMap => MutableMap}
import scala.concurrent.duration._
import scala.concurrent.{Future, TimeoutException}
import scala.util.{Failure, Success}

class AddressActor(owner: Address,
                   time: Time,
                   orderDB: OrderDB,
                   hasOrderInBlockchain: Order.Id => Future[Boolean],
                   store: StoreEvent,
                   orderBookCache: AssetPair => OrderBookAggregatedSnapshot,
                   var enableSchedules: Boolean,
                   spendableBalancesActor: ActorRef,
                   settings: AddressActor.Settings = AddressActor.Settings.default)(implicit efc: ErrorFormatterContext)
    extends Actor
    with ScorexLogging {

  import context.dispatcher

  protected override lazy val log = LoggerFacade(LoggerFactory.getLogger(s"AddressActor[$owner]"))

  private var placementQueue  = Queue.empty[Order.Id]
  private val pendingCommands = MutableMap.empty[Order.Id, PendingCommand]

  private val activeOrders = MutableMap.empty[Order.Id, AcceptedOrder]
  private var openVolume   = Map.empty[Asset, Long]
  private val expiration   = MutableMap.empty[ByteStr, Cancellable]

<<<<<<< HEAD
  private var addressWsMutableState = AddressWsMutableState.empty
=======
  private var addressMutableState = AddressWsMutableState.empty

  private def mkWsAddressState(spendableBalances: Map[Asset, Long]): WsAddressState = {
    val tradableBalance = spendableBalances |-| openVolume.filterKeys(spendableBalances.keySet)
    WsAddressState(
      spendableBalances.map {
        case (a, _) => a -> WsBalances(tradableBalance.getOrElse(a, 0), openVolume.getOrElse(a, 0))
      }
    )
  }
>>>>>>> bc848c19

  override def receive: Receive = {
    case command: Command.PlaceOrder =>
      import OrderValidator.MaxActiveOrders
      log.trace(s"Got $command")
      val orderId = command.order.id()

      if (pendingCommands.contains(orderId)) sender ! api.OrderRejected(error.OrderDuplicate(orderId))
      else if (totalActiveOrders >= MaxActiveOrders) sender ! api.OrderRejected(error.ActiveOrdersLimitReached(MaxActiveOrders))
      else {
        val shouldProcess = placementQueue.isEmpty
        placementQueue = placementQueue.enqueue(orderId)
        pendingCommands.put(orderId, PendingCommand(command, sender))
        if (shouldProcess) processNextPlacement()
        else log.trace(s"${placementQueue.headOption} is processing, moving $orderId to the queue")
      }

    case command: Command.CancelOrder =>
      import command.orderId
      log.trace(s"Got $command")
      pendingCommands.get(orderId) match {
        case Some(pc) =>
          sender ! api.OrderCancelRejected(
            pc.command match {
              case _: Command.PlaceOrder  => error.OrderNotFound(orderId)
              case _: Command.CancelOrder => error.OrderCanceled(orderId)
            }
          )

        case None =>
          activeOrders.get(orderId) match {
            case None =>
              sender ! api.OrderCancelRejected(
                orderDB.status(orderId) match {
                  case OrderStatus.NotFound     => error.OrderNotFound(orderId)
                  case _: OrderStatus.Cancelled => error.OrderCanceled(orderId)
                  case _: OrderStatus.Filled    => error.OrderFull(orderId)
                }
              )

            case Some(ao) =>
              if (ao.isMarket) sender ! api.OrderCancelRejected(error.MarketOrderCancel(orderId))
              else {
                pendingCommands.put(orderId, PendingCommand(command, sender))
                cancel(ao.order)
              }
          }
      }

    case command: Command.CancelAllOrders =>
      val toCancelIds = getActiveLimitOrders(command.pair).map(_.id)
      if (toCancelIds.isEmpty) {
        log.trace(s"Got $command, nothing to cancel")
        sender ! api.BatchCancelCompleted(Map.empty)
      } else {
        log.debug(s"Got $command, to cancel: ${toCancelIds.mkString(", ")}")
        context.actorOf(BatchOrderCancelActor.props(toCancelIds.toSet, self, sender, settings.batchCancelTimeout))
      }

    case command: Command.CancelNotEnoughCoinsOrders =>
<<<<<<< HEAD
      if (addressWsMutableState.hasActiveConnections) {
        addressWsMutableState = addressWsMutableState.putSpendableAssets(command.newBalance.keySet)
=======
      if (addressMutableState.hasActiveConnections) {
        addressMutableState = addressMutableState.putSpendableAssets(command.newBalance.keySet)
>>>>>>> bc848c19
      }

      val toCancel = getOrdersToCancel(command.newBalance).filterNot(ao => isCancelling(ao.order.id()))

      if (toCancel.isEmpty) log.trace(s"Got $command, nothing to cancel")
      else {
        val msg = toCancel
          .map(x => s"${x.insufficientAmount} ${x.assetId} for ${x.order.idStr()}")
          .mkString(", ")
        log.debug(s"Got $command, canceling ${toCancel.size} of ${activeOrders.size}: doesn't have $msg")
        toCancel.foreach(x => cancel(x.order))
      }

    case Query.GetReservedBalance            => sender ! Reply.Balance(openVolume)
    case Query.GetTradableBalance(forAssets) => getTradableBalance(forAssets).map(Reply.Balance).pipeTo(sender)

    case Query.GetOrderStatus(orderId) => sender ! activeOrders.get(orderId).fold[OrderStatus](orderDB.status(orderId))(activeStatus)
    case Query.GetOrdersStatuses(maybePair, onlyActive) =>
      val matchingActiveOrders = getActiveLimitOrders(maybePair)
<<<<<<< HEAD
        .map(ao => ao.id -> OrderInfo.v3(ao, activeStatus(ao)))
=======
        .map(ao => ao.order.id() -> OrderInfo.v3(ao, activeStatus(ao)))
>>>>>>> bc848c19
        .toSeq
        .sorted

      log.trace(s"Collected ${matchingActiveOrders.length} active orders")
      val orders = if (onlyActive) matchingActiveOrders else orderDB.loadRemainingOrders(owner, maybePair, matchingActiveOrders)
      sender ! Reply.OrdersStatuses(orders)

    case event: Event.StoreFailed =>
      log.trace(s"Got $event")
      pendingCommands.remove(event.orderId).foreach { _.client ! CanNotPersist(event.reason) }

    case event: ValidationEvent =>
      log.trace(s"Got $event")
      placementQueue.dequeueOption.foreach {
        case (orderId, restQueue) =>
          if (orderId == event.orderId) {
            event match {
              case Event.ValidationPassed(ao) => pendingCommands.get(ao.id).foreach(_ => place(ao))
              case Event.ValidationFailed(_, reason) =>
                pendingCommands.remove(orderId).foreach { command =>
                  log.trace(s"Confirming command for $orderId")
                  command.client ! (
                    reason match {
                      case WavesNodeConnectionBroken => api.WavesNodeUnavailable(reason)
                      case _                         => api.OrderRejected(reason)
                    }
                  )
                }
            }

            placementQueue = restQueue
            processNextPlacement()
          } else log.warn(s"Received stale $event for $orderId")
      }

    case OrderAdded(submitted, _) if submitted.order.sender.toAddress == owner =>
      import submitted.order
      log.trace(s"OrderAdded(${order.id()})")
      handleOrderAdded(submitted)
      pendingCommands.remove(order.id()).foreach { command =>
        log.trace(s"Confirming placement for ${order.id()}")
        command.client ! api.OrderAccepted(order)
      }

    case e @ OrderExecuted(submitted, counter, _, _, _) =>
      log.trace(s"OrderExecuted(${submitted.id}, ${counter.id}), amount=${e.executedAmount}")
      handleOrderExecuted(e.submittedRemaining)
      handleOrderExecuted(e.counterRemaining)
      for {
        ao      <- List(submitted, counter)
        command <- pendingCommands.remove(ao.id)
      } {
        log.trace(s"Confirming placement for ${ao.id}")
        command.client ! api.OrderAccepted(ao.order)
      }
      context.system.eventStream.publish(CreateExchangeTransactionActor.OrderExecutedObserved(owner, e))

    case OrderCanceled(ao, isSystemCancel, _) =>
      val id = ao.id
      // submitted order gets canceled if it cannot be matched with the best counter order (e.g. due to rounding issues)
      pendingCommands.remove(id).foreach { pc =>
        pc.command match {
          case command: Command.PlaceOrder =>
            log.trace(s"Confirming placement for $id")
            pc.client ! api.OrderAccepted(command.order) // TODO remove after OrderBook refactoring
          case _: Command.CancelOrder =>
            log.trace(s"Confirming cancelation for $id")
            pc.client ! api.OrderCanceled(id)
        }
      }
      val isActive = activeOrders.contains(id)
      log.trace(s"OrderCanceled($id, system=$isSystemCancel, isActive=$isActive)")
      if (isActive) handleOrderTerminated(ao, OrderStatus.finalStatus(ao, isSystemCancel))

    case CancelExpiredOrder(id) =>
      expiration.remove(id)
      activeOrders.get(id).foreach { ao =>
        if ((ao.order.expiration - time.correctedTime()).max(0L).millis <= ExpirationThreshold) {
          log.debug(s"Order $id expired, storing cancel event")
          cancel(ao.order)
        } else scheduleExpiration(ao.order)
      }

    case AddressDirectory.StartSchedules =>
      if (!enableSchedules) {
        enableSchedules = true
        activeOrders.values.foreach(x => scheduleExpiration(x.order))
      }

    case Status.Failure(e) => log.error(s"Got $e", e)

    case AddWsSubscription =>
      log.trace(s"Web socket subscription was requested")
      spendableBalancesActor ! SpendableBalancesActor.Query.GetSnapshot(owner)
<<<<<<< HEAD
      addressWsMutableState = addressWsMutableState.addPendingSubscription(sender)

    case SpendableBalancesActor.Reply.GetSnapshot(allAssetsSpendableBalance) =>
      val snapshot =
        WsAddressState(
          balances = mkWsBalances(allAssetsSpendableBalance),
          orders = activeOrders.values.map(ao => WsOrder.fromDomain(ao, activeStatus(ao))).toSeq
        )

      addressWsMutableState.pendingWsConnections.foreach(_ ! snapshot)
      if (!addressWsMutableState.hasActiveConnections) scheduleNextDiffSending
      addressWsMutableState = addressWsMutableState.flushPendingConnections()

    case PrepareDiffForWsSubscribers =>
      if (addressWsMutableState.hasActiveConnections) {
        if (addressWsMutableState.hasChangedAssets) {
          spendableBalancesActor ! SpendableBalancesActor.Query.GetState(owner, addressWsMutableState.getAllChangedAssets)
        } else scheduleNextDiffSending
      }

    case SpendableBalancesActor.Reply.GetState(spendableBalances) =>
      val diff =
        WsAddressState(
          balances = mkWsBalances(spendableBalances),
          orders = addressWsMutableState.getAllOrderChanges
        )

      addressWsMutableState.activeWsConnections.foreach(_ ! diff)
      addressWsMutableState = addressWsMutableState.cleanChanges()
=======
      addressMutableState = addressMutableState.addPendingSubscription(sender)

    case SpendableBalancesActor.Reply.GetSnapshot(allAssetsSpendableBalance) =>
      val snapshot = mkWsAddressState(allAssetsSpendableBalance)
      addressMutableState.pendingWsConnections.foreach(_ ! snapshot)
      if (!addressMutableState.hasActiveConnections) scheduleNextDiffSending
      addressMutableState = addressMutableState.flushPendingConnections()

    case PrepareDiffForWsSubscribers =>
      if (addressMutableState.hasActiveConnections && addressMutableState.hasChangedAssets) {
        spendableBalancesActor ! SpendableBalancesActor.Query.GetState(owner, addressMutableState.getAllAssets)
      } else scheduleNextDiffSending

      addressMutableState = addressMutableState.cleanChangedAssets()

    case SpendableBalancesActor.Reply.GetState(spendableBalances) =>
      val diff = mkWsAddressState(spendableBalances)
      addressMutableState.activeWsConnections.foreach(_ ! diff)
>>>>>>> bc848c19
      scheduleNextDiffSending
  }

  private def scheduleNextDiffSending: Cancellable = {
    context.system.scheduler.scheduleOnce(settings.wsMessagesInterval, self, PrepareDiffForWsSubscribers)
<<<<<<< HEAD
  }

  private def mkWsBalances(spendableBalances: Map[Asset, Long]): Map[Asset, WsBalances] = {
    val tradableBalance = spendableBalances |-| openVolume.filterKeys(spendableBalances.keySet)
    spendableBalances.map { case (a, _) => a -> WsBalances(tradableBalance.getOrElse(a, 0), openVolume.getOrElse(a, 0)) }
=======
>>>>>>> bc848c19
  }

  private def isCancelling(id: Order.Id): Boolean = pendingCommands.get(id).exists(_.command.isInstanceOf[Command.CancelOrder])

  private def processNextPlacement(): Unit = placementQueue.dequeueOption.foreach {
    case (firstOrderId, _) =>
      pendingCommands.get(firstOrderId) match {
        case None =>
          throw new IllegalStateException(
            s"Can't find command for order $firstOrderId among pending commands: ${pendingCommands.keySet.mkString(", ")}"
          )
        case Some(nextCommand) =>
          nextCommand.command match {
            case command: Command.PlaceOrder =>
              val validationResult = {
                for {
                  hasOrderInBlockchain <- hasOrderInBlockchain { command.order.id() }
                  tradableBalance      <- getTradableBalance(Set(command.order.getSpendAssetId, command.order.feeAsset))
                } yield {
                  val ao = command.toAcceptedOrder(tradableBalance)
                  accountStateValidator(ao, tradableBalance, hasOrderInBlockchain) match {
                    case Left(error) => Event.ValidationFailed(ao.id, error)
                    case Right(_)    => Event.ValidationPassed(ao)
                  }
                }
              }

              validationResult recover {
                case ex: WavesNodeConnectionLostException =>
                  log.error("Waves Node connection lost", ex)
                  Event.ValidationFailed(command.order.id(), WavesNodeConnectionBroken)
                case ex =>
                  log.error("An unexpected error occurred", ex)
                  Event.ValidationFailed(command.order.id(), UnexpectedError)
              } pipeTo self

            case x => throw new IllegalStateException(s"Can't process $x, only PlaceOrder is allowed")
          }
      }
  }

  private def accountStateValidator(acceptedOrder: AcceptedOrder,
                                    tradableBalance: Map[Asset, Long],
                                    hasOrderInBlockchain: Boolean): OrderValidator.Result[AcceptedOrder] = {
    OrderValidator
      .accountStateAware(acceptedOrder.order.sender,
                         tradableBalance.withDefaultValue(0L),
                         totalActiveOrders,
                         hasOrder(_, hasOrderInBlockchain),
                         orderBookCache)(acceptedOrder)
  }

  private def getTradableBalance(forAssets: Set[Asset]): Future[Map[Asset, Long]] = {
    spendableBalancesActor
      .ask(SpendableBalancesActor.Query.GetState(owner, forAssets))(5.seconds, self) // TODO replace ask pattern by better solution
      .mapTo[SpendableBalancesActor.Reply.GetState]
      .map { _.state |-| openVolume.filterKeys(forAssets.contains) }
  }

  private def scheduleExpiration(order: Order): Unit = if (enableSchedules && !expiration.contains(order.id())) {
    val timeToExpiration = (order.expiration - time.correctedTime()).max(0L)
    log.trace(s"Order ${order.id()} will expire in ${JDuration.ofMillis(timeToExpiration)}, at ${Instant.ofEpochMilli(order.expiration)}")
    expiration +=
      order.id() -> context.system.scheduler.scheduleOnce(timeToExpiration.millis, self, CancelExpiredOrder(order.id()))
  }

  private def handleOrderAdded(ao: AcceptedOrder): Unit = {
    log.trace(s"Saving order ${ao.id}, new status is ${activeStatus(ao)}")
    orderDB.saveOrder(ao.order) // TODO do once when OrderAdded will be the first event. UP: it happens everytime orderbooks are restored, FIX this

<<<<<<< HEAD
    if (addressWsMutableState.hasActiveConnections) handleUpdatesForWsSubscribers(ao, activeStatus(ao))

    val origAoReservableBalance = activeOrders.get(ao.order.id()).fold(Map.empty[Asset, Long])(_.reservableBalance)
=======
    val origAoReservableBalance = activeOrders.get(ao.order.id()).fold(Map.empty[Asset, Long])(_.reservableBalance)
    if (ao.reservableBalance != origAoReservableBalance) {

      // OrderExecuted event and ExchangeTransaction creation are separated in time!
      // We should notify SpendableBalanceActor about balances changing, otherwise WS subscribers
      // will receive balance changes (its reduction as a result of order partial execution) with
      // sensible lag (only after exchange transaction will be put in UTX pool). The increase in
      // the balance will be sent to subscribers after this tx will be forged
      if (addressMutableState.hasActiveConnections) {
        spendableBalancesActor ! SpendableBalancesActor.Command.Subtract(owner, origAoReservableBalance |-| ao.reservableBalance)
        addressMutableState = addressMutableState.putReservedAssets(ao.reservableBalance.keySet)
      }
      openVolume = openVolume |+| (ao.reservableBalance |-| origAoReservableBalance)
    }
>>>>>>> bc848c19

    openVolume = openVolume |+| (ao.reservableBalance |-| origAoReservableBalance)
    activeOrders.put(ao.id, ao)
    scheduleExpiration(ao.order)
  }

  private def handleOrderExecuted(remaining: AcceptedOrder): Unit = if (remaining.order.sender.toAddress == owner) {
    if (remaining.isValid) handleOrderAdded(remaining)
    else {
      val status = OrderStatus.Filled(remaining.fillingInfo.filledAmount, remaining.fillingInfo.filledFee)
      if (addressWsMutableState.hasActiveConnections) handleUpdatesForWsSubscribers(remaining, status)
      handleOrderTerminated(remaining, status)
    }
  }

  private def handleUpdatesForWsSubscribers(ao: AcceptedOrder, status: OrderStatus): Unit = {

    val previousActiveOrder       = activeOrders.get(ao.id)
    val previousReservableBalance = previousActiveOrder.fold(Map.empty[Asset, Long])(_.reservableBalance)

    // OrderExecuted event and ExchangeTransaction creation are separated in time!
    // We should notify SpendableBalanceActor about balances changing, otherwise WS subscribers
    // will receive balance changes (its reduction as a result of order partial execution) with
    // sensible lag (only after exchange transaction will be put in UTX pool). The increase in
    // the balance will be sent to subscribers after this tx will be forged

    spendableBalancesActor ! SpendableBalancesActor.Command.Subtract(owner, previousReservableBalance |-| ao.reservableBalance)

    val sendFullOrderInfo = status match {
      case _: OrderStatus.Filled                                 => previousActiveOrder.exists(_.fillingInfo.isNew) && !addressWsMutableState.trackedOrders(ao.id)
      case _: OrderStatus.PartiallyFilled | OrderStatus.Accepted => ao.fillingInfo.isNew || !addressWsMutableState.trackedOrders(ao.id)
      case _                                                     => false
    }

    addressWsMutableState = {
      if (sendFullOrderInfo) addressWsMutableState.putOrderUpdate(ao.id, WsOrder.fromDomain(ao, status))
      else addressWsMutableState.putOrderFillingInfoAndStatusUpdate(ao.id, ao.fillingInfo, status)
    }.putReservedAssets(previousReservableBalance.keySet)
  }

  private def handleOrderTerminated(ao: AcceptedOrder, status: OrderStatus.Final): Unit = {
<<<<<<< HEAD
    log.trace(s"Order ${ao.id} terminated, new status is $status")

    orderDB.saveOrder(ao.order)

    expiration.remove(ao.id).foreach(_.cancel())
    activeOrders.remove(ao.id).foreach(ao => openVolume = openVolume |-| ao.reservableBalance)

    if (addressWsMutableState.hasActiveConnections)
      addressWsMutableState = addressWsMutableState
        .putReservedAssets(ao.reservableBalance.keySet)
        .putOrderStatusUpdate(ao.id, status)

    orderDB.saveOrderInfo(ao.id, owner, OrderInfo.v3(ao, status))
=======
    log.trace(s"Order ${ao.order.id()} terminated, new status is $status")

    orderDB.saveOrder(ao.order)

    expiration.remove(ao.order.id()).foreach(_.cancel())
    activeOrders.remove(ao.order.id()).foreach(ao => openVolume = openVolume |-| ao.reservableBalance)

    if (addressMutableState.hasActiveConnections) addressMutableState = addressMutableState.putReservedAssets(ao.reservableBalance.keySet)

    orderDB.saveOrderInfo(ao.order.id(), owner, OrderInfo.v3(ao, status))
>>>>>>> bc848c19
  }

  private def getOrdersToCancel(actualBalance: Map[Asset, Long]): Queue[InsufficientBalanceOrder] = {
    // Now a user can have 100 active transaction maximum - easy to traverse.
    activeOrders.values.toVector
      .sortBy(_.order.timestamp)(Ordering[Long]) // Will cancel newest orders first
      .iterator
      .filter(_.isLimit)
      .map(ao => (ao.order, ao.requiredBalance filterKeys actualBalance.contains))
      .foldLeft((actualBalance, Queue.empty[InsufficientBalanceOrder])) {
        case ((restBalance, toDelete), (order, requiredBalance)) =>
          trySubtract(restBalance, requiredBalance) match {
            case Right(updatedRestBalance) => (updatedRestBalance, toDelete)
            case Left((insufficientAmount, assetId)) =>
              val updatedToDelete =
                if (cancellationInProgress(order.id())) toDelete
                else toDelete.enqueue(InsufficientBalanceOrder(order, -insufficientAmount, assetId))
              (restBalance, updatedToDelete)
          }
      }
      ._2
  }

  private def cancellationInProgress(id: Order.Id): Boolean = pendingCommands.get(id).fold(false) {
    _.command match {
      case Command.CancelOrder(`id`) => true
      case _                         => false
    }
  }

  private def place(ao: AcceptedOrder): Unit = {
    openVolume = openVolume |+| ao.reservableBalance
<<<<<<< HEAD
    activeOrders.put(ao.id, ao)

    if (addressWsMutableState.hasActiveConnections) addressWsMutableState = addressWsMutableState.putReservedAssets(ao.reservableBalance.keySet)

    storeEvent(ao.id)(
=======
    if (addressMutableState.hasActiveConnections) addressMutableState = addressMutableState.putReservedAssets(ao.reservableBalance.keySet)
    activeOrders.put(ao.order.id(), ao)

    storeEvent(ao.order.id())(
>>>>>>> bc848c19
      ao match {
        case ao: LimitOrder  => QueueEvent.Placed(ao)
        case ao: MarketOrder => QueueEvent.PlacedMarket(ao)
      }
    )
  }

  private def cancel(o: Order): Unit = storeEvent(o.id())(QueueEvent.Canceled(o.assetPair, o.id()))

  private def storeEvent(orderId: Order.Id)(event: QueueEvent): Unit =
    store(event)
      .transform {
        case Success(None) => Success(Some(error.FeatureDisabled))
        case Success(_)    => Success(None)
        case Failure(e) =>
          e match {
            case _: TimeoutException => log.warn(s"Timeout during storing $event for $orderId")
            case _                   =>
          }
          Success(Some(error.CanNotPersistEvent))
      }
      .onComplete {
        case Success(Some(error)) => self ! Event.StoreFailed(orderId, error)
        case Success(None)        => log.trace(s"Order $orderId saved")
        case _                    => throw new IllegalStateException("Impossibru")
      }

  private def hasOrder(id: Order.Id, hasOrderInBlockchain: Boolean): Boolean =
    activeOrders.contains(id) || orderDB.containsInfo(id) || hasOrderInBlockchain

  private def totalActiveOrders: Int = activeOrders.size + placementQueue.size

  private def getActiveLimitOrders(maybePair: Option[AssetPair]): Iterable[AcceptedOrder] =
    for {
      ao <- activeOrders.values
      if ao.isLimit && maybePair.forall(_ == ao.order.assetPair)
    } yield ao
}

object AddressActor {

  type Resp = api.MatcherResponse

  private val ExpirationThreshold = 50.millis

  private[dex] def activeStatus(ao: AcceptedOrder): OrderStatus =
    if (ao.amount == ao.order.amount) OrderStatus.Accepted else OrderStatus.PartiallyFilled(ao.order.amount - ao.amount, ao.order.matcherFee - ao.fee)

  /**
    * r = currentBalance |-| requiredBalance
    * @return None if ∀ (asset, v) ∈ r, v < 0
    *         else Some(r)
    */
  private def trySubtract(from: SpendableBalance, xs: SpendableBalance): Either[(Long, Asset), SpendableBalance] =
    xs.foldLeft[Either[(Long, Asset), SpendableBalance]](Right(from)) {
      case (r @ Left(_), _) => r
      case (curr, (_, 0))   => curr
      case (Right(curr), (assetId, amount)) =>
        val updatedAmount = curr.getOrElse(assetId, 0L) - amount
        Either.cond(updatedAmount >= 0, curr.updated(assetId, updatedAmount), (updatedAmount, assetId))
    }

  sealed trait Message

  sealed trait Query extends Message
  object Query {
    case class GetOrderStatus(orderId: ByteStr)                                     extends Query
    case class GetOrdersStatuses(assetPair: Option[AssetPair], onlyActive: Boolean) extends Query
    case object GetReservedBalance                                                  extends Query
    case class GetTradableBalance(forAssets: Set[Asset])                            extends Query
  }

  sealed trait Reply
  object Reply {
    case class OrdersStatuses(xs: Seq[(ByteStr, OrderInfo[OrderStatus])]) extends Reply
    case class Balance(balance: Map[Asset, Long])                         extends Reply
  }

  sealed trait Command         extends Message
  sealed trait OneOrderCommand extends Command

  object Command {
    case class PlaceOrder(order: Order, isMarket: Boolean) extends OneOrderCommand {
      override lazy val toString =
        s"PlaceOrder(${if (isMarket) "market" else "limit"},id=${order
          .id()},s=${order.sender.toAddress},${order.assetPair},${order.orderType},p=${order.price},a=${order.amount})"

      def toAcceptedOrder(tradableBalance: Map[Asset, Long]): AcceptedOrder = if (isMarket) MarketOrder(order, tradableBalance) else LimitOrder(order)
    }

    case class CancelOrder(orderId: ByteStr)                             extends OneOrderCommand
    case class CancelAllOrders(pair: Option[AssetPair], timestamp: Long) extends Command

    /**
      * @param newBalance Contains a new amount of changed assets
      */
    case class CancelNotEnoughCoinsOrders(newBalance: Map[Asset, Long]) extends Command
  }

  sealed trait Event {
    def orderId: Order.Id
  }

  sealed trait ValidationEvent extends Event

  object Event {
    case class ValidationFailed(orderId: Order.Id, error: MatcherError) extends ValidationEvent
    case class ValidationPassed(acceptedOrder: AcceptedOrder) extends ValidationEvent {
      override def orderId: Order.Id = acceptedOrder.id
    }
    case class StoreFailed(orderId: Order.Id, reason: MatcherError) extends Event
  }

  case object AddWsSubscription           extends Message
  case object PrepareDiffForWsSubscribers extends Message

  private case class CancelExpiredOrder(orderId: ByteStr)
  private case class PendingCommand(command: OneOrderCommand, client: ActorRef)

  private case class InsufficientBalanceOrder(order: Order, insufficientAmount: Long, assetId: Asset)

  final case class Settings(wsMessagesInterval: FiniteDuration, batchCancelTimeout: FiniteDuration)
  object Settings {
    val default: Settings = Settings(100.milliseconds, 20.seconds)
  }
}<|MERGE_RESOLUTION|>--- conflicted
+++ resolved
@@ -9,11 +9,7 @@
 import com.wavesplatform.dex.AddressActor._
 import com.wavesplatform.dex.Matcher.StoreEvent
 import com.wavesplatform.dex.api.CanNotPersist
-<<<<<<< HEAD
 import com.wavesplatform.dex.api.websockets.{WsAddressState, WsBalances, WsOrder}
-=======
-import com.wavesplatform.dex.api.websockets.{WsAddressState, WsBalances}
->>>>>>> bc848c19
 import com.wavesplatform.dex.db.OrderDB
 import com.wavesplatform.dex.db.OrderDB.orderInfoOrdering
 import com.wavesplatform.dex.domain.account.Address
@@ -61,20 +57,7 @@
   private var openVolume   = Map.empty[Asset, Long]
   private val expiration   = MutableMap.empty[ByteStr, Cancellable]
 
-<<<<<<< HEAD
   private var addressWsMutableState = AddressWsMutableState.empty
-=======
-  private var addressMutableState = AddressWsMutableState.empty
-
-  private def mkWsAddressState(spendableBalances: Map[Asset, Long]): WsAddressState = {
-    val tradableBalance = spendableBalances |-| openVolume.filterKeys(spendableBalances.keySet)
-    WsAddressState(
-      spendableBalances.map {
-        case (a, _) => a -> WsBalances(tradableBalance.getOrElse(a, 0), openVolume.getOrElse(a, 0))
-      }
-    )
-  }
->>>>>>> bc848c19
 
   override def receive: Receive = {
     case command: Command.PlaceOrder =>
@@ -135,13 +118,8 @@
       }
 
     case command: Command.CancelNotEnoughCoinsOrders =>
-<<<<<<< HEAD
       if (addressWsMutableState.hasActiveConnections) {
         addressWsMutableState = addressWsMutableState.putSpendableAssets(command.newBalance.keySet)
-=======
-      if (addressMutableState.hasActiveConnections) {
-        addressMutableState = addressMutableState.putSpendableAssets(command.newBalance.keySet)
->>>>>>> bc848c19
       }
 
       val toCancel = getOrdersToCancel(command.newBalance).filterNot(ao => isCancelling(ao.order.id()))
@@ -161,11 +139,7 @@
     case Query.GetOrderStatus(orderId) => sender ! activeOrders.get(orderId).fold[OrderStatus](orderDB.status(orderId))(activeStatus)
     case Query.GetOrdersStatuses(maybePair, onlyActive) =>
       val matchingActiveOrders = getActiveLimitOrders(maybePair)
-<<<<<<< HEAD
         .map(ao => ao.id -> OrderInfo.v3(ao, activeStatus(ao)))
-=======
-        .map(ao => ao.order.id() -> OrderInfo.v3(ao, activeStatus(ao)))
->>>>>>> bc848c19
         .toSeq
         .sorted
 
@@ -260,7 +234,6 @@
     case AddWsSubscription =>
       log.trace(s"Web socket subscription was requested")
       spendableBalancesActor ! SpendableBalancesActor.Query.GetSnapshot(owner)
-<<<<<<< HEAD
       addressWsMutableState = addressWsMutableState.addPendingSubscription(sender)
 
     case SpendableBalancesActor.Reply.GetSnapshot(allAssetsSpendableBalance) =>
@@ -290,39 +263,16 @@
 
       addressWsMutableState.activeWsConnections.foreach(_ ! diff)
       addressWsMutableState = addressWsMutableState.cleanChanges()
-=======
-      addressMutableState = addressMutableState.addPendingSubscription(sender)
-
-    case SpendableBalancesActor.Reply.GetSnapshot(allAssetsSpendableBalance) =>
-      val snapshot = mkWsAddressState(allAssetsSpendableBalance)
-      addressMutableState.pendingWsConnections.foreach(_ ! snapshot)
-      if (!addressMutableState.hasActiveConnections) scheduleNextDiffSending
-      addressMutableState = addressMutableState.flushPendingConnections()
-
-    case PrepareDiffForWsSubscribers =>
-      if (addressMutableState.hasActiveConnections && addressMutableState.hasChangedAssets) {
-        spendableBalancesActor ! SpendableBalancesActor.Query.GetState(owner, addressMutableState.getAllAssets)
-      } else scheduleNextDiffSending
-
-      addressMutableState = addressMutableState.cleanChangedAssets()
-
-    case SpendableBalancesActor.Reply.GetState(spendableBalances) =>
-      val diff = mkWsAddressState(spendableBalances)
-      addressMutableState.activeWsConnections.foreach(_ ! diff)
->>>>>>> bc848c19
       scheduleNextDiffSending
   }
 
   private def scheduleNextDiffSending: Cancellable = {
     context.system.scheduler.scheduleOnce(settings.wsMessagesInterval, self, PrepareDiffForWsSubscribers)
-<<<<<<< HEAD
   }
 
   private def mkWsBalances(spendableBalances: Map[Asset, Long]): Map[Asset, WsBalances] = {
     val tradableBalance = spendableBalances |-| openVolume.filterKeys(spendableBalances.keySet)
     spendableBalances.map { case (a, _) => a -> WsBalances(tradableBalance.getOrElse(a, 0), openVolume.getOrElse(a, 0)) }
-=======
->>>>>>> bc848c19
   }
 
   private def isCancelling(id: Order.Id): Boolean = pendingCommands.get(id).exists(_.command.isInstanceOf[Command.CancelOrder])
@@ -393,26 +343,9 @@
     log.trace(s"Saving order ${ao.id}, new status is ${activeStatus(ao)}")
     orderDB.saveOrder(ao.order) // TODO do once when OrderAdded will be the first event. UP: it happens everytime orderbooks are restored, FIX this
 
-<<<<<<< HEAD
     if (addressWsMutableState.hasActiveConnections) handleUpdatesForWsSubscribers(ao, activeStatus(ao))
 
     val origAoReservableBalance = activeOrders.get(ao.order.id()).fold(Map.empty[Asset, Long])(_.reservableBalance)
-=======
-    val origAoReservableBalance = activeOrders.get(ao.order.id()).fold(Map.empty[Asset, Long])(_.reservableBalance)
-    if (ao.reservableBalance != origAoReservableBalance) {
-
-      // OrderExecuted event and ExchangeTransaction creation are separated in time!
-      // We should notify SpendableBalanceActor about balances changing, otherwise WS subscribers
-      // will receive balance changes (its reduction as a result of order partial execution) with
-      // sensible lag (only after exchange transaction will be put in UTX pool). The increase in
-      // the balance will be sent to subscribers after this tx will be forged
-      if (addressMutableState.hasActiveConnections) {
-        spendableBalancesActor ! SpendableBalancesActor.Command.Subtract(owner, origAoReservableBalance |-| ao.reservableBalance)
-        addressMutableState = addressMutableState.putReservedAssets(ao.reservableBalance.keySet)
-      }
-      openVolume = openVolume |+| (ao.reservableBalance |-| origAoReservableBalance)
-    }
->>>>>>> bc848c19
 
     openVolume = openVolume |+| (ao.reservableBalance |-| origAoReservableBalance)
     activeOrders.put(ao.id, ao)
@@ -454,7 +387,6 @@
   }
 
   private def handleOrderTerminated(ao: AcceptedOrder, status: OrderStatus.Final): Unit = {
-<<<<<<< HEAD
     log.trace(s"Order ${ao.id} terminated, new status is $status")
 
     orderDB.saveOrder(ao.order)
@@ -468,18 +400,6 @@
         .putOrderStatusUpdate(ao.id, status)
 
     orderDB.saveOrderInfo(ao.id, owner, OrderInfo.v3(ao, status))
-=======
-    log.trace(s"Order ${ao.order.id()} terminated, new status is $status")
-
-    orderDB.saveOrder(ao.order)
-
-    expiration.remove(ao.order.id()).foreach(_.cancel())
-    activeOrders.remove(ao.order.id()).foreach(ao => openVolume = openVolume |-| ao.reservableBalance)
-
-    if (addressMutableState.hasActiveConnections) addressMutableState = addressMutableState.putReservedAssets(ao.reservableBalance.keySet)
-
-    orderDB.saveOrderInfo(ao.order.id(), owner, OrderInfo.v3(ao, status))
->>>>>>> bc848c19
   }
 
   private def getOrdersToCancel(actualBalance: Map[Asset, Long]): Queue[InsufficientBalanceOrder] = {
@@ -512,18 +432,11 @@
 
   private def place(ao: AcceptedOrder): Unit = {
     openVolume = openVolume |+| ao.reservableBalance
-<<<<<<< HEAD
     activeOrders.put(ao.id, ao)
 
     if (addressWsMutableState.hasActiveConnections) addressWsMutableState = addressWsMutableState.putReservedAssets(ao.reservableBalance.keySet)
 
     storeEvent(ao.id)(
-=======
-    if (addressMutableState.hasActiveConnections) addressMutableState = addressMutableState.putReservedAssets(ao.reservableBalance.keySet)
-    activeOrders.put(ao.order.id(), ao)
-
-    storeEvent(ao.order.id())(
->>>>>>> bc848c19
       ao match {
         case ao: LimitOrder  => QueueEvent.Placed(ao)
         case ao: MarketOrder => QueueEvent.PlacedMarket(ao)
