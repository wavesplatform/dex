--- conflicted
+++ resolved
@@ -17,11 +17,7 @@
 import com.wavesplatform.dex.Matcher.Status
 import com.wavesplatform.dex.api.http.CompositeHttpService
 import com.wavesplatform.dex.api.{MatcherApiRoute, MatcherApiRouteV1, OrderBookSnapshotHttpCache}
-<<<<<<< HEAD
-import com.wavesplatform.dex.caches.{MatchingRulesCache, RateCache}
-=======
 import com.wavesplatform.dex.caches.{AssetDecimalsCache, MatchingRulesCache, RateCache}
->>>>>>> fbbee998
 import com.wavesplatform.dex.db.{AssetPairsDB, OrderBookSnapshotDB, OrderDB}
 import com.wavesplatform.dex.error.{ErrorFormatterContext, MatcherError}
 import com.wavesplatform.dex.history.HistoryRouter
@@ -102,11 +98,7 @@
   }
 
   private def orderBookProps(assetPair: AssetPair, matcherActor: ActorRef): Props = {
-<<<<<<< HEAD
     matchingRulesCache.setCurrentMatchingRuleForNewOrderBook(assetPair, matcherQueue.lastProcessedOffset)
-=======
-    matchingRulesCache.setCurrentMatchingRuleForNewOrderBook(assetPair)
->>>>>>> fbbee998
     OrderBookActor.props(
       matcherActor,
       addressActors,
@@ -264,18 +256,6 @@
           settings,
           orderDB,
           (address, startSchedules) =>
-<<<<<<< HEAD
-            Props(new AddressActor(
-              address,
-              context.utx.spendableBalance(address, _),
-              5.seconds,
-              context.time,
-              orderDB,
-              id => context.blockchain.filledVolumeAndFee(id) != VolumeAndFee.empty,
-              matcherQueue.storeEvent,
-              startSchedules
-            )),
-=======
             Props(
               new AddressActor(
                 address,
@@ -289,7 +269,6 @@
                 startSchedules
               )
           ),
->>>>>>> fbbee998
           historyRouter
         )
       ),
