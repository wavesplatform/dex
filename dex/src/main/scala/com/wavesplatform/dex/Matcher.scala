--- conflicted
+++ resolved
@@ -18,14 +18,9 @@
 import com.wavesplatform.dex.Matcher.Status
 import com.wavesplatform.dex.api.http.CompositeHttpService
 import com.wavesplatform.dex.api.{MatcherApiRoute, MatcherApiRouteV1, OrderBookSnapshotHttpCache}
-<<<<<<< HEAD
+import com.wavesplatform.dex.cache.{AssetDecimalsCache, RateCache}
 import com.wavesplatform.dex.db.{AccountStorage, AssetPairsDB, OrderBookSnapshotDB, OrderDB}
 import com.wavesplatform.dex.error.ErrorFormatterContext
-=======
-import com.wavesplatform.dex.cache.{AssetDecimalsCache, RateCache}
-import com.wavesplatform.dex.db.{AssetPairsDB, OrderBookSnapshotDB, OrderDB}
-import com.wavesplatform.dex.error.{ErrorFormatterContext, MatcherError}
->>>>>>> d42ec80d
 import com.wavesplatform.dex.history.HistoryRouter
 import com.wavesplatform.dex.market.OrderBookActor.MarketStatus
 import com.wavesplatform.dex.market._
@@ -110,16 +105,7 @@
   private def convert(assetPair: AssetPair, matchingRules: MatchingRules): RawMatchingRules =
     RawMatchingRules(
       startOffset = matchingRules.startOffset,
-<<<<<<< HEAD
       tickSize = denormalizeTickSize(assetPair, matchingRules.normalizedTickSize)
-=======
-      tickSize = denormalizeTickSize(assetPair, matchingRules.normalizedTickSize).left.map { e =>
-        log.error(
-          s"Can't convert matching rules for $assetPair: ${e.mkMessage(errorContext).text}. Usually this happens when the blockchain was rolled back."
-        )
-        0.00000001
-      }.merge
->>>>>>> d42ec80d
     )
 
   private def matchingRules(assetPair: AssetPair): NonEmptyList[RawMatchingRules] = {
@@ -294,27 +280,14 @@
             Props(
               new AddressActor(
                 address,
-<<<<<<< HEAD
                 context.spendableBalance(address, _),
                 5.seconds,
                 time,
                 orderDb,
                 context.forgedOrder,
                 matcherQueue.storeEvent,
-                startSchedules
+                orderBookCache.get,startSchedules
               )),
-=======
-                context.utx.spendableBalance(address, _),
-                5.seconds,
-                context.time,
-                orderDb,
-                id => context.blockchain.filledVolumeAndFee(id) != VolumeAndFee.empty,
-                matcherQueue.storeEvent,
-                orderBookCache.get,
-                startSchedules
-              )
-          ),
->>>>>>> d42ec80d
           historyRouter
         )
       ),
