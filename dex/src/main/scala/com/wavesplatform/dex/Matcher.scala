package com.wavesplatform.dex

import java.io.File
import java.util.concurrent._
import java.util.concurrent.atomic.AtomicReference

import akka.actor.{ActorRef, ActorSystem, Props}
import akka.http.scaladsl.Http
import akka.http.scaladsl.Http.ServerBinding
import akka.pattern.{AskTimeoutException, ask, gracefulStop}
import akka.stream.ActorMaterializer
import akka.util.Timeout
import cats.data.NonEmptyList
import com.wavesplatform.account.{Address, PublicKey}
import com.wavesplatform.api.http.{ApiRoute, CompositeHttpService => _}
import com.wavesplatform.common.utils.EitherExt2
import com.wavesplatform.database._
import com.wavesplatform.dex.Matcher.Status
import com.wavesplatform.dex.api.http.CompositeHttpService
import com.wavesplatform.dex.api.{MatcherApiRoute, MatcherApiRouteV1, OrderBookSnapshotHttpCache}
import com.wavesplatform.dex.cache.{AssetDecimalsCache, RateCache}
import com.wavesplatform.dex.db.{AccountStorage, AssetPairsDB, OrderBookSnapshotDB, OrderDB}
import com.wavesplatform.dex.error.{ErrorFormatterContext, MatcherError}
<<<<<<< HEAD
import com.wavesplatform.dex.grpc.integration.client.WavesBlockchainContext
=======
import com.wavesplatform.dex.grpc.integration.DEXClient
>>>>>>> 04c6ef9d
import com.wavesplatform.dex.history.HistoryRouter
import com.wavesplatform.dex.market.OrderBookActor.MarketStatus
import com.wavesplatform.dex.market._
import com.wavesplatform.dex.model.MatcherModel.{Denormalization, Normalization}
import com.wavesplatform.dex.model._
import com.wavesplatform.dex.queue._
import com.wavesplatform.dex.settings.{MatcherSettings, MatchingRules, RawMatchingRules}
import com.wavesplatform.extensions.Extension
import com.wavesplatform.transaction.Asset
import com.wavesplatform.transaction.Asset.{IssuedAsset, Waves}
import com.wavesplatform.transaction.assets.exchange.{AssetPair, Order}
<<<<<<< HEAD
import com.wavesplatform.utils.{ErrorStartingMatcher, NTP, ScorexLogging, forceStopApplication}
=======
import com.wavesplatform.utils.{ErrorStartingMatcher, ScorexLogging, forceStopApplication}
import mouse.any._
import net.ceedubs.ficus.Ficus._
>>>>>>> 04c6ef9d

import scala.concurrent.duration._
import scala.concurrent.{Await, Future, Promise}
import scala.util.control.NonFatal
import scala.util.{Failure, Success}

class Matcher(settings: MatcherSettings, context: WavesBlockchainContext)(implicit val actorSystem: ActorSystem, val materializer: ActorMaterializer)
    extends Extension
    with ScorexLogging {

  import actorSystem.dispatcher

  private val time = new NTP(settings.ntpServer)

  private val matcherKeyPair = {
    val r = AccountStorage.load(settings.accountStorage).map(_.keyPair).explicitGet()
    log.info(s"The DEX's public key: ${Base58.encode(r.publicKey.arr)}, account address: ${r.publicKey.toAddress.stringRepr}")
    r
  }

  private def matcherPublicKey: PublicKey = matcherKeyPair

  private val status: AtomicReference[Status] = new AtomicReference(Status.Starting)

  private val blacklistedAssets: Set[IssuedAsset] = settings.blacklistedAssets
    .map { assetId =>
      AssetPair.extractAssetId(assetId) match {
        case Success(Waves)          => throw new IllegalArgumentException("Can't blacklist the main coin")
        case Success(a: IssuedAsset) => a
        case Failure(e)              => throw new IllegalArgumentException("Can't parse asset id", e)
      }
    }

  private val pairBuilder    = new AssetPairBuilder(settings, context.assetDescription, blacklistedAssets)
  private val orderBookCache = new ConcurrentHashMap[AssetPair, OrderBook.AggregatedSnapshot](1000, 0.9f, 10)

  private def hasMatcherAccountScript = context.hasScript(matcherKeyPair)
  private val transactionCreator =
    new ExchangeTransactionCreator(matcherKeyPair, settings, hasMatcherAccountScript, context.hasScript(_), context.isFeatureActivated)

  private val orderBooks         = new AtomicReference(Map.empty[AssetPair, Either[Unit, ActorRef]])
  private val rawMatchingRules   = new ConcurrentHashMap[AssetPair, RawMatchingRules]
  private val assetDecimalsCache = new AssetDecimalsCache(context.assetDescription)

  private val orderBooksSnapshotCache =
    new OrderBookSnapshotHttpCache(
      settings.orderBookSnapshotHttpCache,
      time,
      assetDecimalsCache.get,
      p => Option(orderBookCache.get(p))
    )

  private val marketStatuses = new ConcurrentHashMap[AssetPair, MarketStatus](1000, 0.9f, 10)

  private def updateOrderBookCache(assetPair: AssetPair)(newSnapshot: OrderBook.AggregatedSnapshot): Unit = {
    orderBookCache.put(assetPair, newSnapshot)
    orderBooksSnapshotCache.invalidate(assetPair)
  }

  private def normalize(assetPair: AssetPair)(rawMatchingRules: RawMatchingRules): MatchingRules =
    MatchingRules(
      rawMatchingRules.startOffset,
      normalizedTickSize = Normalization.normalizePrice(
        rawMatchingRules.tickSize,
        assetPair,
        MatcherModel.getPairDecimals(assetPair, assetDecimalsCache.get)
      )
    )

  private def denormalizeTickSize(assetPair: AssetPair, normalizedTickSize: Long): Double =
    Denormalization.denormalizePrice(normalizedTickSize, assetPair, x => assetDecimalsCache.get(x))

  private def convert(assetPair: AssetPair, matchingRules: MatchingRules): RawMatchingRules =
    RawMatchingRules(
      startOffset = matchingRules.startOffset,
      tickSize = denormalizeTickSize(assetPair, matchingRules.normalizedTickSize)
    )

  private def matchingRules(assetPair: AssetPair): NonEmptyList[RawMatchingRules] = {
    lazy val default = convert(assetPair, MatchingRules.Default)
    val xs           = settings.matchingRules.getOrElse(assetPair, NonEmptyList.one[RawMatchingRules](default))
    if (xs.head.startOffset == 0) xs else default :: xs
  }

  private def orderBookProps(assetPair: AssetPair, matcherActor: ActorRef): Props =
    OrderBookActor.props(
      matcherActor,
      addressActors,
      orderBookSnapshotStore,
      assetPair,
      updateOrderBookCache(assetPair),
      marketStatuses.put(assetPair, _),
      newMatchingRules => rawMatchingRules.put(assetPair, newMatchingRules),
      normalize(assetPair),
      settings,
      transactionCreator.createTransaction,
      time,
      matchingRules(assetPair)
    )

  private val matcherQueue: MatcherQueue = settings.eventsQueue.tpe match {
    case "local" =>
      log.info("Events will be stored locally")
      new LocalMatcherQueue(settings.eventsQueue.local, new LocalQueueStore(db), time)

    case "kafka" =>
      log.info("Events will be stored in Kafka")
      new KafkaMatcherQueue(settings.eventsQueue.kafka)(materializer)

    case x => throw new IllegalArgumentException(s"Unknown queue type: $x")
  }

  private val getMarketStatus: AssetPair => Option[MarketStatus] = p => Option(marketStatuses.get(p))
  private val rateCache                                          = RateCache(db)

  private def validateOrder(o: Order): Either[MatcherError, Order] =
    for {
      _ <- OrderValidator.matcherSettingsAware(matcherPublicKey, blacklistedAddresses, blacklistedAssets, settings, rateCache)(o)
      _ <- OrderValidator.timeAware(time)(o)
      _ <- OrderValidator.marketAware(settings.orderFee, settings.deviation, getMarketStatus(o.assetPair), rateCache)(o)
      _ <- OrderValidator.blockchainAware(
        context,
        transactionCreator.createTransaction,
        matcherPublicKey.toAddress,
        time,
        settings.orderFee,
        settings.orderRestrictions,
        rateCache
      )(o)
      _ <- pairBuilder.validateAssetPair(o.assetPair)
    } yield o

  private implicit val errorContext: ErrorFormatterContext = (asset: Asset) => assetDecimalsCache.get(asset)

  lazy val matcherApiRoutes: Seq[ApiRoute] = {
<<<<<<< HEAD
    val keyHash = Base58.tryDecode(settings.restApi.apiKeyHash).toOption

=======
    val keyHashStr = context.settings.config.getString("waves.rest-api.api-key-hash")
>>>>>>> 04c6ef9d
    Seq(
      MatcherApiRoute(
        pairBuilder,
        matcherPublicKey,
        matcher,
        addressActors,
        matcherQueue.storeEvent,
        p => Option(orderBooks.get()).flatMap(_.get(p)),
        p => Option(marketStatuses.get(p)),
        assetPair => {
          lazy val default = RawMatchingRules(
            startOffset = 0,
            tickSize = denormalizeTickSize(assetPair, 1)
          )

          rawMatchingRules.computeIfAbsent(assetPair, _ => default).tickSize
        },
        validateOrder,
        orderBooksSnapshotCache,
        settings,
        () => status.get(),
        db,
        time,
        () => matcherQueue.lastProcessedOffset,
        () => matcherQueue.lastEventOffset,
<<<<<<< HEAD
        () => ExchangeTransactionCreator.minAccountFee(hasMatcherAccountScript),
        keyHash,
=======
        ExchangeTransactionCreator.minAccountFee(context.blockchain, matcherPublicKey.toAddress),
        keyHashStr,
>>>>>>> 04c6ef9d
        rateCache,
        settings.allowedOrderVersions.filter(OrderValidator.checkOrderVersion(_, context).isRight)
      ),
      MatcherApiRouteV1(
        pairBuilder,
        orderBooksSnapshotCache,
        () => status.get(),
        keyHashStr,
        settings
      )
    )
  }

  lazy val matcherApiTypes: Set[Class[_]] =
    Set(
      classOf[MatcherApiRoute],
      classOf[MatcherApiRouteV1],
    )

  private val snapshotsRestore = Promise[Unit]()

  private lazy val assetPairsDb = AssetPairsDB(db)

  private lazy val orderBookSnapshotDB = OrderBookSnapshotDB(db)

  lazy val orderBookSnapshotStore: ActorRef = actorSystem.actorOf(
    OrderBookSnapshotStoreActor.props(orderBookSnapshotDB),
    "order-book-snapshot-store"
  )

  private val pongTimeout = new Timeout(settings.processConsumedTimeout * 2)

  lazy val matcher: ActorRef = actorSystem.actorOf(
    MatcherActor.props(
      settings,
      assetPairsDb, {
        case Left(msg) =>
          log.error(s"Can't start matcher: $msg")
          forceStopApplication(ErrorStartingMatcher)

        case Right((self, processedOffset)) =>
          snapshotsRestore.trySuccess(())
          matcherQueue.startConsume(
            processedOffset + 1,
            xs => {
              if (xs.isEmpty) Future.successful(())
              else {
                val assetPairs: Set[AssetPair] = xs.map { eventWithMeta =>
                  log.debug(s"Consumed $eventWithMeta")

                  self ! eventWithMeta
                  eventWithMeta.event.assetPair
                }(collection.breakOut)

                self
                  .ask(MatcherActor.PingAll(assetPairs))(pongTimeout)
                  .recover {
                    case NonFatal(e) => log.error("PingAll is timed out!", e)
                  }
                  .map(_ => ())
              }
            }
          )
      },
      orderBooks,
      orderBookProps,
      context.assetDescription
    ),
    MatcherActor.name
  )

  private lazy val orderDb = OrderDB(settings, db)

  private lazy val historyRouter = settings.orderHistory.map { orderHistorySettings =>
    actorSystem.actorOf(HistoryRouter.props(assetDecimalsCache.get, settings.postgresConnection, orderHistorySettings), "history-router")
  }

  private lazy val gRPCExtensionClient = new DEXClient(settings.wavesNodeExtensionAddress)

  private lazy val addressActors =
    actorSystem.actorOf(
      Props(
        new AddressDirectory(
          gRPCExtensionClient.balancesServiceClient <| { _.requestBalanceChanges() } |> { _.spendableBalanceChanges },
          settings,
          (address, startSchedules) =>
            Props(
              new AddressActor(
                address,
                context.spendableBalance(address, _),
                5.seconds,
                time,
                orderDb,
                context.forgedOrder,
                matcherQueue.storeEvent,
                orderBookCache.get,
                startSchedules
              )),
          historyRouter
        )
      ),
      "addresses"
    )

  private lazy val blacklistedAddresses = settings.blacklistedAddresses.map(Address.fromString(_).explicitGet())

  private lazy val db = openDB(settings.dataDir)

  @volatile var matcherServerBinding: ServerBinding = _

  override def shutdown(): Future[Unit] = Future {
    log.info("Shutting down matcher")
    setStatus(Status.Stopping)

    Await.result(matcherServerBinding.unbind(), 10.seconds)

    val stopMatcherTimeout = 5.minutes
    matcherQueue.close(stopMatcherTimeout)

    orderBooksSnapshotCache.close()
    Await.result(gracefulStop(matcher, stopMatcherTimeout, MatcherActor.Shutdown), stopMatcherTimeout)
    materializer.shutdown()
    log.debug("Matcher's actor system has been shut down")
    db.close()
    log.debug("Matcher's database closed")
    log.info("Matcher shutdown successful")
  }

  private def checkDirectory(directory: File): Unit = if (!directory.exists()) {
    log.error(s"Failed to create directory '${directory.getPath}'")
    sys.exit(1)
  }

  override def start(): Unit = {

    val journalDir  = new File(settings.journalDataDir)
    val snapshotDir = new File(settings.snapshotsDataDir)

    journalDir.mkdirs()
    snapshotDir.mkdirs()

    checkDirectory(journalDir)
    checkDirectory(snapshotDir)

    log.info(s"Starting matcher on: ${settings.restApi.address}:${settings.restApi.port} ...")

    val combinedRoute = new CompositeHttpService(matcherApiTypes, matcherApiRoutes, settings.restApi).compositeRoute
    matcherServerBinding = Await.result(Http().bindAndHandle(combinedRoute, settings.restApi.address, settings.restApi.port), 5.seconds)

    log.info(s"Matcher bound to ${matcherServerBinding.localAddress}")
    actorSystem.actorOf(
      ExchangeTransactionBroadcastActor
        .props(
          settings.exchangeTransactionBroadcast,
<<<<<<< HEAD
          time,
          context.wasForged,
          context.broadcastTx
=======
          context.time,
          tx => context.utx.putIfNew(tx).resultE.isRight,
          context.blockchain.containsTransaction(_),
          txs => txs.foreach(context.broadcastTransaction)
>>>>>>> 04c6ef9d
        ),
      "exchange-transaction-broadcast"
    )

    actorSystem.actorOf(MatcherTransactionWriter.props(db, settings), MatcherTransactionWriter.name)

    val startGuard = for {
      _ <- waitSnapshotsRestored(settings.snapshotsLoadingTimeout)
      deadline = settings.startEventsProcessingTimeout.fromNow
      lastOffsetQueue <- getLastOffset(deadline)
      _ = log.info(s"Last queue offset is $lastOffsetQueue")
      _ <- waitOffsetReached(lastOffsetQueue, deadline)
      _ = log.info("Last offset has been reached, notify addresses")
    } yield addressActors ! AddressDirectory.StartSchedules

    startGuard.onComplete {
      case Success(_) => setStatus(Status.Working)
      case Failure(e) =>
        log.error(s"Can't start matcher: ${e.getMessage}", e)
        forceStopApplication(ErrorStartingMatcher)
    }
  }

  private def setStatus(newStatus: Status): Unit = {
    status.set(newStatus)
    log.info(s"Status now is $newStatus")
  }

  private def waitSnapshotsRestored(timeout: FiniteDuration): Future[Unit] = {
    val failure = Promise[Unit]()
    actorSystem.scheduler.scheduleOnce(timeout) {
      failure.failure(new TimeoutException(s"Can't restore snapshots in ${timeout.toSeconds} seconds"))
    }

    Future.firstCompletedOf[Unit](List(snapshotsRestore.future, failure.future))
  }

  private def getLastOffset(deadline: Deadline): Future[QueueEventWithMeta.Offset] = matcherQueue.lastEventOffset.recoverWith {
    case _: AskTimeoutException =>
      if (deadline.isOverdue()) Future.failed(new TimeoutException("Can't get last offset from queue"))
      else getLastOffset(deadline)
  }

  private def waitOffsetReached(lastQueueOffset: QueueEventWithMeta.Offset, deadline: Deadline): Future[Unit] = {
    def loop(p: Promise[Unit]): Unit = {
      val currentOffset = matcherQueue.lastProcessedOffset
      log.trace(s"offsets: $currentOffset >= $lastQueueOffset, deadline: ${deadline.isOverdue()}")
      if (currentOffset >= lastQueueOffset) p.success(())
      else if (deadline.isOverdue())
        p.failure(new TimeoutException(s"Can't process all events in ${settings.startEventsProcessingTimeout.toMinutes} minutes"))
      else actorSystem.scheduler.scheduleOnce(5.second)(loop(p))
    }

    val p = Promise[Unit]()
    loop(p)
    p.future
  }
}

object Matcher extends ScorexLogging {
  type StoreEvent = QueueEvent => Future[Option[QueueEventWithMeta]]

  sealed trait Status
  object Status {
    case object Starting extends Status
    case object Working  extends Status
    case object Stopping extends Status
  }
}<|MERGE_RESOLUTION|>--- conflicted
+++ resolved
@@ -13,7 +13,7 @@
 import cats.data.NonEmptyList
 import com.wavesplatform.account.{Address, PublicKey}
 import com.wavesplatform.api.http.{ApiRoute, CompositeHttpService => _}
-import com.wavesplatform.common.utils.EitherExt2
+import com.wavesplatform.common.utils.{Base58, EitherExt2}
 import com.wavesplatform.database._
 import com.wavesplatform.dex.Matcher.Status
 import com.wavesplatform.dex.api.http.CompositeHttpService
@@ -21,11 +21,8 @@
 import com.wavesplatform.dex.cache.{AssetDecimalsCache, RateCache}
 import com.wavesplatform.dex.db.{AccountStorage, AssetPairsDB, OrderBookSnapshotDB, OrderDB}
 import com.wavesplatform.dex.error.{ErrorFormatterContext, MatcherError}
-<<<<<<< HEAD
+import com.wavesplatform.dex.grpc.integration.DEXClient
 import com.wavesplatform.dex.grpc.integration.client.WavesBlockchainContext
-=======
-import com.wavesplatform.dex.grpc.integration.DEXClient
->>>>>>> 04c6ef9d
 import com.wavesplatform.dex.history.HistoryRouter
 import com.wavesplatform.dex.market.OrderBookActor.MarketStatus
 import com.wavesplatform.dex.market._
@@ -37,13 +34,8 @@
 import com.wavesplatform.transaction.Asset
 import com.wavesplatform.transaction.Asset.{IssuedAsset, Waves}
 import com.wavesplatform.transaction.assets.exchange.{AssetPair, Order}
-<<<<<<< HEAD
 import com.wavesplatform.utils.{ErrorStartingMatcher, NTP, ScorexLogging, forceStopApplication}
-=======
-import com.wavesplatform.utils.{ErrorStartingMatcher, ScorexLogging, forceStopApplication}
 import mouse.any._
-import net.ceedubs.ficus.Ficus._
->>>>>>> 04c6ef9d
 
 import scala.concurrent.duration._
 import scala.concurrent.{Await, Future, Promise}
@@ -179,12 +171,8 @@
   private implicit val errorContext: ErrorFormatterContext = (asset: Asset) => assetDecimalsCache.get(asset)
 
   lazy val matcherApiRoutes: Seq[ApiRoute] = {
-<<<<<<< HEAD
-    val keyHash = Base58.tryDecode(settings.restApi.apiKeyHash).toOption
-
-=======
-    val keyHashStr = context.settings.config.getString("waves.rest-api.api-key-hash")
->>>>>>> 04c6ef9d
+    //val keyHash = Base58.tryDecode(settings.restApi.apiKeyHash).toOption
+    val keyHashStr = settings.restApi.apiKeyHash
     Seq(
       MatcherApiRoute(
         pairBuilder,
@@ -210,13 +198,8 @@
         time,
         () => matcherQueue.lastProcessedOffset,
         () => matcherQueue.lastEventOffset,
-<<<<<<< HEAD
         () => ExchangeTransactionCreator.minAccountFee(hasMatcherAccountScript),
-        keyHash,
-=======
-        ExchangeTransactionCreator.minAccountFee(context.blockchain, matcherPublicKey.toAddress),
         keyHashStr,
->>>>>>> 04c6ef9d
         rateCache,
         settings.allowedOrderVersions.filter(OrderValidator.checkOrderVersion(_, context).isRight)
       ),
@@ -294,7 +277,7 @@
     actorSystem.actorOf(HistoryRouter.props(assetDecimalsCache.get, settings.postgresConnection, orderHistorySettings), "history-router")
   }
 
-  private lazy val gRPCExtensionClient = new DEXClient(settings.wavesNodeExtensionAddress)
+  private lazy val gRPCExtensionClient = new DEXClient(s"${settings.wavesNodeGrpc.host}:${settings.wavesNodeGrpc.port}")
 
   private lazy val addressActors =
     actorSystem.actorOf(
@@ -371,16 +354,9 @@
       ExchangeTransactionBroadcastActor
         .props(
           settings.exchangeTransactionBroadcast,
-<<<<<<< HEAD
           time,
           context.wasForged,
           context.broadcastTx
-=======
-          context.time,
-          tx => context.utx.putIfNew(tx).resultE.isRight,
-          context.blockchain.containsTransaction(_),
-          txs => txs.foreach(context.broadcastTransaction)
->>>>>>> 04c6ef9d
         ),
       "exchange-transaction-broadcast"
     )
