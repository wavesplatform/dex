--- conflicted
+++ resolved
@@ -32,7 +32,7 @@
 import com.wavesplatform.dex.model.OrderValidator.liftValueAsync
 import com.wavesplatform.dex.model._
 import com.wavesplatform.dex.queue._
-import com.wavesplatform.dex.settings.MatcherSettings
+import com.wavesplatform.dex.settings.{MatcherSettings, OrderFeeSettings}
 import com.wavesplatform.extensions.Extension
 import com.wavesplatform.transaction.Asset
 import com.wavesplatform.transaction.Asset.{IssuedAsset, Waves}
@@ -76,8 +76,9 @@
 
   private lazy val blacklistedAddresses = settings.blacklistedAddresses.map(Address.fromString(_).explicitGet())
 
-  private val pairBuilder = new AssetPairBuilder(settings, getDesc(assetsDB, wavesBlockchainAsyncClient.assetDescription)(_), blacklistedAssets)(grpcExecutionContext)
-  private val orderBooks  = new AtomicReference(Map.empty[AssetPair, Either[Unit, ActorRef]])
+  private val pairBuilder =
+    new AssetPairBuilder(settings, getDesc(assetsDB, wavesBlockchainAsyncClient.assetDescription)(_), blacklistedAssets)(grpcExecutionContext)
+  private val orderBooks = new AtomicReference(Map.empty[AssetPair, Either[Unit, ActorRef]])
 
   private def hasMatcherAccountScript: Future[Boolean] = wavesBlockchainAsyncClient.hasScript(matcherKeyPair)
 
@@ -87,15 +88,16 @@
                                                                   wavesBlockchainAsyncClient.hasScript,
                                                                   wavesBlockchainAsyncClient.isFeatureActivated)
 
-  private val waves = liftValueAsync[AssetsDB.Item](AssetsDB.Item(
-    name = ByteStr(AssetPair.WavesName.getBytes(StandardCharsets.UTF_8)),
-    decimals = 8
-  ))
+  private val waves = liftValueAsync[AssetsDB.Item](
+    AssetsDB.Item(
+      name = ByteStr(AssetPair.WavesName.getBytes(StandardCharsets.UTF_8)),
+      decimals = 8
+    ))
   private def getDecimals(assetsDB: AssetsDB, assetDesc: IssuedAsset => Future[Option[BriefAssetDescription]])(asset: Asset)(
       implicit ec: ExecutionContext): EitherT[Future, MatcherError, (Asset, Int)] = getDesc(assetsDB, assetDesc)(asset).map(x => asset -> x.decimals)
 
   private def getDesc(assetsDB: AssetsDB, assetDesc: IssuedAsset => Future[Option[BriefAssetDescription]])(asset: Asset)(
-    implicit ec: ExecutionContext): EitherT[Future, MatcherError, AssetsDB.Item] = {
+      implicit ec: ExecutionContext): EitherT[Future, MatcherError, AssetsDB.Item] = {
     log.info(s"getDesc(${AssetPair.assetIdStr(asset)})")
     asset match {
       case Waves => waves
@@ -292,31 +294,28 @@
               xs => {
                 if (xs.isEmpty) Future.successful(Unit)
                 else {
-
-                  val assetPairs: Set[AssetPair] = xs.map { eventWithMeta =>
-                    log.debug(s"Consumed $eventWithMeta")
-                    self ! eventWithMeta
-                    eventWithMeta.event.assetPair
-                  }(collection.breakOut)
-
-                  self
-                    .ask(MatcherActor.PingAll(assetPairs))(pongTimeout)
-                    .recover { case NonFatal(e) => log.error("PingAll is timed out!", e) }
-                    .mapTo[Unit]
+                  val loadAssets = Future.traverse(xs.map(_.event.assetPair).flatMap(_.assets))(
+                    getDecimals(assetsDB, wavesBlockchainAsyncClient.assetDescription)(_).value)
+                  loadAssets.flatMap { _ =>
+                    val assetPairs: Set[AssetPair] = xs.map { eventWithMeta =>
+                      log.debug(s"Consumed $eventWithMeta")
+                      self ! eventWithMeta
+                      eventWithMeta.event.assetPair
+                    }(collection.breakOut)
+
+                    self
+                      .ask(MatcherActor.PingAll(assetPairs))(pongTimeout)
+                      .recover { case NonFatal(e) => log.error("PingAll is timed out!", e) }
+                      .map(_ => ())
+                  }
                 }
               }
             )
         },
         orderBooks,
-<<<<<<< HEAD
         (assetPair, matcherActor) => orderBookProps(assetPair, matcherActor, getDecimalsFromDB),
-        wavesBlockchainSyncClient.assetDescription
-      ),
-=======
-        (assetPair, matcherActor) => orderBookProps(assetPair, matcherActor, matchingRulesAssetDecimals),
-        wavesBlockchainAsyncClient.assetDescription
+        wavesBlockchainAsyncClient.assetDescription(_)
       )(grpcExecutionContext),
->>>>>>> a489830a
       MatcherActor.name
     )
   }
@@ -396,46 +395,54 @@
 
     log.info(s"Starting matcher on: ${settings.restApi.address}:${settings.restApi.port} ...")
 
-    def loadAllKnownAssets(): Future[Unit] =
+    def loadAllKnownAssets(): Future[Unit] = {
+      def parseAsset(label: String)(id: String): Asset =
+        AssetPair.extractAssetId(id).getOrElse(throw new RuntimeException(s"Can't decode asset '$id' from $label"))
+
+      val assetsToLoad = assetPairsDB.all().flatMap(_.assets) ++
+        settings.priceAssets.map(parseAsset("waves.dex.price-assets")) ++ {
+        settings.orderFee match {
+          case x: OrderFeeSettings.FixedSettings => Set(x.defaultAssetId)
+          case _                                 => Set.empty
+        }
+      } ++
+        settings.matchingRules.keySet.flatMap(_.assets) ++
+        settings.blacklistedAssets.map(parseAsset("waves.dex.blacklisted-assets"))
+
       Future
-        .traverse(assetPairsDB.all().flatMap(_.assets)) { asset =>
+        .traverse(assetsToLoad) { asset =>
           getDecimals(assetsDB, wavesBlockchainAsyncClient.assetDescription)(asset).value
         }
-        .map(_ => Unit)
+        .map(_ => Unit) // TODO don't ignore errors, fail fast!
+    }
 
     val startGuard = loadAllKnownAssets().flatMap { _ =>
-      wavesBlockchainAsyncClient.assetDescription(settings.matchingRules.keySet) flatMap { desc =>
-        desc.foreach {
-          case (k: IssuedAsset, v) => assetsDB.put(k, AssetsDB.Item(v.name, v.decimals))
-          case _                   =>
-        }
-        val combinedRoute =
-          new CompositeHttpService(matcherApiTypes, createMatcherApiRoutes(getDecimalsFromDB).value, settings.restApi).compositeRoute
-        matcherServerBinding = Await.result(Http().bindAndHandle(combinedRoute, settings.restApi.address, settings.restApi.port), 5.seconds)
-
-        log.info(s"Matcher bound to ${matcherServerBinding.localAddress}")
-        actorSystem.actorOf(
-          ExchangeTransactionBroadcastActor
-            .props(
-              settings.exchangeTransactionBroadcast,
-              time,
-              wavesBlockchainSyncClient.wasForged,
-              wavesBlockchainSyncClient.broadcastTx
-            ),
-          "exchange-transaction-broadcast"
-        )
-
-        actorSystem.actorOf(MatcherTransactionWriter.props(db, settings), MatcherTransactionWriter.name)
-
-        for {
-          _ <- waitSnapshotsRestored(settings.snapshotsLoadingTimeout)
-          deadline = settings.startEventsProcessingTimeout.fromNow
-          lastOffsetQueue <- getLastOffset(deadline)
-          _ = log.info(s"Last queue offset is $lastOffsetQueue")
-          _ <- waitOffsetReached(lastOffsetQueue, deadline)
-          _ = log.info("Last offset has been reached, notify addresses")
-        } yield addressActors ! AddressDirectory.StartSchedules
-      }
+      val combinedRoute =
+        new CompositeHttpService(matcherApiTypes, createMatcherApiRoutes(getDecimalsFromDB).value, settings.restApi).compositeRoute
+      matcherServerBinding = Await.result(Http().bindAndHandle(combinedRoute, settings.restApi.address, settings.restApi.port), 5.seconds)
+
+      log.info(s"Matcher bound to ${matcherServerBinding.localAddress}")
+      actorSystem.actorOf(
+        ExchangeTransactionBroadcastActor
+          .props(
+            settings.exchangeTransactionBroadcast,
+            time,
+            wavesBlockchainSyncClient.wasForged,
+            wavesBlockchainSyncClient.broadcastTx
+          ),
+        "exchange-transaction-broadcast"
+      )
+
+      actorSystem.actorOf(MatcherTransactionWriter.props(db, settings), MatcherTransactionWriter.name)
+
+      for {
+        _ <- waitSnapshotsRestored(settings.snapshotsLoadingTimeout)
+        deadline = settings.startEventsProcessingTimeout.fromNow
+        lastOffsetQueue <- getLastOffset(deadline)
+        _ = log.info(s"Last queue offset is $lastOffsetQueue")
+        _ <- waitOffsetReached(lastOffsetQueue, deadline)
+        _ = log.info("Last offset has been reached, notify addresses")
+      } yield addressActors ! AddressDirectory.StartSchedules
     }
 
     startGuard.onComplete {
