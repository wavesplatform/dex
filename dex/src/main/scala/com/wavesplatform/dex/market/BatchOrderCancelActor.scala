package com.wavesplatform.dex.market

import akka.actor.{Actor, ActorRef, Cancellable, Props}
import com.wavesplatform.dex.AddressActor.Command.CancelOrder
import com.wavesplatform.dex.AddressActor.Event
import com.wavesplatform.dex.actors.TimedOut
import com.wavesplatform.dex.domain.order.Order
import com.wavesplatform.dex.domain.utils.ScorexLogging
import com.wavesplatform.dex.error
import com.wavesplatform.dex.market.BatchOrderCancelActor.CancelResponse.OrderCancelResult

import scala.concurrent.duration.FiniteDuration

<<<<<<< HEAD
class BatchOrderCancelActor private (orderIds: Set[Order.Id], processorActor: ActorRef, clientActor: ActorRef, timeout: FiniteDuration)
    extends Actor
=======
class BatchOrderCancelActor private (
    orderIds: Set[Order.Id],
    processorActor: ActorRef,
    clientActor: ActorRef,
    timeout: FiniteDuration,
    initResponse: Map[Order.Id, api.MatcherResponse]
) extends Actor
>>>>>>> 0b57e170
    with ScorexLogging {

  import BatchOrderCancelActor._
  import context.dispatcher

  orderIds.foreach(processorActor ! CancelOrder(_))

  override def receive: Receive = state(orderIds, initResponse, context.system.scheduler.scheduleOnce(timeout, self, TimedOut))

  private def state(restOrderIds: Set[Order.Id], response: Map[Order.Id, OrderCancelResult], timer: Cancellable): Receive = {
    case CancelResponse(id, x) =>
      val updatedRestOrderIds = restOrderIds - id
      val updatedResponse     = response.updated(id, x)

<<<<<<< HEAD
      if (updatedRestOrderIds.isEmpty) stop(Event.BatchCancelCompleted(response), timer)
=======
      if (updatedRestOrderIds.isEmpty) stop(api.BatchCancelCompleted(updatedResponse), timer)
>>>>>>> 0b57e170
      else context.become(state(restOrderIds - id, updatedResponse, timer))

    // case Terminated(ref) => // Can't terminate before processorActor, because processorActor is a parent

    case TimedOut =>
      log.error(s"CancelOrder is timed out for orders: ${restOrderIds.mkString(", ")}")
      stop(Event.BatchCancelCompleted(response), timer)
  }

  private def stop(response: Event.BatchCancelCompleted, timer: Cancellable): Unit = {
    timer.cancel()
    clientActor ! response
    context.stop(self)
  }
}

object BatchOrderCancelActor {
  def props(orderIds: Set[Order.Id],
            processorActor: ActorRef,
            clientActor: ActorRef,
            timeout: FiniteDuration,
            initResponse: Map[Order.Id, api.MatcherResponse] = Map.empty): Props = {
    require(orderIds.nonEmpty, "orderIds is empty")
    Props(new BatchOrderCancelActor(orderIds, processorActor, clientActor, timeout, initResponse))
  }

  object CancelResponse {
    type OrderCancelResult =  Either[error.MatcherError, Event.OrderCanceled]

    def unapply(arg: Any): Option[(Order.Id,OrderCancelResult)] = helper.lift(arg)
    private val helper: PartialFunction[Any, (Order.Id,OrderCancelResult)] = {
      case x @ Event.OrderCanceled(id)     => (id, Right(x))
      case x @ error.OrderNotFound(id)     => (id, Left(x))
      case x @ error.OrderCanceled(id)     => (id, Left(x))
      case x @ error.OrderFull(id)         => (id, Left(x))
      case x @ error.MarketOrderCancel(id) => (id, Left(x))
    }
  }
}<|MERGE_RESOLUTION|>--- conflicted
+++ resolved
@@ -11,18 +11,13 @@
 
 import scala.concurrent.duration.FiniteDuration
 
-<<<<<<< HEAD
-class BatchOrderCancelActor private (orderIds: Set[Order.Id], processorActor: ActorRef, clientActor: ActorRef, timeout: FiniteDuration)
-    extends Actor
-=======
 class BatchOrderCancelActor private (
     orderIds: Set[Order.Id],
     processorActor: ActorRef,
     clientActor: ActorRef,
     timeout: FiniteDuration,
-    initResponse: Map[Order.Id, api.MatcherResponse]
+    initResponse: Map[Order.Id, OrderCancelResult]
 ) extends Actor
->>>>>>> 0b57e170
     with ScorexLogging {
 
   import BatchOrderCancelActor._
@@ -37,11 +32,7 @@
       val updatedRestOrderIds = restOrderIds - id
       val updatedResponse     = response.updated(id, x)
 
-<<<<<<< HEAD
-      if (updatedRestOrderIds.isEmpty) stop(Event.BatchCancelCompleted(response), timer)
-=======
-      if (updatedRestOrderIds.isEmpty) stop(api.BatchCancelCompleted(updatedResponse), timer)
->>>>>>> 0b57e170
+      if (updatedRestOrderIds.isEmpty) stop(Event.BatchCancelCompleted(updatedResponse), timer)
       else context.become(state(restOrderIds - id, updatedResponse, timer))
 
     // case Terminated(ref) => // Can't terminate before processorActor, because processorActor is a parent
@@ -63,16 +54,18 @@
             processorActor: ActorRef,
             clientActor: ActorRef,
             timeout: FiniteDuration,
-            initResponse: Map[Order.Id, api.MatcherResponse] = Map.empty): Props = {
+            initResponse: Map[Order.Id, OrderCancelResult] = Map.empty): Props = {
     require(orderIds.nonEmpty, "orderIds is empty")
     Props(new BatchOrderCancelActor(orderIds, processorActor, clientActor, timeout, initResponse))
   }
 
   object CancelResponse {
-    type OrderCancelResult =  Either[error.MatcherError, Event.OrderCanceled]
 
-    def unapply(arg: Any): Option[(Order.Id,OrderCancelResult)] = helper.lift(arg)
-    private val helper: PartialFunction[Any, (Order.Id,OrderCancelResult)] = {
+    type OrderCancelResult = Either[error.MatcherError, Event.OrderCanceled]
+
+    def unapply(arg: Any): Option[(Order.Id, OrderCancelResult)] = helper.lift(arg)
+
+    private val helper: PartialFunction[Any, (Order.Id, OrderCancelResult)] = {
       case x @ Event.OrderCanceled(id)     => (id, Right(x))
       case x @ error.OrderNotFound(id)     => (id, Left(x))
       case x @ error.OrderCanceled(id)     => (id, Left(x))
