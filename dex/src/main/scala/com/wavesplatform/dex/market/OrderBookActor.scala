package com.wavesplatform.dex.market

import java.io.EOFException

import akka.actor.typed
import akka.actor.typed.scaladsl.adapter._
import akka.{actor => classic}
import cats.data.NonEmptyList
import cats.instances.option.catsStdInstancesForOption
import cats.syntax.apply._
import com.wavesplatform.dex.api.websockets.WsOrderBook
import com.wavesplatform.dex.domain.asset.AssetPair
import com.wavesplatform.dex.domain.order.Order
import com.wavesplatform.dex.domain.utils.{LoggerFacade, ScorexLogging}
import com.wavesplatform.dex.market.MatcherActor.{AddWsSubscription, ForceStartOrderBook, OrderBookCreated, SaveSnapshot}
import com.wavesplatform.dex.market.OrderBookActor._
import com.wavesplatform.dex.metrics.TimerExt
import com.wavesplatform.dex.model.Events.{Event, OrderAdded, OrderCancelFailed}
import com.wavesplatform.dex.model.{LastTrade, _}
import com.wavesplatform.dex.queue.{QueueEvent, QueueEventWithMeta}
import com.wavesplatform.dex.settings.{DenormalizedMatchingRule, MatchingRule}
import com.wavesplatform.dex.time.Time
import com.wavesplatform.dex.util.WorkingStash
import com.wavesplatform.dex.{OrderBookWsState, error}
import kamon.Kamon
import mouse.any._
import org.slf4j.LoggerFactory
import play.api.libs.json._

import scala.concurrent.ExecutionContext
import scala.concurrent.duration.FiniteDuration

class OrderBookActor(settings: Settings,
                     owner: classic.ActorRef,
                     addressActor: classic.ActorRef,
                     snapshotStore: classic.ActorRef,
                     assetPair: AssetPair,
                     time: Time,
                     wsUpdates: WsOrderBook.Update,
                     var matchingRules: NonEmptyList[DenormalizedMatchingRule],
                     updateCurrentMatchingRules: DenormalizedMatchingRule => Unit,
                     normalizeMatchingRule: DenormalizedMatchingRule => MatchingRule,
                     getMakerTakerFeeByOffset: Long => (AcceptedOrder, LimitOrder) => (Long, Long))(implicit ec: ExecutionContext)
    extends classic.Actor
    with WorkingStash
    with ScorexLogging {

  protected override lazy val log = LoggerFacade(LoggerFactory.getLogger(s"OrderBookActor[$assetPair]"))

  // TODO context watch
  private var aggregated: typed.ActorRef[AggregatedOrderBookActor.Message] = _

  private var savingSnapshot          = Option.empty[QueueEventWithMeta.Offset]
  private var lastSavedSnapshotOffset = Option.empty[QueueEventWithMeta.Offset]
  private var lastProcessedOffset     = Option.empty[QueueEventWithMeta.Offset]

  private val addTimer    = Kamon.timer("matcher.orderbook.add").refine("pair" -> assetPair.toString)
  private val cancelTimer = Kamon.timer("matcher.orderbook.cancel").refine("pair" -> assetPair.toString)
  private var orderBook   = OrderBook.empty

  private var actualRule: MatchingRule = normalizeMatchingRule(matchingRules.head)

  private var wsState = OrderBookWsState(wsUpdates, Map.empty, WsOrderBook.empty)

  private def actualizeRules(offset: QueueEventWithMeta.Offset): Unit = {
    val actualRules = DenormalizedMatchingRule.skipOutdated(offset, matchingRules)
    if (matchingRules.head != actualRules.head) {
      matchingRules = actualRules
      updateCurrentMatchingRules(matchingRules.head)
      actualRule = normalizeMatchingRule(matchingRules.head)
    }
  }

  private val recovering: Receive = {
    case OrderBookSnapshotStoreActor.Response.GetSnapshot(result) =>
      result.foreach { case (_, snapshot) => orderBook = OrderBook(snapshot) }

      lastSavedSnapshotOffset = result.map(_._1)
      lastProcessedOffset = lastSavedSnapshotOffset

      log.debug(
        lastSavedSnapshotOffset match {
          case None    => "Recovery completed"
          case Some(x) => s"Recovery completed at $x: $orderBook"
        }
      )

      lastProcessedOffset foreach actualizeRules

      // TODO
      aggregated = context.spawn(AggregatedOrderBookActor(assetPair, 8, 8, AggregatedOrderBookActor.State.fromOrderBook(orderBook)), "aggregated")
      processEvents(orderBook.allOrders.map(lo => OrderAdded(lo, lo.order.timestamp)))

      owner ! OrderBookRecovered(assetPair, lastSavedSnapshotOffset)
      context.become(working)
      unstashAll()

    case x => stash(x)
  }

  private val working: Receive = {
    case request: QueueEventWithMeta =>
      actualizeRules(request.offset)
      lastProcessedOffset match {
        case Some(lastProcessed) if request.offset <= lastProcessed => // Already processed
        case _ =>
          lastProcessedOffset = Some(request.offset)
          request.event match {
            case QueueEvent.Placed(limitOrder)        => onAddOrder(request, limitOrder)
            case QueueEvent.PlacedMarket(marketOrder) => onAddOrder(request, marketOrder)
            case x: QueueEvent.Canceled               => onCancelOrder(request, x.orderId)
            case _: QueueEvent.OrderBookDeleted =>
              wsState.wsConnections.foreach(_ ! wsCloseMessage)
              wsState = wsState.withoutSubscriptions
              process(orderBook.cancelAll(request.timestamp))
              // We don't delete the snapshot, because it could be required after restart
              // snapshotStore ! OrderBookSnapshotStoreActor.Message.Delete(assetPair)
              context.stop(self)
          }
      }

    case MatcherActor.Ping => sender() ! MatcherActor.Pong

    case ForceStartOrderBook(p) if p == assetPair => sender() ! OrderBookCreated(assetPair)

    case OrderBookSnapshotStoreActor.Response.Updated(offset) =>
      log.info(s"Snapshot has been saved at offset $offset")
      lastSavedSnapshotOffset = Some(offset)
      owner ! OrderBookSnapshotUpdateCompleted(assetPair, lastSavedSnapshotOffset)
      savingSnapshot = None

    case SaveSnapshot(globalEventNr) =>
      if (savingSnapshot.isEmpty && lastSavedSnapshotOffset.getOrElse(-1L) < globalEventNr) {
        saveSnapshotAt(globalEventNr)
        savingSnapshot = Some(globalEventNr)
      }

    case AddWsSubscription(_, id) =>
      if (!wsState.hasSubscriptions) scheduleNextSendWsUpdates()
      wsState = wsState.addSubscription(sender, id)
      sender ! wsSnapshotOf(orderBook)
      log.trace(s"[$id] WebSocket connected")
      context.watch(sender)

    case SendWsUpdates =>
      wsState = wsState.flushed()
      if (wsState.hasSubscriptions) scheduleNextSendWsUpdates()

<<<<<<< HEAD
    case x: AggregatedOrderBookActor.Message => aggregated.tell(x)

    case classic.Terminated(ws) =>
      if (ws == aggregated) log.error("Terminated aggregated actor!")
      else {
        log.trace(s"[${ws.hashCode()}] WebSocket terminated")
        wsState = wsState.withoutSubscription(ws)
      }
=======
    case Terminated(ws) =>
      log.trace(s"[${wsState.wsConnections(ws)._1}] WebSocket terminated")
      wsState = wsState.withoutSubscription(ws)
>>>>>>> b1249c19
  }

  override val receive: Receive = recovering

  private def process(result: (OrderBook, TraversableOnce[Event], LevelAmounts)): Unit = {
    val (updatedOrderBook, events, levelChanges) = result
    orderBook = updatedOrderBook
    log.info(s"Level changes: $levelChanges, before wsState.changes: ${wsState.changes}")
    wsState = wsState.withLevelChanges(levelChanges)
    val hasTrades = events.exists {
      case _: Events.OrderExecuted => true
      case _                       => false
    }
    if (hasTrades) orderBook.lastTrade.map(wsState.withLastTrade).foreach(wsState = _)
    log.info(s"after wsState.changes: ${wsState.changes}")
    aggregated ! AggregatedOrderBookActor.Command.ApplyChanges(levelChanges, orderBook.lastTrade, System.currentTimeMillis()) // TODO
    processEvents(events)
  }

  private def processEvents(events: TraversableOnce[Event]): Unit = events.foreach(addressActor ! _.unsafeTap(logEvent))

  private def logEvent(e: Event): Unit = log.info {
    import Events._
    e match {
      case e: OrderAdded    => s"OrderAdded(${e.order.order.id()}, amount=${e.order.amount})"
      case e: OrderCanceled => s"OrderCanceled(${e.acceptedOrder.order.id()}, system=${e.isSystemCancel})"
      case e: OrderExecuted => s"OrderExecuted(s=${e.submitted.order.id()}, c=${e.counter.order.id()}, amount=${e.executedAmount}, ts=${e.timestamp})"
    }
  }

  private def onCancelOrder(event: QueueEventWithMeta, id: Order.Id): Unit = cancelTimer.measure {
    orderBook.cancel(id, event.timestamp) match {
      case (updatedOrderBook, Some(cancelEvent), levelChanges) =>
        // TODO replace by process() in Scala 2.13
        orderBook = updatedOrderBook
        log.info(s"Level changes: $levelChanges, before wsState.changes: ${wsState.changes}")
        wsState = wsState.withLevelChanges(levelChanges)
        log.info(s"after wsState.changes: ${wsState.changes}")
        aggregated ! AggregatedOrderBookActor.Command.ApplyChanges(levelChanges, orderBook.lastTrade, cancelEvent.timestamp)
        processEvents(List(cancelEvent))
      case _ =>
        log.warn(s"Error applying $event: order not found")
        addressActor ! OrderCancelFailed(id, error.OrderNotFound(id))
    }
  }

  private def onAddOrder(eventWithMeta: QueueEventWithMeta, acceptedOrder: AcceptedOrder): Unit = addTimer.measure {
    log.trace(s"Applied $eventWithMeta, trying to match ...")
    process(orderBook.add(acceptedOrder, eventWithMeta.timestamp, getMakerTakerFeeByOffset(eventWithMeta.offset), actualRule.tickSize))
  }

  override def preRestart(reason: Throwable, message: Option[Any]): Unit = {
    log.warn(s"Restarting actor because of $message", reason)
    super.preRestart(reason, message)
  }

  private def wsSnapshotOf(ob: OrderBook): WsOrderBook = wsUpdates.from(
    asks = ob.asks.aggregated,
    bids = ob.bids.aggregated,
    lt = ob.lastTrade,
    updateId = 0
  )

  private def scheduleNextSendWsUpdates(): classic.Cancellable =
    context.system.scheduler.scheduleOnce(settings.wsMessagesInterval, self, SendWsUpdates)

  private def saveSnapshotAt(globalEventNr: QueueEventWithMeta.Offset): Unit = {
    val saveSnapshot = (lastSavedSnapshotOffset, lastProcessedOffset).tupled.forall { case (saved, processed) => saved < processed }
    val toSave       = if (saveSnapshot) Some(orderBook.snapshot) else None

    if (saveSnapshot) {
      log.trace(s"About to save snapshot $orderBook")
      log.debug(
        s"Saving both offset and snapshot. Global seqNr=$globalEventNr, local seqNr=$lastProcessedOffset, current offset = $lastSavedSnapshotOffset")
    } else {
      log.debug(s"Saving offset only. Global seqNr=$globalEventNr, local seqNr=$lastProcessedOffset, current offset = $lastSavedSnapshotOffset")
    }

    snapshotStore ! OrderBookSnapshotStoreActor.Message.Update(assetPair, globalEventNr, toSave)
  }

  snapshotStore ! OrderBookSnapshotStoreActor.Message.GetSnapshot(assetPair)
}

object OrderBookActor {

  private val reason = new EOFException("Order book was deleted")
  reason.setStackTrace(Array.empty)

  private val wsCloseMessage = classic.Status.Failure(reason)

  case class Settings(wsMessagesInterval: FiniteDuration)

  def props(settings: Settings,
            parent: classic.ActorRef,
            addressActor: classic.ActorRef,
            snapshotStore: classic.ActorRef,
            assetPair: AssetPair,
            time: Time,
            wsUpdates: WsOrderBook.Update,
            matchingRules: NonEmptyList[DenormalizedMatchingRule],
            updateCurrentMatchingRules: DenormalizedMatchingRule => Unit,
            normalizeMatchingRule: DenormalizedMatchingRule => MatchingRule,
            getMakerTakerFeeByOffset: Long => (AcceptedOrder, LimitOrder) => (Long, Long))(implicit ec: ExecutionContext): classic.Props =
    classic.Props(
      new OrderBookActor(
        settings,
        parent,
        addressActor,
        snapshotStore,
        assetPair,
        time,
        wsUpdates,
        matchingRules,
        updateCurrentMatchingRules,
        normalizeMatchingRule,
        getMakerTakerFeeByOffset
      )
    )

  def name(assetPair: AssetPair): String = assetPair.toString

  case class MarketStatus(
      lastTrade: Option[LastTrade],
      bestBid: Option[LevelAgg],
      bestAsk: Option[LevelAgg]
  )

  object MarketStatus {
    implicit val marketStatusWrites: OWrites[MarketStatus] = { ms =>
      Json.obj(
        "lastPrice"  -> ms.lastTrade.map(_.price),
        "lastAmount" -> ms.lastTrade.map(_.amount),
        "lastSide"   -> ms.lastTrade.map(_.side.toString),
        "bid"        -> ms.bestBid.map(_.price),
        "bidAmount"  -> ms.bestBid.map(_.amount),
        "ask"        -> ms.bestAsk.map(_.price),
        "askAmount"  -> ms.bestAsk.map(_.amount)
      )
    }

    def apply(ob: OrderBook): MarketStatus = MarketStatus(ob.lastTrade, ob.bestBid, ob.bestAsk)
  }

  case class Snapshot(eventNr: Option[Long], orderBook: OrderBookSnapshot)

  // Internal messages
  case class OrderBookRecovered(assetPair: AssetPair, eventNr: Option[Long])
  case class OrderBookSnapshotUpdateCompleted(assetPair: AssetPair, currentOffset: Option[Long])
  case object SendWsUpdates
}<|MERGE_RESOLUTION|>--- conflicted
+++ resolved
@@ -146,20 +146,14 @@
       wsState = wsState.flushed()
       if (wsState.hasSubscriptions) scheduleNextSendWsUpdates()
 
-<<<<<<< HEAD
     case x: AggregatedOrderBookActor.Message => aggregated.tell(x)
 
     case classic.Terminated(ws) =>
       if (ws == aggregated) log.error("Terminated aggregated actor!")
       else {
-        log.trace(s"[${ws.hashCode()}] WebSocket terminated")
+        log.trace(s"[${wsState.wsConnections(ws)._1}] WebSocket terminated")
         wsState = wsState.withoutSubscription(ws)
       }
-=======
-    case Terminated(ws) =>
-      log.trace(s"[${wsState.wsConnections(ws)._1}] WebSocket terminated")
-      wsState = wsState.withoutSubscription(ws)
->>>>>>> b1249c19
   }
 
   override val receive: Receive = recovering
