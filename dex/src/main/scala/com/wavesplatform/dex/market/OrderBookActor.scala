package com.wavesplatform.dex.market

import akka.actor.typed
import akka.actor.typed.scaladsl.adapter._
import akka.{actor => classic}
import cats.data.NonEmptyList
import cats.instances.option.catsStdInstancesForOption
import cats.syntax.apply._
import com.wavesplatform.dex.domain.asset.AssetPair
import com.wavesplatform.dex.domain.order.{Order, OrderType}
import com.wavesplatform.dex.domain.utils.{LoggerFacade, ScorexLogging}
import com.wavesplatform.dex.error
import com.wavesplatform.dex.market.MatcherActor.{ForceStartOrderBook, OrderBookCreated, SaveSnapshot}
import com.wavesplatform.dex.market.OrderBookActor._
import com.wavesplatform.dex.metrics.TimerExt
import com.wavesplatform.dex.model.Events.{Event, OrderAdded, OrderCancelFailed}
import com.wavesplatform.dex.model.{LastTrade, _}
import com.wavesplatform.dex.queue.{QueueEvent, QueueEventWithMeta}
import com.wavesplatform.dex.settings.{DenormalizedMatchingRule, MatchingRule, OrderRestrictionsSettings}
import com.wavesplatform.dex.time.Time
import com.wavesplatform.dex.util.WorkingStash
import kamon.Kamon
import mouse.any._
import org.slf4j.LoggerFactory
import play.api.libs.functional.syntax._
import play.api.libs.json._

import scala.concurrent.ExecutionContext

class OrderBookActor(settings: Settings,
                     owner: classic.ActorRef,
                     addressActor: classic.ActorRef,
                     snapshotStore: classic.ActorRef,
                     assetPair: AssetPair,
                     amountDecimals: Int,
                     priceDecimals: Int,
                     time: Time,
                     var matchingRules: NonEmptyList[DenormalizedMatchingRule],
                     updateCurrentMatchingRules: DenormalizedMatchingRule => Unit,
                     normalizeMatchingRule: DenormalizedMatchingRule => MatchingRule,
                     getMakerTakerFeeByOffset: Long => (AcceptedOrder, LimitOrder) => (Long, Long),
                     restrictions: Option[OrderRestrictionsSettings])(implicit ec: ExecutionContext)
    extends classic.Actor
    with WorkingStash
    with ScorexLogging {

  protected override lazy val log = LoggerFacade(LoggerFactory.getLogger(s"OrderBookActor[$assetPair]"))

  private var aggregatedRef: typed.ActorRef[AggregatedOrderBookActor.Message] = _

  private var savingSnapshot          = Option.empty[QueueEventWithMeta.Offset]
  private var lastSavedSnapshotOffset = Option.empty[QueueEventWithMeta.Offset]
  private var lastProcessedOffset     = Option.empty[QueueEventWithMeta.Offset]

  private val addTimer    = Kamon.timer("matcher.orderbook.add").refine("pair" -> assetPair.toString)
  private val cancelTimer = Kamon.timer("matcher.orderbook.cancel").refine("pair" -> assetPair.toString)
  private var orderBook   = OrderBook.empty

  private var actualRule: MatchingRule = normalizeMatchingRule(matchingRules.head)

  private def actualizeRules(offset: QueueEventWithMeta.Offset): Unit = {
    val actualRules = DenormalizedMatchingRule.skipOutdated(offset, matchingRules)
    if (matchingRules.head != actualRules.head) {
      matchingRules = actualRules
      updateCurrentMatchingRules(matchingRules.head)
      actualRule = normalizeMatchingRule(matchingRules.head)
      aggregatedRef ! AggregatedOrderBookActor.Command.ApplyChanges(LevelAmounts.empty,
                                                                    None,
                                                                    Some(matchingRules.head.tickSize.toDouble),
                                                                    System.currentTimeMillis)
    }
  }

  override def receive: Receive = recovering

  private def recovering: Receive = {
    case OrderBookSnapshotStoreActor.Response.GetSnapshot(result) =>
      result.foreach { case (_, snapshot) => orderBook = OrderBook(snapshot) }

      lastSavedSnapshotOffset = result.map(_._1)
      lastProcessedOffset = lastSavedSnapshotOffset

      log.debug(
        lastSavedSnapshotOffset match {
          case None    => "Recovery completed"
          case Some(x) => s"Recovery completed at $x: $orderBook"
        }
      )

      lastProcessedOffset foreach actualizeRules

      aggregatedRef = context.spawn(
        AggregatedOrderBookActor(
          settings.aggregated,
          assetPair,
          amountDecimals,
          priceDecimals,
          restrictions,
          matchingRules.head.tickSize.toDouble,
          time,
          AggregatedOrderBookActor.State.fromOrderBook(orderBook)
        ),
        "aggregated"
      )
      context.watch(aggregatedRef)

      processEvents(orderBook.allOrders.map(lo => OrderAdded(lo, lo.order.timestamp)))

      owner ! OrderBookRecovered(assetPair, lastSavedSnapshotOffset)
      context.become(working)
      unstashAll()

    case x => stash(x)
  }

  private def working: Receive = {
    case request: QueueEventWithMeta =>
      actualizeRules(request.offset)
      lastProcessedOffset match {
        case Some(lastProcessed) if request.offset <= lastProcessed => // Already processed
        case _ =>
          lastProcessedOffset = Some(request.offset)
          request.event match {
            case QueueEvent.Placed(limitOrder)        => onAddOrder(request, limitOrder)
            case QueueEvent.PlacedMarket(marketOrder) => onAddOrder(request, marketOrder)
            case x: QueueEvent.Canceled               => onCancelOrder(request, x.orderId)
            case _: QueueEvent.OrderBookDeleted =>
              process(request.timestamp, orderBook.cancelAll(request.timestamp))
              // We don't delete the snapshot, because it could be required after restart
              // snapshotStore ! OrderBookSnapshotStoreActor.Message.Delete(assetPair)
              aggregatedRef ! AggregatedOrderBookActor.Event.OrderBookRemoved
              context.stop(self)
          }
      }

    case MatcherActor.Ping => sender() ! MatcherActor.Pong

    case ForceStartOrderBook(p) if p == assetPair => sender() ! OrderBookCreated(assetPair)

    case OrderBookSnapshotStoreActor.Response.Updated(offset) =>
      log.info(s"Snapshot has been saved at offset $offset")
      lastSavedSnapshotOffset = Some(offset)
      owner ! OrderBookSnapshotUpdateCompleted(assetPair, lastSavedSnapshotOffset)
      savingSnapshot = None

    case SaveSnapshot(globalEventNr) =>
      if (savingSnapshot.isEmpty && lastSavedSnapshotOffset.getOrElse(-1L) < globalEventNr) {
        saveSnapshotAt(globalEventNr)
        savingSnapshot = Some(globalEventNr)
      }

    case x: AggregatedOrderBookActor.Message => aggregatedRef.tell(x)

    case classic.Terminated(ref) =>
      log.error(s"Terminated actor: $ref")
      // If this happens the issue is critical and should not be handled. The order book will be stopped, see MatcherActor
      if (ref == aggregatedRef) throw new RuntimeException("Aggregated order book was terminated")
  }

  private def process(timestamp: Long, result: (OrderBook, TraversableOnce[Event], LevelAmounts)): Unit = {
    val (updatedOrderBook, events, levelChanges) = result
    orderBook = updatedOrderBook
    // DEX-712
    val hasTrades = events.exists {
      case _: Events.OrderExecuted => true
      case _                       => false
    }
    val lastTrade = if (hasTrades) orderBook.lastTrade else None
    aggregatedRef ! AggregatedOrderBookActor.Command.ApplyChanges(levelChanges, lastTrade, None, timestamp)
    processEvents(events)
  }

  private def processEvents(events: TraversableOnce[Event]): Unit = events.foreach(addressActor ! _.unsafeTap(logEvent))

  private def logEvent(e: Event): Unit = log.info {
    import Events._
    e match {
      case e: OrderAdded    => s"OrderAdded(${e.order.order.id()}, amount=${e.order.amount})"
      case e: OrderCanceled => s"OrderCanceled(${e.acceptedOrder.order.id()}, system=${e.isSystemCancel})"
      case e: OrderExecuted => s"OrderExecuted(s=${e.submitted.order.id()}, c=${e.counter.order.id()}, amount=${e.executedAmount}, ts=${e.timestamp})"
    }
  }

  private def onCancelOrder(event: QueueEventWithMeta, id: Order.Id): Unit = cancelTimer.measure {
    orderBook.cancel(id, event.timestamp) match {
      case (updatedOrderBook, Some(cancelEvent), levelChanges) =>
        // TODO replace by process() in Scala 2.13
        orderBook = updatedOrderBook
        aggregatedRef ! AggregatedOrderBookActor.Command.ApplyChanges(levelChanges, None, None, cancelEvent.timestamp)
        processEvents(List(cancelEvent))
      case _ =>
        log.warn(s"Error applying $event: order not found")
        addressActor ! OrderCancelFailed(id, error.OrderNotFound(id))
    }
  }

  private def onAddOrder(eventWithMeta: QueueEventWithMeta, acceptedOrder: AcceptedOrder): Unit = addTimer.measure {
    log.trace(s"Applied $eventWithMeta, trying to match ...")
    process(
      eventWithMeta.timestamp,
      orderBook.add(acceptedOrder, eventWithMeta.timestamp, getMakerTakerFeeByOffset(eventWithMeta.offset), actualRule.tickSize)
    )
  }

  override def preRestart(reason: Throwable, message: Option[Any]): Unit = {
    log.warn(s"Restarting actor because of $message", reason)
    super.preRestart(reason, message)
  }

  private def saveSnapshotAt(globalEventNr: QueueEventWithMeta.Offset): Unit = {
    val saveSnapshot = (lastSavedSnapshotOffset, lastProcessedOffset).tupled.forall { case (saved, processed) => saved < processed }
    val toSave       = if (saveSnapshot) Some(orderBook.snapshot) else None

    if (saveSnapshot) {
      log.trace(s"About to save snapshot $orderBook")
      log.debug(
        s"Saving both offset and snapshot. Global seqNr=$globalEventNr, local seqNr=$lastProcessedOffset, current offset = $lastSavedSnapshotOffset")
    } else {
      log.debug(s"Saving offset only. Global seqNr=$globalEventNr, local seqNr=$lastProcessedOffset, current offset = $lastSavedSnapshotOffset")
    }

    snapshotStore ! OrderBookSnapshotStoreActor.Message.Update(assetPair, globalEventNr, toSave)
  }

  snapshotStore ! OrderBookSnapshotStoreActor.Message.GetSnapshot(assetPair)
}

object OrderBookActor {

  case class Settings(aggregated: AggregatedOrderBookActor.Settings)

  def props(settings: Settings,
            parent: classic.ActorRef,
            addressActor: classic.ActorRef,
            snapshotStore: classic.ActorRef,
            assetPair: AssetPair,
            amountDecimals: Int,
            priceDecimals: Int,
            time: Time,
            matchingRules: NonEmptyList[DenormalizedMatchingRule],
            updateCurrentMatchingRules: DenormalizedMatchingRule => Unit,
            normalizeMatchingRule: DenormalizedMatchingRule => MatchingRule,
            getMakerTakerFeeByOffset: Long => (AcceptedOrder, LimitOrder) => (Long, Long),
            restrictions: Option[OrderRestrictionsSettings])(implicit ec: ExecutionContext): classic.Props =
    classic.Props(
      new OrderBookActor(
        settings,
        parent,
        addressActor,
        snapshotStore,
        assetPair,
        amountDecimals,
        priceDecimals,
        time,
        matchingRules,
        updateCurrentMatchingRules,
        normalizeMatchingRule,
        getMakerTakerFeeByOffset,
        restrictions
      )
    )

  def name(assetPair: AssetPair): String = assetPair.toString

  case class MarketStatus(
      lastTrade: Option[LastTrade],
      bestBid: Option[LevelAgg],
      bestAsk: Option[LevelAgg]
  )

  object MarketStatus {
<<<<<<< HEAD
    implicit val marketStatusWrites: Writes[MarketStatus] = { ms =>
=======
    implicit val marketStatusWrites: OWrites[MarketStatus] = { ms =>
>>>>>>> 0b57e170
      Json.obj(
        "lastPrice"  -> ms.lastTrade.map(_.price),
        "lastAmount" -> ms.lastTrade.map(_.amount),
        "lastSide"   -> ms.lastTrade.map(_.side.toString),
        "bid"        -> ms.bestBid.map(_.price),
        "bidAmount"  -> ms.bestBid.map(_.amount),
        "ask"        -> ms.bestAsk.map(_.price),
        "askAmount"  -> ms.bestAsk.map(_.amount)
      )
    }

<<<<<<< HEAD
    implicit val marketStatusReads: Reads[MarketStatus] =
      ((JsPath \ "lastPrice").readNullable[Long] and
        (JsPath \ "lastAmount").readNullable[Long] and
        (JsPath \ "lastSide").readNullable[OrderType] and
        (JsPath \ "bid").readNullable[Long] and
        (JsPath \ "bidAmount").readNullable[Long] and
        (JsPath \ "ask").readNullable[Long] and
        (JsPath \ "askAmount").readNullable[Long]) { (lastPrice, lastAmount, lastSide, bid, bidAmount, ask, askAmount) =>
        MarketStatus(
          lastTrade = (lastPrice, lastAmount, lastSide).tupled.map(Function.tupled(LastTrade.apply)),
          bestBid = (bidAmount, bid).tupled.map(Function.tupled(LevelAgg.apply)),
          bestAsk = (askAmount, ask).tupled.map(Function.tupled(LevelAgg.apply))
        )
      }

    def apply(ob: OrderBook): MarketStatus = MarketStatus(ob.getLastTrade, ob.bestBid, ob.bestAsk)
=======
    def apply(ob: OrderBook): MarketStatus = MarketStatus(ob.lastTrade, ob.bestBid, ob.bestAsk)
>>>>>>> 0b57e170
  }

  case class Snapshot(eventNr: Option[Long], orderBook: OrderBookSnapshot)

  // Internal messages
  case class OrderBookRecovered(assetPair: AssetPair, eventNr: Option[Long])
  case class OrderBookSnapshotUpdateCompleted(assetPair: AssetPair, currentOffset: Option[Long])
  case object SendWsUpdates
}<|MERGE_RESOLUTION|>--- conflicted
+++ resolved
@@ -269,11 +269,7 @@
   )
 
   object MarketStatus {
-<<<<<<< HEAD
-    implicit val marketStatusWrites: Writes[MarketStatus] = { ms =>
-=======
     implicit val marketStatusWrites: OWrites[MarketStatus] = { ms =>
->>>>>>> 0b57e170
       Json.obj(
         "lastPrice"  -> ms.lastTrade.map(_.price),
         "lastAmount" -> ms.lastTrade.map(_.amount),
@@ -285,7 +281,6 @@
       )
     }
 
-<<<<<<< HEAD
     implicit val marketStatusReads: Reads[MarketStatus] =
       ((JsPath \ "lastPrice").readNullable[Long] and
         (JsPath \ "lastAmount").readNullable[Long] and
@@ -301,10 +296,7 @@
         )
       }
 
-    def apply(ob: OrderBook): MarketStatus = MarketStatus(ob.getLastTrade, ob.bestBid, ob.bestAsk)
-=======
     def apply(ob: OrderBook): MarketStatus = MarketStatus(ob.lastTrade, ob.bestBid, ob.bestAsk)
->>>>>>> 0b57e170
   }
 
   case class Snapshot(eventNr: Option[Long], orderBook: OrderBookSnapshot)
