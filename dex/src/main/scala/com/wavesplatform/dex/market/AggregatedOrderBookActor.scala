package com.wavesplatform.dex.market

import akka.actor.Cancellable
import akka.actor.typed.scaladsl.Behaviors
import akka.actor.typed.{ActorRef, Behavior, PostStop, Terminated}
import akka.http.scaladsl.model.{ContentTypes, HttpEntity, HttpResponse}
import com.wavesplatform.dex.OrderBookWsState
import com.wavesplatform.dex.api.websockets.{WsMessage, WsOrderBook}
import com.wavesplatform.dex.domain.asset.AssetPair
import com.wavesplatform.dex.domain.model.{Amount, Price}
import com.wavesplatform.dex.error.OrderBookStopped
import com.wavesplatform.dex.market.OrderBookActor.MarketStatus
import com.wavesplatform.dex.model.MatcherModel.{DecimalsFormat, Denormalized}
import com.wavesplatform.dex.model.{LastTrade, LevelAgg, LevelAmounts, OrderBook, OrderBookAggregatedSnapshot, OrderBookResult, Side}
import com.wavesplatform.dex.settings.OrderRestrictionsSettings
import monocle.macros.GenLens

import scala.collection.immutable.TreeMap
import scala.concurrent.duration.FiniteDuration

object AggregatedOrderBookActor {
  type Depth = Int

  sealed trait Message extends Product with Serializable

  sealed trait Query extends Message
  object Query {
    case class GetHttpView(format: DecimalsFormat, depth: Depth, client: ActorRef[HttpResponse]) extends Query
    case class GetMarketStatus(client: ActorRef[MarketStatus])                                   extends Query
    case class GetAggregatedSnapshot(client: ActorRef[OrderBookAggregatedSnapshot])              extends Query
  }

  sealed trait Command extends Message
  object Command {
<<<<<<< HEAD
    case class ApplyChanges(levelChanges: LevelAmounts, lastTrade: Option[LastTrade], ts: Long) extends Command
    case class AddWsSubscription(client: ActorRef[WsOrderBook])                                 extends Command
    case class RemoveWsSubscription(client: ActorRef[WsOrderBook])                              extends Command
    private[AggregatedOrderBookActor] case object SendWsUpdates                                 extends Command
=======
    case class ApplyChanges(levelChanges: LevelAmounts, lastTrade: Option[LastTrade], tickSize: Option[Double], ts: Long) extends Command
    case class AddWsSubscription(client: ActorRef[WsOrderBook])                                                           extends Command
    private[AggregatedOrderBookActor] case object SendWsUpdates                                                           extends Command
>>>>>>> 5e0591b0
  }

  case class Settings(wsMessagesInterval: FiniteDuration)

  def apply(settings: Settings,
            assetPair: AssetPair,
            amountDecimals: Int,
            priceDecimals: Int,
            restrictions: Option[OrderRestrictionsSettings],
            tickSize: Double,
            init: State): Behavior[Message] =
    Behaviors.setup { context =>
      context.setLoggerName(s"AggregatedOrderBookActor[p=${assetPair.key}]")
      val compile = mkCompile(assetPair, amountDecimals, priceDecimals)(_, _, _)

      def scheduleNextSendWsUpdates(): Cancellable = context.scheduleOnce(settings.wsMessagesInterval, context.self, Command.SendWsUpdates)

      def default(state: State): Behavior[Message] =
        Behaviors
          .receiveMessage[Message] {
            case query: Query =>
              query match {
                case Query.GetMarketStatus(client) =>
                  client ! state.marketStatus
                  Behaviors.same

                case Query.GetAggregatedSnapshot(client) =>
                  client ! state.toOrderBookAggregatedSnapshot
                  Behaviors.same

                case Query.GetHttpView(format, depth, client) =>
                  val key = (format, depth)
                  state.compiledHttpView.get(key) match {
                    case Some(httpResponse) =>
                      client ! httpResponse
                      Behaviors.same

                    case _ =>
                      val httpResponse = compile(state, format, depth)
                      client ! httpResponse
                      default { state.modifyHttpView(_.updated(key, httpResponse)) }
                  }
              }

            case Command.ApplyChanges(levelChanges, lastTrade, tickSize, ts) =>
              default(
                state
                  .flushed(levelChanges, lastTrade, ts)
                  .modifyWs(_.accumulateChanges(levelChanges, lastTrade, tickSize))
              )

            case Command.AddWsSubscription(client) =>
              if (!state.ws.hasSubscriptions) scheduleNextSendWsUpdates()
              val ob = state.toOrderBookAggregatedSnapshot

              client ! WsOrderBook.from(
                assetPair = assetPair,
                amountDecimals = amountDecimals,
                priceDecimals = priceDecimals,
                asks = ob.asks,
                bids = ob.bids,
                lt = state.lastTrade,
                updateId = 0L,
                restrictions = restrictions,
                tickSize = tickSize
              )

              context.log.trace("[c={}] Added WebSocket subscription", client.path.name)
              context.watch(client)
              default { state.modifyWs(_ addSubscription client) }

            case Command.RemoveWsSubscription(client) =>
              context.log.trace("[c={}] Removed WebSocket subscription", client.path.name)
              context.unwatch(client)
              default(state.copy(ws = state.ws.withoutSubscription(client)))

            case Command.SendWsUpdates =>
<<<<<<< HEAD
              val updated = state.copy(ws = state.ws.flushed(assetPair, amountDecimals, priceDecimals, state.asks, state.bids, state.lastUpdateTs))
=======
              val updated = state.modifyWs(_.flushed(amountDecimals, priceDecimals, state.asks, state.bids, state.lastUpdateTs))
>>>>>>> 5e0591b0
              if (updated.ws.hasSubscriptions) scheduleNextSendWsUpdates()
              default(updated)
          }
          .receiveSignal {
            case (_, Terminated(ws)) => default { state.modifyWs(_ withoutSubscription ws) }
            case (_, PostStop) =>
              state.ws.wsConnections.foreach {
                case (client, _) =>
                  // TODO remove subscription
                  context.log.trace(
                    s"[c={}] WebSocket connection closed, reason: {}",
                    client.path.name.asInstanceOf[Any],
                    OrderBookStopped(assetPair).message.text.asInstanceOf[Any]
                  )
                  client.unsafeUpcast[WsMessage] ! WsMessage.Complete
              }
              default { state.modifyWs(_.copy(wsConnections = Map.empty)) }
          }

      default(init)
    }

  def mkCompile(assetPair: AssetPair, amountDecimals: Int, priceDecimals: Int)(state: State, format: DecimalsFormat, depth: Depth): HttpResponse = {
    val assetPairDecimals = format match {
      case Denormalized => Some(amountDecimals -> priceDecimals)
      case _            => None
    }

    val entity =
      OrderBookResult(
        state.lastUpdateTs,
        assetPair,
        state.bids.take(depth).map { case (price, amount) => LevelAgg(amount, price) }.toList,
        state.asks.take(depth).map { case (price, amount) => LevelAgg(amount, price) }.toList,
        assetPairDecimals
      )

    HttpResponse(
      entity = HttpEntity(
        ContentTypes.`application/json`,
        OrderBookResult.toJson(entity)
      )
    )
  }

  case class State private (
      asks: TreeMap[Price, Amount],
      bids: TreeMap[Price, Amount],
      lastTrade: Option[LastTrade],
      lastUpdateTs: Long,
      compiledHttpView: Map[(DecimalsFormat, Depth), HttpResponse],
      ws: OrderBookWsState
  ) {

    private val genLens: GenLens[State] = GenLens[State]

    lazy val marketStatus: MarketStatus = MarketStatus(
      lastTrade = lastTrade,
      bestBid = bids.headOption.map(toLevelAgg),
      bestAsk = asks.headOption.map(toLevelAgg)
    )

    def flushed(pendingChanges: LevelAmounts, updatedLastTrade: Option[LastTrade], updatedLastUpdateTs: Long): State =
      copy(
        asks = sum(asks, pendingChanges.asks),
        bids = sum(bids, pendingChanges.bids),
        lastTrade = updatedLastTrade.orElse(lastTrade),
        lastUpdateTs = updatedLastUpdateTs,
        compiledHttpView = Map.empty // Could be optimized by depth
      )

    def toOrderBookAggregatedSnapshot: OrderBookAggregatedSnapshot = OrderBookAggregatedSnapshot(
      asks = asks.map(toLevelAgg).toSeq,
      bids = bids.map(toLevelAgg).toSeq
    )

    def modifyHttpView(f: Map[(DecimalsFormat, Depth), HttpResponse] => Map[(DecimalsFormat, Depth), HttpResponse]): State =
      genLens(_.compiledHttpView).modify(f)(this)

    def modifyWs(f: OrderBookWsState => OrderBookWsState): State = genLens(_.ws).modify(f)(this)
  }

  object State {

    val empty: State =
      State(
        asks = TreeMap.empty(OrderBook.asksOrdering),
        bids = TreeMap.empty(OrderBook.bidsOrdering),
        lastTrade = None,
        lastUpdateTs = 0,
        compiledHttpView = Map.empty,
        ws = OrderBookWsState(Map.empty, Set.empty, Set.empty, lastTrade = None, changedTickSize = None)
      )

    def fromOrderBook(ob: OrderBook): State = State(
      asks = empty.asks ++ aggregateByPrice(ob.asks), // ++ to preserve an order
      bids = empty.bids ++ aggregateByPrice(ob.bids),
      lastTrade = ob.lastTrade,
      lastUpdateTs = System.currentTimeMillis(), // DEX-642
      compiledHttpView = Map.empty,
      ws = empty.ws
    )
  }

  def toLevelAgg(x: (Price, Amount)): LevelAgg = LevelAgg(x._2, x._1)

  def aggregateByPrice(xs: Side): TreeMap[Price, Amount] = xs.map {
    case (k, v) => k -> v.view.map(_.amount).sum
  }

  def sum(orig: TreeMap[Price, Amount], diff: Map[Price, Amount]): TreeMap[Price, Amount] =
    diff.foldLeft(orig) {
      case (r, (price, amount)) =>
        val updatedAmount = r.getOrElse(price, 0L) + amount
        if (updatedAmount == 0) r - price else r.updated(price, updatedAmount)
    }
}<|MERGE_RESOLUTION|>--- conflicted
+++ resolved
@@ -32,16 +32,10 @@
 
   sealed trait Command extends Message
   object Command {
-<<<<<<< HEAD
-    case class ApplyChanges(levelChanges: LevelAmounts, lastTrade: Option[LastTrade], ts: Long) extends Command
-    case class AddWsSubscription(client: ActorRef[WsOrderBook])                                 extends Command
-    case class RemoveWsSubscription(client: ActorRef[WsOrderBook])                              extends Command
-    private[AggregatedOrderBookActor] case object SendWsUpdates                                 extends Command
-=======
     case class ApplyChanges(levelChanges: LevelAmounts, lastTrade: Option[LastTrade], tickSize: Option[Double], ts: Long) extends Command
     case class AddWsSubscription(client: ActorRef[WsOrderBook])                                                           extends Command
+    case class RemoveWsSubscription(client: ActorRef[WsOrderBook])                              extends Command
     private[AggregatedOrderBookActor] case object SendWsUpdates                                                           extends Command
->>>>>>> 5e0591b0
   }
 
   case class Settings(wsMessagesInterval: FiniteDuration)
@@ -119,11 +113,7 @@
               default(state.copy(ws = state.ws.withoutSubscription(client)))
 
             case Command.SendWsUpdates =>
-<<<<<<< HEAD
-              val updated = state.copy(ws = state.ws.flushed(assetPair, amountDecimals, priceDecimals, state.asks, state.bids, state.lastUpdateTs))
-=======
-              val updated = state.modifyWs(_.flushed(amountDecimals, priceDecimals, state.asks, state.bids, state.lastUpdateTs))
->>>>>>> 5e0591b0
+              val updated = state.modifyWs(_.flushed(assetPair, amountDecimals, priceDecimals, state.asks, state.bids, state.lastUpdateTs))
               if (updated.ws.hasSubscriptions) scheduleNextSendWsUpdates()
               default(updated)
           }
