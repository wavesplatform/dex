--- conflicted
+++ resolved
@@ -123,20 +123,14 @@
               context.log.warn("Order book was deleted, closing all WebSocket connections...")
               val reason = OrderBookStopped(assetPair).message.text
               state.ws.wsConnections.foreach {
-<<<<<<< HEAD
                 case (client, _) =>
                   // TODO remove subscription
                   context.log.trace(
                     s"[c={}] WebSocket connection closed, reason: {}",
                     client.path.name.asInstanceOf[Any],
-                    OrderBookStopped(assetPair).message.text.asInstanceOf[Any]
+                    reason.asInstanceOf[Any]
                   )
                   client.unsafeUpcast[WsMessage] ! WsServerMessage.Complete
-=======
-                case (connection, _) =>
-                  context.log.trace(s"[${connection.path.name}] WebSocket connection closed, reason: $reason")
-                  connection.unsafeUpcast[WsMessage] ! WsMessage.Complete
->>>>>>> 11659d90
               }
               default { state.modifyWs(_.copy(wsConnections = Map.empty)) }
           }
