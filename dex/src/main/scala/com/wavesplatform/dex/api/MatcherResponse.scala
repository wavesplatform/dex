package com.wavesplatform.dex.api

import akka.http.scaladsl.marshalling.{Marshaller, ToResponseMarshaller}
import akka.http.scaladsl.model.{StatusCodes => C, _}
import akka.util.ByteString
import com.wavesplatform.common.state.ByteStr
import com.wavesplatform.dex.error
import com.wavesplatform.dex.error.MatcherError
import com.wavesplatform.dex.util.getSimpleName
import com.wavesplatform.transaction.assets.exchange.Order
import com.wavesplatform.utils.byteStrWrites
import play.api.libs.json._

sealed class MatcherResponse(val statusCode: StatusCode, val content: MatcherResponseContent) {

  def this(code: StatusCode, error: MatcherError) = this(code, MatcherResponseContent.Error(error))
  def this(code: StatusCode, error: JsObject) = this(code, MatcherResponseContent.Js(error))

  def status: String = getSimpleName(this)
}

object MatcherResponse {

  def toResponseMarshaller: ToResponseMarshaller[MatcherResponse] = Marshaller.opaque { x =>
    def content(x: MatcherResponse): JsValue = backwardCompatibleWrapper(
      x.status,
      x.statusCode,
      x.content match {
        case MatcherResponseContent.Js(r)        => r
        case MatcherResponseContent.Error(error) => error.toJson
        case MatcherResponseContent.Multiple(xs) => Json.obj("message" -> Json.arr(xs.map(content)))
      }
    )

    HttpResponse(
      x.statusCode,
      entity = HttpEntity.Strict(ContentTypes.`application/json`, ByteString(Json.stringify(content(x))))
    )
  }

  private def backwardCompatibleWrapper(status: String, code: StatusCode, json: JsObject): JsValue = {
    Json
      .obj(
        "success" -> (
          code match {
            case _: C.Success => true
            case _            => false
          }
        ),
        "status" -> status
      )
      .deepMerge(
        code match {
          case _: C.Success => JsObject.empty
          case _            => Json.obj("result" -> JsNull) // For a backward compatibility
        }
      )
      .deepMerge(json)
  }
}

sealed trait MatcherResponseContent
object MatcherResponseContent {
  case class Js(content: JsObject)                    extends MatcherResponseContent
  case class Error(content: MatcherError)             extends MatcherResponseContent
  case class Multiple(content: List[MatcherResponse]) extends MatcherResponseContent
}

<<<<<<< HEAD
case class SimpleResponse(code: StatusCode, js: JsObject) extends MatcherResponse(code, MatcherResponseContent.Js(js))

object SimpleResponse {
  def apply(code: StatusCode, message: String): SimpleResponse = new SimpleResponse(code, Json.obj("message" -> message))
}

case object AlreadyProcessed               extends MatcherResponse(C.Accepted, Json.obj("message" -> "This event has been already processed"))
case class OrderAccepted(order: Order)     extends MatcherResponse(C.OK, Json.obj("message"       -> order.json()))
case class OrderCanceled(orderId: ByteStr) extends MatcherResponse(C.OK, Json.obj("orderId"       -> orderId))
case class OrderDeleted(orderId: ByteStr)  extends MatcherResponse(C.OK, Json.obj("orderId"       -> orderId))
=======
case class SimpleResponse(code: StatusCode, message: String) extends MatcherResponse(code, Json.obj("message" -> message))
case class InvalidJsonResponse(error: MatcherError)          extends MatcherResponse(C.BadRequest, error)
case object AlreadyProcessed                                 extends MatcherResponse(C.Accepted, Json.obj("message" -> "This event has been already processed"))
case class OrderAccepted(order: Order)                       extends MatcherResponse(C.OK, Json.obj("message" -> order.json()))
case class OrderCanceled(orderId: ByteStr)                   extends MatcherResponse(C.OK, Json.obj("orderId" -> orderId))
case class OrderDeleted(orderId: ByteStr)                    extends MatcherResponse(C.OK, Json.obj("orderId" -> orderId))
>>>>>>> 16b03cf6

case class BatchCancelCompleted(orders: Map[Order.Id, MatcherResponse])
    extends MatcherResponse(C.OK, MatcherResponseContent.Multiple(orders.values.toList))

case class SimpleErrorResponse(code: StatusCode, error: MatcherError)      extends MatcherResponse(code, error)
case class InvalidJsonResponse(error: MatcherError)                        extends MatcherResponse(C.BadRequest, error)
case class OrderRejected(error: MatcherError)                              extends MatcherResponse(C.BadRequest, error)
case class OrderCancelRejected(error: MatcherError)                        extends MatcherResponse(C.BadRequest, error)
case object InvalidSignature                                               extends MatcherResponse(C.BadRequest, error.RequestInvalidSignature)
case class NotImplemented(error: MatcherError)                             extends MatcherResponse(C.NotImplemented, error)
case class OrderBookUnavailable(error: MatcherError)                       extends MatcherResponse(C.ServiceUnavailable, error)
case object DuringStart                                                    extends MatcherResponse(C.ServiceUnavailable, error.MatcherIsStarting)
case object DuringShutdown                                                 extends MatcherResponse(C.ServiceUnavailable, error.MatcherIsStopping)
case object TimedOut                                                       extends MatcherResponse(C.InternalServerError, error.RequestTimeout)
case class InfoNotFound(error: MatcherError)                               extends MatcherResponse(C.NotFound, error)
case class WavesNodeUnavailable(error: MatcherError)                       extends MatcherResponse(C.ServiceUnavailable, error)
case class RateError(error: MatcherError, code: StatusCode = C.BadRequest) extends MatcherResponse(code, error)
case object InternalError                                                  extends MatcherResponse(C.ServiceUnavailable, MatcherResponseContent.Js(Json.obj("message" -> "Internal server error")))<|MERGE_RESOLUTION|>--- conflicted
+++ resolved
@@ -66,7 +66,6 @@
   case class Multiple(content: List[MatcherResponse]) extends MatcherResponseContent
 }
 
-<<<<<<< HEAD
 case class SimpleResponse(code: StatusCode, js: JsObject) extends MatcherResponse(code, MatcherResponseContent.Js(js))
 
 object SimpleResponse {
@@ -77,14 +76,6 @@
 case class OrderAccepted(order: Order)     extends MatcherResponse(C.OK, Json.obj("message"       -> order.json()))
 case class OrderCanceled(orderId: ByteStr) extends MatcherResponse(C.OK, Json.obj("orderId"       -> orderId))
 case class OrderDeleted(orderId: ByteStr)  extends MatcherResponse(C.OK, Json.obj("orderId"       -> orderId))
-=======
-case class SimpleResponse(code: StatusCode, message: String) extends MatcherResponse(code, Json.obj("message" -> message))
-case class InvalidJsonResponse(error: MatcherError)          extends MatcherResponse(C.BadRequest, error)
-case object AlreadyProcessed                                 extends MatcherResponse(C.Accepted, Json.obj("message" -> "This event has been already processed"))
-case class OrderAccepted(order: Order)                       extends MatcherResponse(C.OK, Json.obj("message" -> order.json()))
-case class OrderCanceled(orderId: ByteStr)                   extends MatcherResponse(C.OK, Json.obj("orderId" -> orderId))
-case class OrderDeleted(orderId: ByteStr)                    extends MatcherResponse(C.OK, Json.obj("orderId" -> orderId))
->>>>>>> 16b03cf6
 
 case class BatchCancelCompleted(orders: Map[Order.Id, MatcherResponse])
     extends MatcherResponse(C.OK, MatcherResponseContent.Multiple(orders.values.toList))
@@ -95,6 +86,7 @@
 case class OrderCancelRejected(error: MatcherError)                        extends MatcherResponse(C.BadRequest, error)
 case object InvalidSignature                                               extends MatcherResponse(C.BadRequest, error.RequestInvalidSignature)
 case class NotImplemented(error: MatcherError)                             extends MatcherResponse(C.NotImplemented, error)
+case class CanNotPersist(error: MatcherError)                              extends MatcherResponse(C.ServiceUnavailable, error)
 case class OrderBookUnavailable(error: MatcherError)                       extends MatcherResponse(C.ServiceUnavailable, error)
 case object DuringStart                                                    extends MatcherResponse(C.ServiceUnavailable, error.MatcherIsStarting)
 case object DuringShutdown                                                 extends MatcherResponse(C.ServiceUnavailable, error.MatcherIsStopping)
