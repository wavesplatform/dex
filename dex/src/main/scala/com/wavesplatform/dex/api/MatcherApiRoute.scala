package com.wavesplatform.dex.api

import akka.actor.ActorRef
import akka.http.scaladsl.marshalling.{ToResponseMarshallable, ToResponseMarshaller}
import akka.http.scaladsl.model.StatusCodes
import akka.http.scaladsl.server.{Directive0, Directive1, PathMatcher, Route}
import akka.pattern.{AskTimeoutException, ask}
import akka.util.Timeout
import com.google.common.primitives.Longs
import com.wavesplatform.account.{Address, PublicKey}
import com.wavesplatform.api.http.{ApiRoute, _}
import com.wavesplatform.common.state.ByteStr
import com.wavesplatform.common.utils.Base58
import com.wavesplatform.crypto
import com.wavesplatform.dex.AddressActor.GetOrderStatus
import com.wavesplatform.dex.AddressDirectory.{Envelope => Env}
import com.wavesplatform.dex.Matcher.StoreEvent
import com.wavesplatform.dex._
import com.wavesplatform.dex.cache.RateCache
import com.wavesplatform.dex.error.{ErrorFormatterContext, MatcherError}
import com.wavesplatform.dex.market.MatcherActor.{ForceStartOrderBook, GetMarkets, GetSnapshotOffsets, MarketData, SnapshotOffsetsResponse}
import com.wavesplatform.dex.market.OrderBookActor._
import com.wavesplatform.dex.model._
import com.wavesplatform.dex.queue.{QueueEvent, QueueEventWithMeta}
import com.wavesplatform.dex.settings.{MatcherSettings, OrderRestrictionsSettings, formatValue}
import com.wavesplatform.metrics.TimerExt
import com.wavesplatform.settings.RestAPISettings
import com.wavesplatform.transaction.Asset
import com.wavesplatform.transaction.Asset.Waves
import com.wavesplatform.transaction.assets.exchange.OrderJson._
import com.wavesplatform.transaction.assets.exchange.{AssetPair, Order}
import com.wavesplatform.utils.{ScorexLogging, Time}
import io.swagger.annotations._
import javax.ws.rs.Path
import kamon.Kamon
import org.iq80.leveldb.DB
import play.api.libs.json._

import scala.concurrent.ExecutionContext.Implicits.global
import scala.concurrent.Future
import scala.reflect.ClassTag
import scala.util.Success

@Path("/matcher")
@Api(value = "/matcher/")
case class MatcherApiRoute(assetPairBuilder: AssetPairBuilder,
                           matcherPublicKey: PublicKey,
                           matcher: ActorRef,
                           addressActor: ActorRef,
                           storeEvent: StoreEvent,
                           orderBook: AssetPair => Option[Either[Unit, ActorRef]],
                           getMarketStatus: AssetPair => Option[MarketStatus],
                           tickSize: AssetPair => Double,
                           orderValidator: Order => Either[MatcherError, Order],
                           orderBookSnapshot: OrderBookSnapshotHttpCache,
                           matcherSettings: MatcherSettings,
                           matcherStatus: () => Matcher.Status,
                           db: DB,
                           time: Time,
                           currentOffset: () => QueueEventWithMeta.Offset,
                           lastOffset: () => Future[QueueEventWithMeta.Offset],
<<<<<<< HEAD
                           matcherAccountFee: () => Long,
                           apiKeyHash: Option[Array[Byte]],
=======
                           matcherAccountFee: Long,
                           apiKeyHashStr: String,
>>>>>>> 04c6ef9d
                           rateCache: RateCache,
                           validatedAllowedOrderVersions: Set[Byte])(implicit val errorContext: ErrorFormatterContext)
    extends ApiRoute
    with AuthRoute
    with ScorexLogging {

  import MatcherApiRoute._
  import PathMatchers._

  private implicit val timeout: Timeout                           = matcherSettings.actorResponseTimeout
  private implicit val trm: ToResponseMarshaller[MatcherResponse] = MatcherResponse.toResponseMarshaller

  private val timer      = Kamon.timer("matcher.api-requests")
  private val placeTimer = timer.refine("action" -> "place")

  override lazy val route: Route = pathPrefix("matcher") {
    getMatcherPublicKey ~ orderBookInfo ~ getSettings ~ getRates ~ getCurrentOffset ~ getLastOffset ~
      getOldestSnapshotOffset ~ getAllSnapshotOffsets ~
      matcherStatusBarrier {
        getOrderBook ~ marketStatus ~ placeLimitOrder ~ placeMarketOrder ~ getAssetPairAndPublicKeyOrderHistory ~ getPublicKeyOrderHistory ~
          getAllOrderHistory ~ tradableBalance ~ reservedBalance ~ orderStatus ~
          historyDelete ~ cancel ~ cancelAll ~ orderbooks ~ orderBookDelete ~ getTransactionsByOrder ~ forceCancelOrder ~
          upsertRate ~ deleteRate
      }
  }

  private def wrapMessage(message: String): JsObject = Json.obj("message" -> message)

  private def matcherStatusBarrier: Directive0 = matcherStatus() match {
    case Matcher.Status.Working  => pass
    case Matcher.Status.Starting => complete(DuringStart)
    case Matcher.Status.Stopping => complete(DuringShutdown)
  }

  private def unavailableOrderBookBarrier(p: AssetPair): Directive0 = orderBook(p) match {
    case Some(x) => if (x.isRight) pass else complete(OrderBookUnavailable(error.OrderBookBroken(p)))
    case None    => forceCheckOrderBook(p)
  }

  private def forceCheckOrderBook(p: AssetPair): Directive0 = onComplete(matcher ? ForceStartOrderBook(p)).flatMap {
    case Success(_) => pass
    case _          => complete(OrderBookUnavailable(error.OrderBookBroken(p)))
  }

  private def withAssetPair(p: AssetPair,
                            redirectToInverse: Boolean = false,
                            suffix: String = "",
                            formatError: MatcherError => ToResponseMarshallable = InfoNotFound.apply): Directive1[AssetPair] =
    assetPairBuilder.validateAssetPair(p) match {
      case Right(_) => provide(p)
      case Left(e) if redirectToInverse =>
        assetPairBuilder
          .validateAssetPair(p.reverse)
          .fold(
            _ => complete(formatError(e)),
            _ => redirect(s"/matcher/orderbook/${p.priceAssetStr}/${p.amountAssetStr}$suffix", StatusCodes.MovedPermanently)
          )
      case Left(e) => complete(formatError(e))
    }

  private def withAsset(a: Asset): Directive1[Asset] = {
    assetPairBuilder.validateAssetId(a) match {
      case Right(_) => provide(a)
      case Left(e)  => complete(InfoNotFound(e))
    }
  }

  private def withCancelRequest(f: CancelOrderRequest => Route): Route =
    post {
      entity(as[CancelOrderRequest]) { req =>
        if (req.isSignatureValid()) f(req) else complete(InvalidSignature)
      } ~ complete(StatusCodes.BadRequest)
    } ~ complete(StatusCodes.MethodNotAllowed)

  private def placeOrder(endpoint: PathMatcher[Unit], isMarket: Boolean): Route = path(endpoint) {
    (pathEndOrSingleSlash & entity(as[Order])) { order =>
      withAssetPair(order.assetPair, formatError = e => OrderRejected(e)) { pair =>
        unavailableOrderBookBarrier(pair) {
          complete(
            placeTimer.measureFuture {
              import AddressActor.{PlaceLimitOrder, PlaceMarketOrder}
              orderValidator(order) match {
                case Right(o)    => placeTimer.measureFuture { askAddressActor(order.sender, if (isMarket) PlaceMarketOrder(o) else PlaceLimitOrder(o)) }
                case Left(error) => Future.successful[ToResponseMarshallable](OrderRejected(error))
              }
            }
          )
        }
      }
    }
  }

  private def signedGet(publicKey: PublicKey): Directive0 =
    (headerValueByName("Timestamp") & headerValueByName("Signature")).tflatMap {
      case (timestamp, sig) =>
        Base58.tryDecodeWithLimit(sig).map(crypto.verify(_, publicKey ++ Longs.toByteArray(timestamp.toLong), publicKey)) match {
          case Success(true) => pass
          case _             => complete(InvalidSignature)
        }
    }

  @inline private def askAddressActor(sender: Address, msg: AddressActor.Command): Future[ToResponseMarshallable] =
    askMapAddressActor[MatcherResponse](sender, msg)(x => x)

  @inline
  private def askMapAddressActor[A: ClassTag](sender: Address, msg: AddressActor.Command)(
      f: A => ToResponseMarshallable): Future[ToResponseMarshallable] = {
    (addressActor ? Env(sender, msg))
      .mapTo[A]
      .map(f)
      .recover {
        case e: AskTimeoutException =>
          log.error(s"Error processing $msg", e)
          TimedOut
      }
  }

  @Path("/")
  @ApiOperation(value = "Matcher Public Key", notes = "Get matcher public key", httpMethod = "GET")
  def getMatcherPublicKey: Route = (pathEndOrSingleSlash & get) {
    complete(JsString(Base58.encode(matcherPublicKey)))
  }

  @Path("/settings")
  @ApiOperation(value = "Matcher Settings", notes = "Get matcher settings", httpMethod = "GET")
  def getSettings: Route = (path("settings") & get) {
    complete(
      StatusCodes.OK -> Json.obj(
        "priceAssets"   -> matcherSettings.priceAssets,
        "orderFee"      -> matcherSettings.orderFee.getJson(matcherAccountFee(), rateCache.getJson).value,
        "orderVersions" -> validatedAllowedOrderVersions.toSeq.sorted
      )
    )
  }

  @Path("/settings/rates")
  @ApiOperation(value = "Asset rates", notes = "Get current rates of assets (cost of 1 Waves in asset)", httpMethod = "GET")
  def getRates: Route = (path("settings" / "rates") & get) { complete(StatusCodes.OK -> rateCache.getJson) }

  @Path("/settings/rates/{assetId}")
  @ApiOperation(value = "Add or update rate for the specified asset", httpMethod = "PUT")
  @ApiImplicitParams(
    Array(
      new ApiImplicitParam(name = "assetId", value = "Asset for which rate is added or updated", dataType = "string", paramType = "path"),
      new ApiImplicitParam(name = "rate",
                           value = "Rate associated with the specified asset",
                           dataType = "double",
                           paramType = "body",
                           required = true)
    )
  )
  def upsertRate: Route = (path("settings" / "rates" / AssetPM) & put & withAuth) { a =>
    entity(as[Double]) { rate =>
      withAsset(a) { asset =>
        complete(
          if (asset == Waves) StatusCodes.BadRequest -> wrapMessage("Rate for Waves cannot be changed")
          else {
            val assetStr = AssetPair.assetIdStr(asset)
            rateCache.upsertRate(asset, rate) match {
              case None     => StatusCodes.Created -> wrapMessage(s"Rate $rate for the asset $assetStr added")
              case Some(pv) => StatusCodes.OK      -> wrapMessage(s"Rate for the asset $assetStr updated, old value = $pv, new value = $rate")
            }
          }
        )
      }
    }
  }

  @Path("/settings/rates/{assetId}")
  @ApiOperation(value = "Delete rate for the specified asset", httpMethod = "DELETE")
  @ApiImplicitParams(
    Array(
      new ApiImplicitParam(name = "assetId", value = "Asset for which rate is deleted", dataType = "string", paramType = "path")
    )
  )
  def deleteRate: Route = (path("settings" / "rates" / AssetPM) & delete & withAuth) { a =>
    withAsset(a) { asset =>
      complete(
        if (asset == Waves) StatusCodes.BadRequest -> wrapMessage("Rate for Waves cannot be deleted")
        else {
          val assetStr = AssetPair.assetIdStr(asset)
          rateCache.deleteRate(asset) match {
            case None     => StatusCodes.NotFound -> wrapMessage(s"Rate for the asset $assetStr is not specified")
            case Some(pv) => StatusCodes.OK       -> wrapMessage(s"Rate for the asset $assetStr deleted, old value = $pv")
          }
        }
      )
    }
  }

  @Path("/orderbook/{amountAsset}/{priceAsset}")
  @ApiOperation(value = "Get Order Book for a given Asset Pair", notes = "Get Order Book for a given Asset Pair", httpMethod = "GET")
  @ApiImplicitParams(
    Array(
      new ApiImplicitParam(name = "amountAsset", value = "Amount Asset Id in Pair, or 'WAVES'", dataType = "string", paramType = "path"),
      new ApiImplicitParam(name = "priceAsset", value = "Price Asset Id in Pair, or 'WAVES'", dataType = "string", paramType = "path"),
      new ApiImplicitParam(name = "depth",
                           value = "Limit the number of bid/ask records returned",
                           required = false,
                           dataType = "integer",
                           paramType = "query")
    )
  )
  def getOrderBook: Route = (path("orderbook" / AssetPairPM) & get) { p =>
    parameters('depth.as[Int].?) { depth =>
      withAssetPair(p, redirectToInverse = true) { pair =>
        complete(orderBookSnapshot.get(pair, depth))
      }
    }
  }

  @Path("/orderbook/{amountAsset}/{priceAsset}/status")
  @ApiOperation(value = "Get Market Status", notes = "Get current market data such as last trade, best bid and ask", httpMethod = "GET")
  @ApiImplicitParams(
    Array(
      new ApiImplicitParam(name = "amountAsset", value = "Amount Asset Id in Pair, or 'WAVES'", dataType = "string", paramType = "path"),
      new ApiImplicitParam(name = "priceAsset", value = "Price Asset Id in Pair, or 'WAVES'", dataType = "string", paramType = "path")
    )
  )
  def marketStatus: Route = (path("orderbook" / AssetPairPM / "status") & get) { p =>
    withAssetPair(p, redirectToInverse = true, suffix = "/status") { pair =>
      getMarketStatus(pair).fold(complete(StatusCodes.NotFound -> Json.obj("message" -> "There is no information about this asset pair"))) { ms =>
        complete(StatusCodes.OK -> ms)
      }
    }
  }

  @Path("/orderbook/{amountAsset}/{priceAsset}/info")
  @ApiOperation(value = "Get order restrictions for the specified asset pair", httpMethod = "GET")
  @ApiImplicitParams(
    Array(
      new ApiImplicitParam(name = "amountAsset", value = "Amount Asset Id in Pair, or 'WAVES'", dataType = "string", paramType = "path"),
      new ApiImplicitParam(name = "priceAsset", value = "Price Asset Id in Pair, or 'WAVES'", dataType = "string", paramType = "path")
    )
  )
  def orderBookInfo: Route = (path("orderbook" / AssetPairPM / "info") & get) { p =>
    withAssetPair(p, redirectToInverse = true, suffix = "/info") { pair =>
      complete(StatusCodes.OK -> orderBookInfoJson(pair))
    }
  }

  private def orderBookInfoJson(pair: AssetPair): JsObject =
    Json.obj(
      "restrictions" -> matcherSettings.orderRestrictions.getOrElse(pair, OrderRestrictionsSettings.Default).getJson.value,
      "matchingRules" -> Json.obj(
        "tickSize" -> formatValue(tickSize(pair))
      )
    )

  @Path("/orderbook")
  @ApiOperation(value = "Place order",
                notes = "Place a new limit order (buy or sell)",
                httpMethod = "POST",
                produces = "application/json",
                consumes = "application/json")
  @ApiImplicitParams(
    Array(
      new ApiImplicitParam(
        name = "body",
        value = "Json with data",
        required = true,
        paramType = "body",
        dataType = "com.wavesplatform.transaction.assets.exchange.Order"
      )
    )
  )
  def placeLimitOrder: Route = placeOrder("orderbook", isMarket = false)

  @Path("/orderbook/market")
  @ApiOperation(value = "Place market order",
                notes = "Place a new market order (buy or sell)",
                httpMethod = "POST",
                produces = "application/json",
                consumes = "application/json")
  @ApiImplicitParams(
    Array(
      new ApiImplicitParam(
        name = "body",
        value = "Json with data",
        required = true,
        paramType = "body",
        dataType = "com.wavesplatform.transaction.assets.exchange.Order"
      )
    )
  )
  def placeMarketOrder: Route = placeOrder("orderbook" / "market", isMarket = true)

  @Path("/orderbook")
  @ApiOperation(value = "Get the open trading markets", notes = "Get the open trading markets along with trading pairs meta data", httpMethod = "GET")
  def orderbooks: Route = (path("orderbook") & pathEndOrSingleSlash & get) {
    complete((matcher ? GetMarkets).mapTo[Seq[MarketData]].map { markets =>
      StatusCodes.OK -> Json.obj(
        "matcherPublicKey" -> Base58.encode(matcherPublicKey),
        "markets" -> JsArray(markets.map { m =>
          Json
            .obj(
              "amountAsset"     -> m.pair.amountAssetStr,
              "amountAssetName" -> m.amountAssetName,
              "amountAssetInfo" -> m.amountAssetInfo,
              "priceAsset"      -> m.pair.priceAssetStr,
              "priceAssetName"  -> m.priceAssetName,
              "priceAssetInfo"  -> m.priceAssetinfo,
              "created"         -> m.created
            )
            .deepMerge(orderBookInfoJson(m.pair))
        })
      )
    })
  }

  private def handleCancelRequest(assetPair: Option[AssetPair], sender: Address, orderId: Option[ByteStr], timestamp: Option[Long]): Route =
    complete((timestamp, orderId) match {
      case (Some(ts), None)  => askAddressActor(sender, AddressActor.CancelAllOrders(assetPair, ts))
      case (None, Some(oid)) => askAddressActor(sender, AddressActor.CancelOrder(oid))
      case _                 => OrderCancelRejected(error.CancelRequestIsIncomplete)
    })

  private def handleCancelRequest(assetPair: Option[AssetPair]): Route =
    withCancelRequest { req =>
      assetPair.fold(pass)(unavailableOrderBookBarrier).apply {
        handleCancelRequest(assetPair, req.sender, req.orderId, req.timestamp)
      }
    }

  @Path("/orderbook/{amountAsset}/{priceAsset}/cancel")
  @ApiOperation(
    value = "Cancel order",
    notes = "Cancel previously submitted order if it's not already filled completely",
    httpMethod = "POST",
    produces = "application/json",
    consumes = "application/json"
  )
  @ApiImplicitParams(
    Array(
      new ApiImplicitParam(name = "amountAsset", value = "Amount Asset Id in Pair, or 'WAVES'", dataType = "string", paramType = "path"),
      new ApiImplicitParam(name = "priceAsset", value = "Price Asset Id in Pair, or 'WAVES'", dataType = "string", paramType = "path"),
      new ApiImplicitParam(
        name = "body",
        value = "Json with data",
        required = true,
        paramType = "body",
        dataType = "com.wavesplatform.dex.api.CancelOrderRequest"
      )
    )
  )
  def cancel: Route = (path("orderbook" / AssetPairPM / "cancel") & post) { p =>
    withAssetPair(p, formatError = e => OrderCancelRejected(e)) { pair =>
      unavailableOrderBookBarrier(pair) {
        handleCancelRequest(Some(pair))
      }
    }
  }

  @Path("/orderbook/cancel")
  @ApiOperation(
    value = "Cancel all active orders",
    httpMethod = "POST",
    produces = "application/json",
    consumes = "application/json"
  )
  @ApiImplicitParams(
    Array(
      new ApiImplicitParam(
        name = "body",
        value = "Json with data",
        required = true,
        paramType = "body",
        dataType = "com.wavesplatform.dex.api.CancelOrderRequest"
      )
    )
  )
  def cancelAll: Route = (path("orderbook" / "cancel") & post) {
    handleCancelRequest(None)
  }

  @Path("/orderbook/{amountAsset}/{priceAsset}/delete")
  @Deprecated
  @ApiOperation(
    value = "Delete Order from History by Id",
    notes = "This method is deprecated and doesn't work anymore. Please don't use it.",
    httpMethod = "POST",
    produces = "application/json",
    consumes = "application/json"
  )
  @ApiImplicitParams(
    Array(
      new ApiImplicitParam(name = "amountAsset", value = "Amount Asset Id in Pair, or 'WAVES'", dataType = "string", paramType = "path"),
      new ApiImplicitParam(name = "priceAsset", value = "Price Asset Id in Pair, or 'WAVES'", dataType = "string", paramType = "path"),
      new ApiImplicitParam(
        name = "body",
        value = "Json with data",
        required = true,
        paramType = "body",
        dataType = "com.wavesplatform.dex.api.CancelOrderRequest"
      )
    )
  )
  def historyDelete: Route = (path("orderbook" / AssetPairPM / "delete") & post) { _ =>
    jsonPost[CancelOrderRequest] { req =>
      req.orderId.fold[MatcherResponse](NotImplemented(error.FeatureNotImplemented))(OrderDeleted)
    }
  }

  private def loadOrders(address: Address, pair: Option[AssetPair], activeOnly: Boolean): Route = complete {
    askMapAddressActor[Seq[(ByteStr, OrderInfo[OrderStatus])]](address, AddressActor.GetOrdersStatuses(pair, activeOnly)) { orders =>
      StatusCodes.OK -> orders.map {
        case (id, oi) =>
          Json.obj(
            "id"        -> id.toString,
            "type"      -> oi.side.toString,
            "amount"    -> oi.amount,
            "fee"       -> oi.matcherFee,
            "price"     -> oi.price,
            "timestamp" -> oi.timestamp,
            "filled"    -> oi.status.filledAmount,
            "filledFee" -> oi.status.filledFee,
            "feeAsset"  -> oi.matcherFeeAssetId,
            "status"    -> oi.status.name,
            "assetPair" -> oi.assetPair.json
          )
      }
    }
  }

  @Path("/orderbook/{amountAsset}/{priceAsset}/publicKey/{publicKey}")
  @ApiOperation(value = "Order History by Asset Pair and Public Key",
                notes = "Get Order History for a given Asset Pair and Public Key",
                httpMethod = "GET")
  @ApiImplicitParams(
    Array(
      new ApiImplicitParam(name = "amountAsset", value = "Amount Asset Id in Pair, or 'WAVES'", dataType = "string", paramType = "path"),
      new ApiImplicitParam(name = "priceAsset", value = "Price Asset Id in Pair, or 'WAVES'", dataType = "string", paramType = "path"),
      new ApiImplicitParam(name = "publicKey", value = "Public Key", required = true, dataType = "string", paramType = "path"),
      new ApiImplicitParam(
        name = "activeOnly",
        value = "Return active only orders (Accepted and PartiallyFilled)",
        required = false,
        dataType = "boolean",
        paramType = "query",
        defaultValue = "false"
      ),
      new ApiImplicitParam(name = "Timestamp", value = "Timestamp", required = true, dataType = "integer", paramType = "header"),
      new ApiImplicitParam(name = "Signature",
                           value = "Signature of [Public Key ++ Timestamp] bytes",
                           required = true,
                           dataType = "string",
                           paramType = "header")
    )
  )
  def getAssetPairAndPublicKeyOrderHistory: Route = (path("orderbook" / AssetPairPM / "publicKey" / PublicKeyPM) & get) { (p, publicKey) =>
    withAssetPair(p, redirectToInverse = true, s"/publicKey/$publicKey") { pair =>
      parameters('activeOnly.as[Boolean].?) { activeOnly =>
        signedGet(publicKey) {
          loadOrders(publicKey, Some(pair), activeOnly.getOrElse(false))
        }
      }
    }
  }

  @Path("/orderbook/{publicKey}")
  @ApiOperation(value = "Order History by Public Key", notes = "Get Order History for a given Public Key", httpMethod = "GET")
  @ApiImplicitParams(
    Array(
      new ApiImplicitParam(name = "publicKey", value = "Public Key", required = true, dataType = "string", paramType = "path"),
      new ApiImplicitParam(
        name = "activeOnly",
        value = "Return active only orders (Accepted and PartiallyFilled)",
        required = false,
        dataType = "boolean",
        paramType = "query",
        defaultValue = "false"
      ),
      new ApiImplicitParam(name = "Timestamp", value = "Timestamp", required = true, dataType = "integer", paramType = "header"),
      new ApiImplicitParam(name = "Signature",
                           value = "Signature of [Public Key ++ Timestamp] bytes",
                           required = true,
                           dataType = "string",
                           paramType = "header")
    )
  )
  def getPublicKeyOrderHistory: Route = (path("orderbook" / PublicKeyPM) & get) { publicKey =>
    parameters('activeOnly.as[Boolean].?) { activeOnly =>
      signedGet(publicKey) {
        loadOrders(publicKey, None, activeOnly.getOrElse(false))
      }
    }
  }

  @Path("/orders/cancel/{orderId}")
  @ApiOperation(value = "Cancel Order by ID without signature", notes = "Cancel Order by ID without signature", httpMethod = "POST")
  @ApiImplicitParams(
    Array(
      new ApiImplicitParam(name = "orderId", value = "Order Id", required = true, dataType = "string", paramType = "path")
    )
  )
  def forceCancelOrder: Route = (path("orders" / "cancel" / ByteStrPM) & post & withAuth) { orderId =>
    DBUtils.order(db, orderId) match {
      case Some(order) => handleCancelRequest(None, order.sender, Some(orderId), None)
      case None        => complete(OrderCancelRejected(error.OrderNotFound(orderId)))
    }
  }

  @Path("/orders/{address}")
  @ApiOperation(value = "All Order History by address", notes = "Get All Order History for a given address", httpMethod = "GET")
  @ApiImplicitParams(
    Array(
      new ApiImplicitParam(name = "address", value = "Address", dataType = "string", paramType = "path"),
      new ApiImplicitParam(
        name = "activeOnly",
        value = "Return active only orders (Accepted and PartiallyFilled)",
        required = false,
        dataType = "boolean",
        paramType = "query",
        defaultValue = "false"
      ),
    )
  )
  def getAllOrderHistory: Route = (path("orders" / AddressPM) & get & withAuth) { address =>
    parameters('activeOnly.as[Boolean].?) { activeOnly =>
      loadOrders(address, None, activeOnly.getOrElse(true))
    }
  }

  @Path("/orderbook/{amountAsset}/{priceAsset}/tradableBalance/{address}")
  @ApiOperation(value = "Tradable balance for Asset Pair", notes = "Get Tradable balance for the given Asset Pair", httpMethod = "GET")
  @ApiImplicitParams(
    Array(
      new ApiImplicitParam(name = "amountAsset", value = "Amount Asset Id in Pair, or 'WAVES'", dataType = "string", paramType = "path"),
      new ApiImplicitParam(name = "priceAsset", value = "Price Asset Id in Pair, or 'WAVES'", dataType = "string", paramType = "path"),
      new ApiImplicitParam(name = "address", value = "Account Address", required = true, dataType = "string", paramType = "path")
    )
  )
  def tradableBalance: Route = (path("orderbook" / AssetPairPM / "tradableBalance" / AddressPM) & get) { (pair, address) =>
    withAssetPair(pair, redirectToInverse = true, s"/tradableBalance/$address") { pair =>
      complete {
        askMapAddressActor[Map[Asset, Long]](address, AddressActor.GetTradableBalance(pair))(stringifyAssetIds)
      }
    }
  }

  @Path("/balance/reserved/{publicKey}")
  @ApiOperation(value = "Reserved Balance", notes = "Get non-zero balance of open orders", httpMethod = "GET")
  @ApiImplicitParams(
    Array(
      new ApiImplicitParam(name = "publicKey", value = "Public Key", required = true, dataType = "string", paramType = "path"),
      new ApiImplicitParam(name = "Timestamp", value = "Timestamp", required = true, dataType = "integer", paramType = "header"),
      new ApiImplicitParam(name = "Signature",
                           value = "Signature of [Public Key ++ Timestamp] bytes",
                           required = true,
                           dataType = "string",
                           paramType = "header")
    )
  )
  def reservedBalance: Route = (path("balance" / "reserved" / PublicKeyPM) & get) { publicKey =>
    signedGet(publicKey) {
      complete {
        askMapAddressActor[Map[Asset, Long]](publicKey, AddressActor.GetReservedBalance)(stringifyAssetIds)
      }
    }
  }

  @Path("/orderbook/{amountAsset}/{priceAsset}/{orderId}")
  @ApiOperation(value = "Order Status", notes = "Get Order status for a given Asset Pair during the last 30 days", httpMethod = "GET")
  @ApiImplicitParams(
    Array(
      new ApiImplicitParam(name = "amountAsset", value = "Amount Asset Id in Pair, or 'WAVES'", dataType = "string", paramType = "path"),
      new ApiImplicitParam(name = "priceAsset", value = "Price Asset Id in Pair, or 'WAVES'", dataType = "string", paramType = "path"),
      new ApiImplicitParam(name = "orderId", value = "Order Id", required = true, dataType = "string", paramType = "path")
    )
  )
  def orderStatus: Route = (path("orderbook" / AssetPairPM / ByteStrPM) & get) { (p, orderId) =>
    withAssetPair(p, redirectToInverse = true, s"/$orderId") { _ =>
      complete {
        DBUtils.order(db, orderId) match {
          case Some(order) => askMapAddressActor[OrderStatus](order.sender, GetOrderStatus(orderId))(_.json)
          case None        => Future.successful(DBUtils.orderInfo(db, orderId).fold[OrderStatus](OrderStatus.NotFound)(_.status).json)
        }
      }
    }
  }

  @Path("/orderbook/{amountAsset}/{priceAsset}")
  @ApiOperation(
    value = "Remove Order Book for a given Asset Pair",
    notes = "Remove Order Book for a given Asset Pair. Attention! Use this method only when clients can't place orders on this pair!",
    httpMethod = "DELETE"
  )
  @ApiImplicitParams(
    Array(
      new ApiImplicitParam(name = "amountAsset", value = "Amount Asset Id in Pair, or 'WAVES'", dataType = "string", paramType = "path"),
      new ApiImplicitParam(name = "priceAsset", value = "Price Asset Id in Pair, or 'WAVES'", dataType = "string", paramType = "path")
    )
  )
  def orderBookDelete: Route = (path("orderbook" / AssetPairPM) & delete & withAuth) { pair =>
    orderBook(pair) match {
      case Some(Right(_)) =>
        complete(storeEvent(QueueEvent.OrderBookDeleted(pair)).map {
          case None => NotImplemented(error.FeatureDisabled)
          case _    => SimpleResponse(StatusCodes.Accepted, "Deleting order book")
        })
      case _ => complete(OrderBookUnavailable(error.OrderBookBroken(pair)))
    }
  }

  @Path("/transactions/{orderId}")
  @ApiOperation(value = "Get Exchange Transactions for order",
                notes = "Get all exchange transactions created by DEX on execution of the given order",
                httpMethod = "GET")
  @ApiImplicitParams(
    Array(
      new ApiImplicitParam(name = "orderId", value = "Order Id", dataType = "string", paramType = "path")
    )
  )
  def getTransactionsByOrder: Route = (path("transactions" / ByteStrPM) & get) { orderId =>
    complete(StatusCodes.OK -> Json.toJson(DBUtils.transactionsForOrder(db, orderId)))
  }

  @Path("/debug/currentOffset")
  @ApiOperation(value = "Get a current offset in the queue", notes = "", httpMethod = "GET")
  def getCurrentOffset: Route = (path("debug" / "currentOffset") & get & withAuth) {
    complete(StatusCodes.OK -> currentOffset())
  }

  @Path("/debug/lastOffset")
  @ApiOperation(value = "Get the last offset in the queue", notes = "", httpMethod = "GET")
  def getLastOffset: Route = (path("debug" / "lastOffset") & get & withAuth) {
    complete(lastOffset().map(StatusCodes.OK -> _))
  }

  @Path("/debug/oldestSnapshotOffset")
  @ApiOperation(value = "Get the oldest snapshot's offset in the queue", notes = "", httpMethod = "GET")
  def getOldestSnapshotOffset: Route = (path("debug" / "oldestSnapshotOffset") & get & withAuth) {
    complete {
      (matcher ? GetSnapshotOffsets).mapTo[SnapshotOffsetsResponse].map { response =>
        val defined = response.offsets.valuesIterator.collect { case Some(x) => x }
        val min     = if (defined.isEmpty) -1L else defined.min
        StatusCodes.OK -> min
      }
    }
  }

  @Path("/debug/allSnapshotOffsets")
  @ApiOperation(value = "Get all snapshots' offsets in the queue", notes = "", httpMethod = "GET")
  def getAllSnapshotOffsets: Route = (path("debug" / "allSnapshotOffsets") & get & withAuth) {
    complete {
      (matcher ? GetSnapshotOffsets).mapTo[SnapshotOffsetsResponse].map { x =>
        val js = Json.obj(
          x.offsets.collect {
            case (assetPair, Some(offset)) => assetPair.key -> Json.toJsFieldJsValueWrapper(offset)
          }.toSeq: _*
        )

        StatusCodes.OK -> js
      }
    }
  }

  // TODO remove AuthRoute
  override def settings: RestAPISettings =
    RestAPISettings(
      true,
      matcherSettings.bindAddress,
      matcherSettings.port,
      apiKeyHashStr,
      true,
      true,
      100,
      100
    )
}

object MatcherApiRoute {
  private def stringifyAssetIds(balances: Map[Asset, Long]): Map[String, Long] =
    balances.map { case (aid, v) => AssetPair.assetIdStr(aid) -> v }
}<|MERGE_RESOLUTION|>--- conflicted
+++ resolved
@@ -59,13 +59,8 @@
                            time: Time,
                            currentOffset: () => QueueEventWithMeta.Offset,
                            lastOffset: () => Future[QueueEventWithMeta.Offset],
-<<<<<<< HEAD
                            matcherAccountFee: () => Long,
-                           apiKeyHash: Option[Array[Byte]],
-=======
-                           matcherAccountFee: Long,
-                           apiKeyHashStr: String,
->>>>>>> 04c6ef9d
+                           apiKeyHashStr: String, // TODO
                            rateCache: RateCache,
                            validatedAllowedOrderVersions: Set[Byte])(implicit val errorContext: ErrorFormatterContext)
     extends ApiRoute
@@ -727,8 +722,8 @@
   override def settings: RestAPISettings =
     RestAPISettings(
       true,
-      matcherSettings.bindAddress,
-      matcherSettings.port,
+      matcherSettings.restApi.address,
+      matcherSettings.restApi.port,
       apiKeyHashStr,
       true,
       true,
