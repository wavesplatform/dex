--- conflicted
+++ resolved
@@ -14,39 +14,24 @@
 
 import scala.collection.immutable.TreeMap
 
-<<<<<<< HEAD
 case class WsOrderBook(assetPair: AssetPair,
                        asks: WsSide,
                        bids: WsSide,
                        lastTrade: Option[WsLastTrade],
                        updateId: Long,
+                       settings: Option[WsOrderBookSettings],
                        timestamp: Long = System.currentTimeMillis)
     extends WsServerMessage {
-=======
-case class WsOrderBook(asks: WsSide,
-                       bids: WsSide,
-                       lastTrade: Option[WsLastTrade],
-                       updateId: Long,
-                       settings: Option[WsOrderBookSettings],
-                       timestamp: Long = System.currentTimeMillis)
-    extends WsMessage {
-
->>>>>>> 5e0591b0
   override def toStrictTextMessage: TextMessage.Strict = TextMessage.Strict(WsOrderBook.wsOrderBookStateFormat.writes(this).toString)
   override val tpe: String                             = WsOrderBook.tpe
 }
 
 object WsOrderBook {
 
-<<<<<<< HEAD
   val tpe = "ob"
 
-  def wsUnapply(arg: WsOrderBook): Option[(String, AssetPair, Long, Long, WsSide, WsSide, Option[WsLastTrade])] =
-    (arg.tpe, arg.assetPair, arg.timestamp, arg.updateId, arg.asks, arg.bids, arg.lastTrade).some
-=======
-  def wsUnapply(arg: WsOrderBook): Option[(String, Long, Long, WsSide, WsSide, Option[WsLastTrade], Option[WsOrderBookSettings])] =
-    (arg.tpe, arg.timestamp, arg.updateId, arg.asks, arg.bids, arg.lastTrade, arg.settings).some
->>>>>>> 5e0591b0
+  def wsUnapply(arg: WsOrderBook): Option[(String, AssetPair, Long, Long, WsSide, WsSide, Option[WsLastTrade], Option[WsOrderBookSettings])] =
+    (arg.tpe, arg.assetPair, arg.timestamp, arg.updateId, arg.asks, arg.bids, arg.lastTrade, arg.settings).some
 
   type WsSide = TreeMap[Double, Double]
 
@@ -73,11 +58,7 @@
       (__ \ "t").formatNullable[WsLastTrade] and
       (__ \ "s").formatNullable[WsOrderBookSettings]
   )(
-<<<<<<< HEAD
-    (_, assetPair, timestamp, uid, asks, bids, lastTrade) => WsOrderBook(assetPair, asks, bids, lastTrade, uid, timestamp),
-=======
-    (_, timestamp, uid, asks, bids, lastTrade, settings) => WsOrderBook(asks, bids, lastTrade, uid, settings, timestamp),
->>>>>>> 5e0591b0
+    (_, assetPair, timestamp, uid, asks, bids, lastTrade, settings) => WsOrderBook(assetPair, asks, bids, lastTrade, uid, settings, timestamp),
     unlift(WsOrderBook.wsUnapply)
   )
 
