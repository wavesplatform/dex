package com.wavesplatform.dex.api.http.routes

import akka.actor.{typed, ActorRef}
import akka.http.scaladsl.marshalling.ToResponseMarshallable
import akka.http.scaladsl.model.{HttpEntity, HttpResponse, StatusCodes}
import akka.http.scaladsl.server
import akka.http.scaladsl.server._
import akka.http.scaladsl.server.directives.FutureDirectives
import akka.pattern.{ask, AskTimeoutException}
import akka.stream.Materializer
import akka.util.Timeout
import cats.syntax.option._
import com.google.common.primitives.Longs
import com.typesafe.config.Config
import com.wavesplatform.dex._
import com.wavesplatform.dex.actors.MatcherActor._
import com.wavesplatform.dex.actors.address.AddressActor.OrderListType
import com.wavesplatform.dex.actors.address.{AddressActor, AddressDirectoryActor}
import com.wavesplatform.dex.api.http._
import com.wavesplatform.dex.api.http.entities._
import com.wavesplatform.dex.api.http.headers.{`X-User-Public-Key`, CustomContentTypes}
import com.wavesplatform.dex.api.http.protocol.HttpCancelOrder
import com.wavesplatform.dex.api.routes.{ApiRoute, AuthRoute}
import com.wavesplatform.dex.api.ws.actors.WsExternalClientDirectoryActor
import com.wavesplatform.dex.app.MatcherStatus
import com.wavesplatform.dex.caches.RateCache
import com.wavesplatform.dex.db.OrderDB
import com.wavesplatform.dex.domain.account.{Address, PublicKey}
import com.wavesplatform.dex.domain.asset.Asset.Waves
import com.wavesplatform.dex.domain.asset.{Asset, AssetPair}
import com.wavesplatform.dex.domain.bytes.ByteStr
import com.wavesplatform.dex.domain.bytes.codec.Base58
import com.wavesplatform.dex.domain.crypto
import com.wavesplatform.dex.domain.error.ValidationError
import com.wavesplatform.dex.domain.order.Order
import com.wavesplatform.dex.domain.order.Order.Id
import com.wavesplatform.dex.domain.order.OrderJson.orderFormat
import com.wavesplatform.dex.domain.transaction.ExchangeTransactionV2
import com.wavesplatform.dex.domain.utils.ScorexLogging
import com.wavesplatform.dex.effect.FutureResult
import com.wavesplatform.dex.error.MatcherError
import com.wavesplatform.dex.grpc.integration.exceptions.WavesNodeConnectionLostException
import com.wavesplatform.dex.metrics.TimerExt
import com.wavesplatform.dex.model._
import com.wavesplatform.dex.queue.MatcherQueue.StoreValidatedCommand
import com.wavesplatform.dex.queue.{ValidatedCommand, ValidatedCommandWithMeta}
import com.wavesplatform.dex.settings.utils.ConfigOps.ConfigOps
import com.wavesplatform.dex.settings.{MatcherSettings, OrderFeeSettings}
import io.swagger.annotations._
import javax.ws.rs.Path
import kamon.Kamon
import play.api.libs.json._

import scala.concurrent.{ExecutionContext, Future}
import scala.reflect.ClassTag
import scala.util.Success

@Path("/matcher")
@Api()
class MatcherApiRoute(
  assetPairBuilder: AssetPairBuilder,
  matcherPublicKey: PublicKey,
  config: Config,
  matcher: ActorRef,
  addressActor: ActorRef,
  storeCommand: StoreValidatedCommand,
  orderBook: AssetPair => Option[Either[Unit, ActorRef]],
  orderBookHttpInfo: OrderBookHttpInfo,
  getActualTickSize: AssetPair => BigDecimal,
  orderValidator: Order => FutureResult[Order],
  matcherSettings: MatcherSettings,
  override val matcherStatus: () => MatcherStatus,
  orderDb: OrderDB,
  currentOffset: () => ValidatedCommandWithMeta.Offset,
  lastOffset: () => Future[ValidatedCommandWithMeta.Offset],
  matcherAccountFee: Long,
  override val apiKeyHash: Option[Array[Byte]],
  rateCache: RateCache,
  validatedAllowedOrderVersions: () => Future[Set[Byte]],
  getActualOrderFeeSettings: () => OrderFeeSettings,
  externalClientDirectoryRef: typed.ActorRef[WsExternalClientDirectoryActor.Message]
)(implicit mat: Materializer)
    extends ApiRoute
    with AuthRoute
    with HasStatusBarrier
    with ScorexLogging {

  import com.wavesplatform.dex.api.routes.PathMatchers._

  implicit private val executionContext: ExecutionContext = mat.executionContext
  implicit private val timeout: Timeout = matcherSettings.actorResponseTimeout

  private type LogicResponseHandler = PartialFunction[Any, ToResponseMarshallable]

  private val timer = Kamon.timer("matcher.api-requests")
  private val placeTimer = timer.withTag("action", "place")

  private val excludedConfigKeys = Set("user", "pass", "seed", "private", "java", "sun", "api")
  private val filteredConfig = config.withoutKeys(excludedConfigKeys)

  private def invalidJsonResponse(error: MatcherError): StandardRoute = complete(InvalidJsonResponse(error))
  private val invalidUserPublicKey: StandardRoute = complete(SimpleErrorResponse(StatusCodes.Forbidden, error.UserPublicKeyIsNotValid))

  private val invalidJsonParsingRejectionsHandler =
    server.RejectionHandler
      .newBuilder()
      .handle {
        case ValidationRejection(_, Some(e: PlayJsonException)) => invalidJsonResponse(error.InvalidJson(e.errors.map(_._1.toString).toList))
        case _: UnsupportedRequestContentTypeRejection => invalidJsonResponse(error.UnsupportedContentType)
      }
      .result()

  private val gRPCExceptionsHandler: ExceptionHandler = ExceptionHandler {
    case ex: WavesNodeConnectionLostException =>
      log.error("Waves Node connection lost", ex)
      complete(WavesNodeUnavailable(error.WavesNodeConnectionBroken))
    case ex =>
      log.error("An unexpected error occurred", ex)
      complete(WavesNodeUnavailable(error.UnexpectedError))
  }

  private def protect(unprotected: Route) = matcherStatusBarrier {
    handleExceptions(gRPCExceptionsHandler)(handleRejections(invalidJsonParsingRejectionsHandler)(unprotected))
  }

  private val ratesRoutes: Route = pathPrefix("rates")(getRates ~ protect(upsertRate ~ deleteRate))
  private val settingsRoutes: Route = pathPrefix("settings")(getSettings ~ ratesRoutes)
  private val balanceRoutes: Route = pathPrefix("balance")(protect(reservedBalance))
  private val transactionsRoutes: Route = pathPrefix("transactions")(protect(getOrderTransactions))

  private val debugRoutes: Route = pathPrefix("debug") {
<<<<<<< HEAD
    getMatcherConfig ~ getCurrentOffset ~ getLastOffset ~ getOldestSnapshotOffset ~ getAllSnapshotOffsets ~ protect(saveSnapshots) ~ print
=======
    getMatcherConfig ~ getCurrentOffset ~ getLastOffset ~ getOldestSnapshotOffset ~ getAllSnapshotOffsets ~ protect(saveSnapshots)
>>>>>>> db721666
  }

  private val orderBookRoutes: Route = pathPrefix("orderbook") {
    protect {
      getOrderBookInfo ~ getOrderStatusInfoByIdWithSignature ~ getOrderBook ~ getOrderBookStatus ~ placeLimitOrder ~
<<<<<<< HEAD
      placeMarketOrder ~ getAssetPairAndPublicKeyOrderHistory ~ getPublicKeyOrderHistory ~ tradableBalance ~
      orderStatus ~ historyDelete ~ cancel ~ cancelAll ~ getOrderBooks ~ deleteOrderBook
=======
      placeMarketOrder ~ getOrderHistoryByAssetPairAndPublicKey ~ getOrderHistoryByPublicKey ~ tradableBalance ~
      orderStatus ~ deleteHistory ~ cancel ~ cancelAll ~ getOrderBooks ~ deleteOrderBook
>>>>>>> db721666
    }
  }

  private val ordersRoutes: Route = pathPrefix("orders") {
    protect(getOrderHistoryByApiKey ~ getOrderStatusInfoByIdWithApiKey ~ cancelAllById ~ forceCancelOrder)
  }

  override lazy val route: Route = pathPrefix("matcher") {
    getMatcherPublicKey ~ settingsRoutes ~ debugRoutes ~ orderBookRoutes ~ ordersRoutes ~ balanceRoutes ~ transactionsRoutes
  }

  private def unavailableOrderBookBarrier(p: AssetPair): Directive0 = orderBook(p) match {
    case Some(x) => if (x.isRight) pass else complete(OrderBookUnavailable(error.OrderBookBroken(p)))
    case None => forceCheckOrderBook(p)
  }

  private def forceCheckOrderBook(p: AssetPair): Directive0 = onComplete(matcher ? ForceStartOrderBook(p)).flatMap {
    case Success(_) => pass
    case _ => complete(OrderBookUnavailable(error.OrderBookBroken(p)))
  }

  private def withAssetPair(
    p: AssetPair,
    redirectToInverse: Boolean = false,
    suffix: String = "",
    formatError: MatcherError => ToResponseMarshallable = InfoNotFound.apply
  ): Directive1[AssetPair] =
    FutureDirectives.onSuccess(assetPairBuilder.validateAssetPair(p).value) flatMap {
      case Right(_) => provide(p)
      case Left(e) if redirectToInverse =>
        FutureDirectives.onSuccess(assetPairBuilder.validateAssetPair(p.reverse).value) flatMap {
          case Right(_) => redirect(s"/matcher/orderbook/${p.priceAssetStr}/${p.amountAssetStr}$suffix", StatusCodes.MovedPermanently)
          case Left(_) => complete(formatError(e))
        }
      case Left(e) => complete(formatError(e))
    }

  private def withAsset(a: Asset): Directive1[Asset] =
    FutureDirectives.onSuccess(assetPairBuilder.validateAssetId(a).value) flatMap {
      case Right(_) => provide(a)
      case Left(e) => complete(InfoNotFound(e))
    }

  private def withCorrectAddress(addressOrError: Either[ValidationError.InvalidAddress, Address])(f: Address => Route): Route =
    addressOrError.fold(ia => complete(InvalidAddress(ia.reason)), f)

  private def withCancelRequest(f: HttpCancelOrder => Route): Route =
    post {
      entity(as[HttpCancelOrder]) { req =>
        if (req.isSignatureValid()) f(req) else complete(InvalidSignature)
      } ~ complete(StatusCodes.BadRequest)
    } ~ complete(StatusCodes.MethodNotAllowed)

  private def placeOrder(endpoint: Option[PathMatcher[Unit]], isMarket: Boolean): Route = {
    val route = (pathEndOrSingleSlash & entity(as[Order])) { order =>
      withAssetPair(order.assetPair, formatError = e => StatusCodes.BadRequest -> HttpError.from(e, "OrderRejected")) { pair =>
        unavailableOrderBookBarrier(pair) {
          complete(
            placeTimer.measureFuture {
              orderValidator(order).value flatMap {
                case Right(o) =>
                  placeTimer.measureFuture {
                    askAddressActor(o.sender, AddressActor.Command.PlaceOrder(o, isMarket)) {
                      case AddressActor.Event.OrderAccepted(x) => SimpleResponse(HttpSuccessfulPlace(x))
                      case x: error.MatcherError =>
                        if (x == error.CanNotPersistEvent) StatusCodes.ServiceUnavailable -> HttpError.from(x, "WavesNodeUnavailable")
                        else StatusCodes.BadRequest -> HttpError.from(x, "OrderRejected")
                    }
                  }
                case Left(e) => Future.successful[ToResponseMarshallable](StatusCodes.BadRequest -> HttpError.from(e, "OrderRejected"))
              }
            }
          )
        }
      }
    }

    endpoint.fold(route)(path(_)(route))
  }

  private def signedGet(publicKey: PublicKey): Directive0 =
    (headerValueByName("Timestamp") & headerValueByName("Signature")).tflatMap { case (timestamp, sig) =>
      Base58.tryDecodeWithLimit(sig).map(crypto.verify(_, publicKey ++ Longs.toByteArray(timestamp.toLong), publicKey)) match {
        case Success(true) => pass
        case _ => complete(InvalidSignature)
      }
    }

  @Path("/")
  @ApiOperation(
    value = "Matcher Public Key",
    notes = "Get Matcher Public Key in Base58",
    httpMethod = "GET",
    tags = Array("info"),
    response = classOf[String]
  )
  def getMatcherPublicKey: Route = (pathEndOrSingleSlash & get)(complete(matcherPublicKey.toJson))

  @Path("/settings")
  @ApiOperation(
    value = "Matcher Settings",
    notes = "Get Matcher Public Settings",
    httpMethod = "GET",
    tags = Array("info"),
    response = classOf[HttpMatcherPublicSettings]
  )
  def getSettings: Route = (pathEndOrSingleSlash & get) {
    complete(
      validatedAllowedOrderVersions() map { allowedOrderVersions =>
        SimpleResponse(
          HttpMatcherPublicSettings(
            matcherPublicKey = matcherPublicKey,
            matcherVersion = Version.VersionString,
            priceAssets = matcherSettings.priceAssets,
            orderFee = HttpOrderFeeMode.fromSettings(
              settings = getActualOrderFeeSettings(),
              matcherAccountFee = matcherAccountFee,
              allRates = rateCache.getAllRates
            ),
            orderVersions = allowedOrderVersions.toSeq.sorted,
            networkByte = matcherSettings.addressSchemeCharacter.toInt
          )
        )
      }
    )
  }

  @Path("/settings/rates")
  @ApiOperation(
    value = "Asset rates",
    notes = "Get current rates of assets (price of 1 Waves in the specified asset), returns Map[Base58 encoded Asset ID, Double]",
    httpMethod = "GET",
    tags = Array("rates"),
    response = classOf[HttpRates]
  )
  def getRates: Route = (pathEndOrSingleSlash & get)(complete(rateCache.getAllRates.toJson))

  @Path("/settings/rates/{assetId}")
  @ApiOperation(
    value = "Add or update rate for the specified asset",
    httpMethod = "PUT",
    authorizations = Array(new Authorization(SwaggerDocService.apiKeyDefinitionName)),
    tags = Array("rates"),
    response = classOf[HttpMessage]
  )
  @ApiImplicitParams(
    Array(
      new ApiImplicitParam(name = "assetId", value = "Asset for which rate is added or updated", dataType = "string", paramType = "path"),
      new ApiImplicitParam(
        name = "rate",
        value = "Rate associated with the specified asset",
        dataType = "double",
        paramType = "body",
        required = true
      )
    )
  )
  def upsertRate: Route =
    (path(AssetPM) & put & withAuth) { a =>
      entity(as[Double]) { rate =>
        if (rate <= 0) complete(RateError(error.NonPositiveAssetRate))
        else
          withAsset(a) { asset =>
            complete(
              if (asset == Waves) RateError(error.WavesImmutableRate)
              else {
                val assetStr = asset.toString
                val response = rateCache.upsertRate(asset, rate) match {
                  case None => SimpleResponse(StatusCodes.Created, s"The rate $rate for the asset $assetStr added")
                  case Some(pv) => SimpleResponse(StatusCodes.OK, s"The rate for the asset $assetStr updated, old value = $pv, new value = $rate")
                }
                externalClientDirectoryRef ! WsExternalClientDirectoryActor.Command.BroadcastRatesUpdates(Map(asset -> rate))
                response
              }
            )
          }
      }
    }

  @Path("/settings/rates/{assetId}")
  @ApiOperation(
    value = "Delete rate for the specified asset",
    httpMethod = "DELETE",
    authorizations = Array(new Authorization(SwaggerDocService.apiKeyDefinitionName)),
    tags = Array("rates"),
    response = classOf[HttpMessage]
  )
  @ApiImplicitParams(
    Array(
      new ApiImplicitParam(name = "assetId", value = "Asset for which rate is deleted", dataType = "string", paramType = "path")
    )
  )
  def deleteRate: Route = (path(AssetPM) & delete & withAuth) { a =>
    withAsset(a) { asset =>
      complete(
        if (asset == Waves) RateError(error.WavesImmutableRate)
        else {
          val assetStr = asset.toString
          val response = rateCache.deleteRate(asset) match {
            case None => RateError(error.RateNotFound(asset), StatusCodes.NotFound)
            case Some(pv) => SimpleResponse(StatusCodes.OK, s"The rate for the asset $assetStr deleted, old value = $pv")
          }
          externalClientDirectoryRef ! WsExternalClientDirectoryActor.Command.BroadcastRatesUpdates(Map(asset -> -1))
          response
        }
      )
    }
  }

  @Path("/orderbook/{amountAsset}/{priceAsset}")
  @ApiOperation(
    value = "Get Order Book for a given Asset Pair",
    notes = "Get Order Book for a given Asset Pair",
    httpMethod = "GET",
    tags = Array("markets"),
    response = classOf[HttpV0OrderBook]
  )
  @ApiImplicitParams(
    Array(
      new ApiImplicitParam(name = "amountAsset", value = "Amount Asset ID in Pair, or 'WAVES'", dataType = "string", paramType = "path"),
      new ApiImplicitParam(name = "priceAsset", value = "Price Asset ID in Pair, or 'WAVES'", dataType = "string", paramType = "path"),
      new ApiImplicitParam(
        name = "depth",
        value = "Limit the number of bid/ask records returned",
        required = false,
        dataType = "integer",
        paramType = "query"
      )
    )
  )
  def getOrderBook: Route = (path(AssetPairPM) & get) { p =>
    parameters("depth".as[Int].?) { depth =>
      withAssetPair(p, redirectToInverse = true, depth.fold("")(d => s"?depth=$d")) { pair =>
        complete(orderBookHttpInfo.getHttpView(pair, MatcherModel.Normalized, depth))
      }
    }
  }

  @Path("/orderbook/{amountAsset}/{priceAsset}/status")
  @ApiOperation(
    value = "Get Market Status",
    notes = "Get current market data such as last trade, best bid and ask",
    httpMethod = "GET",
    tags = Array("markets"),
    response = classOf[HttpOrderBookStatus]
  )
  @ApiImplicitParams(
    Array(
      new ApiImplicitParam(name = "amountAsset", value = "Amount Asset ID in Pair, or 'WAVES'", dataType = "string", paramType = "path"),
      new ApiImplicitParam(name = "priceAsset", value = "Price Asset ID in Pair, or 'WAVES'", dataType = "string", paramType = "path")
    )
  )
  def getOrderBookStatus: Route = (path(AssetPairPM / "status") & get) { p =>
    withAssetPair(p, redirectToInverse = true, suffix = "/status") { pair =>
      complete(orderBookHttpInfo.getMarketStatus(pair))
    }
  }

  @Path("/orderbook/{amountAsset}/{priceAsset}/info")
  @ApiOperation(
    value = "Get Order Restrictions for the specified Asset Pair",
    httpMethod = "GET",
    tags = Array("markets"),
    response = classOf[HttpOrderBookInfo]
  )
  @ApiImplicitParams(
    Array(
      new ApiImplicitParam(name = "amountAsset", value = "Amount Asset ID in Pair, or 'WAVES'", dataType = "string", paramType = "path"),
      new ApiImplicitParam(name = "priceAsset", value = "Price Asset ID in Pair, or 'WAVES'", dataType = "string", paramType = "path")
    )
  )
  def getOrderBookInfo: Route = (path(AssetPairPM / "info") & get) { p =>
    withAssetPair(p, redirectToInverse = true, suffix = "/info") { pair =>
      complete(SimpleResponse(getOrderBookInfo(pair)))
    }
  }

  private def getOrderBookInfo(pair: AssetPair) = HttpOrderBookInfo(
    restrictions = matcherSettings.orderRestrictions.get(pair).map(HttpOrderRestrictions.fromSettings),
    matchingRules = HttpMatchingRules(tickSize = getActualTickSize(pair).toDouble)
  )

  @Path("/orderbook")
  @ApiOperation(
    value = "Place Limit Order",
    notes = "Place a new limit order (buy or sell)",
    httpMethod = "POST",
    produces = "application/json",
    consumes = "application/json",
    tags = Array("place"),
    response = classOf[HttpSuccessfulPlace]
  )
  @ApiImplicitParams(
    Array(
      new ApiImplicitParam(
        name = "body",
        value = "Json with data",
        required = true,
        paramType = "body",
        dataType = "com.wavesplatform.dex.domain.order.OrderV3"
      )
    )
  )
  def placeLimitOrder: Route = placeOrder(none, isMarket = false)

  @Path("/orderbook/market")
  @ApiOperation(
    value = "Place Market Order",
    notes = "Place a new market order (buy or sell)",
    httpMethod = "POST",
    produces = "application/json",
    consumes = "application/json",
    tags = Array("place"),
    response = classOf[HttpSuccessfulPlace]
  )
  @ApiImplicitParams(
    Array(
      new ApiImplicitParam(
        name = "body",
        value = "Json with data",
        required = true,
        paramType = "body",
        dataType = "com.wavesplatform.dex.domain.order.OrderV3"
      )
    )
  )
  def placeMarketOrder: Route = placeOrder(PathMatcher("market").some, isMarket = true)

  @Path("/orderbook")
  @ApiOperation(
    value = "Get the open trading markets",
    notes = "Get the open trading markets along with trading pairs meta data",
    httpMethod = "GET",
    tags = Array("markets"),
    response = classOf[HttpTradingMarkets]
  )
  def getOrderBooks: Route = (pathEndOrSingleSlash & get) {
    complete(
      (matcher ? GetMarkets).mapTo[Seq[MarketData]].map { markets =>
        SimpleResponse(
          HttpTradingMarkets(
            matcherPublicKey,
            markets.map { md =>
              val meta = getOrderBookInfo(md.pair)
              HttpMarketDataWithMeta(
                md.pair.amountAsset,
                md.amountAssetName,
                md.amountAssetInfo.map(HttpAssetInfo.fromAssetInfo),
                md.pair.priceAsset,
                md.priceAssetName,
                md.priceAssetInfo.map(HttpAssetInfo.fromAssetInfo),
                md.created,
                meta.restrictions,
                meta.matchingRules
              )
            }
          )
        )
      }
    )
  }

  private val handleBatchCancelResponse: LogicResponseHandler = {
    case AddressActor.Event.BatchCancelCompleted(xs) =>
      HttpSuccessfulBatchCancel(
        xs.map {
          case (id, Right(_)) => Right(HttpSuccessfulSingleCancel(id))
          case (_, Left(e)) => Left(HttpError.from(e, "OrderCancelRejected"))
        }.toList
      )
    case x: error.MatcherError => StatusCodes.ServiceUnavailable -> HttpError.from(x, "BatchCancelRejected")
  }

  private def handleCancelRequest(assetPair: Option[AssetPair], sender: Address, orderId: Option[ByteStr], timestamp: Option[Long]): Route =
    complete {
      (timestamp, orderId) match {
        case (Some(ts), None) =>
          askAddressActor(sender, AddressActor.Command.CancelAllOrders(assetPair, ts, AddressActor.Command.Source.Request))(
            handleBatchCancelResponse
          )
        case (None, Some(oid)) =>
          askAddressActor(sender, AddressActor.Command.CancelOrder(oid, AddressActor.Command.Source.Request)) {
            case AddressActor.Event.OrderCanceled(x) => SimpleResponse(HttpSuccessfulSingleCancel(x))
            case x: error.MatcherError =>
              if (x == error.CanNotPersistEvent) StatusCodes.ServiceUnavailable -> HttpError.from(x, "WavesNodeUnavailable")
              else StatusCodes.BadRequest -> HttpError.from(x, "OrderCancelRejected")
          }
        case _ => StatusCodes.BadRequest -> HttpError.from(error.CancelRequestIsIncomplete, "OrderCancelRejected")
      }
    }

  private def handleCancelRequest(assetPair: Option[AssetPair]): Route =
    withCancelRequest { req =>
      assetPair.fold(pass)(unavailableOrderBookBarrier).apply {
        handleCancelRequest(assetPair, req.sender, req.orderId, req.timestamp)
      }
    }

  @Path("/orderbook/{amountAsset}/{priceAsset}/cancel")
  @ApiOperation(
    value = "Cancel Order",
    notes = "Cancel previously submitted Order if it's not already filled completely",
    httpMethod = "POST",
    produces = "application/json",
    consumes = "application/json",
    tags = Array("cancel"),
    response = classOf[HttpSuccessfulCancel]
  )
  @ApiImplicitParams(
    Array(
      new ApiImplicitParam(name = "amountAsset", value = "Amount Asset ID in Pair, or 'WAVES'", dataType = "string", paramType = "path"),
      new ApiImplicitParam(name = "priceAsset", value = "Price Asset ID in Pair, or 'WAVES'", dataType = "string", paramType = "path"),
      new ApiImplicitParam(
        name = "body",
        value = "Json with data",
        required = true,
        paramType = "body",
        dataType = "com.wavesplatform.dex.api.http.protocol.HttpCancelOrder"
      )
    )
  )
  def cancel: Route = (path(AssetPairPM / "cancel") & post) { p =>
    withAssetPair(p, formatError = e => OrderCancelRejected(e)) { pair =>
      unavailableOrderBookBarrier(pair) {
        handleCancelRequest(Some(pair))
      }
    }
  }

  @Path("/orderbook/cancel")
  @ApiOperation(
    value = "Cancel all active orders",
    httpMethod = "POST",
    produces = "application/json",
    consumes = "application/json",
    tags = Array("cancel"),
    response = classOf[HttpSuccessfulBatchCancel]
  )
  @ApiImplicitParams(
    Array(
      new ApiImplicitParam(
        name = "body",
        value = "Json with data",
        required = true,
        paramType = "body",
        dataType = "com.wavesplatform.dex.api.http.protocol.HttpCancelOrder"
      )
    )
  )
  def cancelAll: Route = (path("cancel") & post)(handleCancelRequest(None))

  @Path("/orders/{address}/cancel")
  @ApiOperation(
    value = "Cancel active orders by IDs",
    httpMethod = "POST",
    authorizations = Array(new Authorization(SwaggerDocService.apiKeyDefinitionName)),
    produces = "application/json",
    consumes = "application/json",
    tags = Array("cancel"),
    response = classOf[HttpSuccessfulBatchCancel]
  )
  @ApiImplicitParams(
    Array(
      new ApiImplicitParam(name = "address", value = "Address", dataType = "string", paramType = "path"),
      new ApiImplicitParam(
        name = "body",
        value = "Json array with Order IDs",
        required = true,
        paramType = "body",
        dataTypeClass = classOf[Array[String]]
      )
    )
  )
  def cancelAllById: Route = (path(AddressPM / "cancel") & post & withAuth & withUserPublicKeyOpt) { (addressOrError, userPublicKey) =>
    withCorrectAddress(addressOrError) { address =>
      userPublicKey match {
        case Some(upk) if upk.toAddress != address => invalidUserPublicKey
        case _ =>
          entity(as[Set[ByteStr]]) { xs =>
            complete {
              askAddressActor(address, AddressActor.Command.CancelOrders(xs, AddressActor.Command.Source.Request))(handleBatchCancelResponse)
            }
          }
      }
    }
  }

  @Path("/orders/cancel/{orderId}")
  @ApiOperation(
    value = "Cancel Order by ID without signature",
    notes = "Cancel Order by ID without signature",
    httpMethod = "POST",
    authorizations = Array(new Authorization(SwaggerDocService.apiKeyDefinitionName)),
    tags = Array("cancel"),
    response = classOf[HttpSuccessfulSingleCancel]
  )
  @ApiImplicitParams(
    Array(
      new ApiImplicitParam(name = "orderId", value = "Order ID", required = true, dataType = "string", paramType = "path"),
      new ApiImplicitParam(
        name = `X-User-Public-Key`.headerName,
        value = "User's public key",
        required = false,
        dataType = "string",
        paramType = "header",
        defaultValue = ""
      )
    )
  )
  def forceCancelOrder: Route = (path("cancel" / ByteStrPM) & post & withAuth & withUserPublicKeyOpt) { (orderId, userPublicKey) =>
    def reject: StandardRoute = complete(OrderCancelRejected(error.OrderNotFound(orderId)))
    (orderDb.get(orderId), userPublicKey) match {
      case (None, _) => reject
      case (Some(order), Some(pk)) if pk.toAddress != order.sender.toAddress => reject
      case (Some(order), _) => handleCancelRequest(None, order.sender, Some(orderId), None)
    }
  }

  @Path("/orderbook/{amountAsset}/{priceAsset}/delete")
  @Deprecated
  @ApiOperation(
    value = "Delete Order from History by Id",
    notes = "This method is deprecated and doesn't work anymore. Please don't use it.",
    httpMethod = "POST",
    produces = "application/json",
    consumes = "application/json",
    tags = Array("history"),
    response = classOf[HttpSuccessfulDelete]
  )
  @ApiImplicitParams(
    Array(
      new ApiImplicitParam(name = "amountAsset", value = "Amount Asset ID in Pair, or 'WAVES'", dataType = "string", paramType = "path"),
      new ApiImplicitParam(name = "priceAsset", value = "Price Asset ID in Pair, or 'WAVES'", dataType = "string", paramType = "path"),
      new ApiImplicitParam(
        name = "body",
        value = "Json with data",
        required = true,
        paramType = "body",
        dataType = "com.wavesplatform.dex.api.http.protocol.HttpCancelOrder"
      )
    )
  )
  def deleteHistory: Route = path(AssetPairPM / "delete") { _ =>
    post {
      entity(as[HttpCancelOrder]) { req =>
        complete {
          req.orderId.fold[MatcherResponse](NotImplemented(error.FeatureNotImplemented))(OrderDeleted)
        }
      }
    } ~ get(complete(StatusCodes.MethodNotAllowed))
  }

  private val tupledOrderBookHistoryItem: ((Id, OrderInfo[OrderStatus])) => HttpOrderBookHistoryItem =
    Function.tupled(HttpOrderBookHistoryItem.fromOrderInfo)

  private def loadOrders(address: Address, pair: Option[AssetPair], orderListType: OrderListType): Route = complete {
    askMapAddressActor[AddressActor.Reply.OrdersStatuses](address, AddressActor.Query.GetOrdersStatuses(pair, orderListType)) { reply =>
      reply.xs.map(tupledOrderBookHistoryItem)
    }
  }

  @Path("/orderbook/{amountAsset}/{priceAsset}/publicKey/{publicKey}")
  @ApiOperation(
    value = "Order History by Asset Pair and Public Key",
    notes = "Get Order History for a given Asset Pair and Public Key",
    httpMethod = "GET",
    tags = Array("history"),
    response = classOf[Array[HttpOrderBookHistoryItem]]
  )
  @ApiImplicitParams(
    Array(
      new ApiImplicitParam(name = "amountAsset", value = "Amount Asset ID in Pair, or 'WAVES'", dataType = "string", paramType = "path"),
      new ApiImplicitParam(name = "priceAsset", value = "Price Asset ID in Pair, or 'WAVES'", dataType = "string", paramType = "path"),
      new ApiImplicitParam(name = "publicKey", value = "Public Key", required = true, dataType = "string", paramType = "path"),
      new ApiImplicitParam(
        name = "activeOnly",
        value = "Return active only orders (Accepted and PartiallyFilled)",
        required = false,
        dataType = "boolean",
        paramType = "query",
        defaultValue = "false"
      ),
      new ApiImplicitParam(
        name = "closedOnly",
        value = "Return closed only orders (Filled and Canceled)",
        required = false,
        dataType = "boolean",
        paramType = "query",
        defaultValue = "false"
      ),
      new ApiImplicitParam(name = "Timestamp", value = "Timestamp", required = true, dataType = "integer", paramType = "header"),
      new ApiImplicitParam(
        name = "Signature",
        value = "Base58 encoded Curve25519.sign(senderPrivateKey, concat(bytesOf(publicKey), bigEndianBytes(Timestamp)))",
        required = true,
        dataType = "string",
        paramType = "header"
      )
    )
  )
  def getOrderHistoryByAssetPairAndPublicKey: Route = (path(AssetPairPM / "publicKey" / PublicKeyPM) & get) { (p, publicKey) =>
    withAssetPair(p, redirectToInverse = true, s"/publicKey/$publicKey") { pair =>
      parameters("activeOnly".as[Boolean].?, "closedOnly".as[Boolean].?) { (activeOnly, closedOnly) =>
        signedGet(publicKey) {
          loadOrders(publicKey, Some(pair), getOrderListType(activeOnly, closedOnly, OrderListType.All))
        }
      }
    }
  }

  @Path("/orderbook/{publicKey}")
  @ApiOperation(
    value = "Order History by Public Key",
    notes = "Get Order History for a given Public Key",
    httpMethod = "GET",
    tags = Array("history"),
    response = classOf[Array[HttpOrderBookHistoryItem]]
  )
  @ApiImplicitParams(
    Array(
      new ApiImplicitParam(name = "publicKey", value = "Public Key", required = true, dataType = "string", paramType = "path"),
      new ApiImplicitParam(
        name = "activeOnly",
        value = "Return active only orders (Accepted and PartiallyFilled)",
        required = false,
        dataType = "boolean",
        paramType = "query",
        defaultValue = "false"
      ),
      new ApiImplicitParam(
        name = "closedOnly",
        value = "Return closed only orders (Filled and Canceled)",
        required = false,
        dataType = "boolean",
        paramType = "query",
        defaultValue = "false"
      ),
      new ApiImplicitParam(name = "Timestamp", value = "Timestamp", required = true, dataType = "integer", paramType = "header"),
      new ApiImplicitParam(
        name = "Signature",
        value = "Base58 encoded Curve25519.sign(senderPrivateKey, concat(bytesOf(publicKey), bigEndianBytes(Timestamp)))",
        required = true,
        dataType = "string",
        paramType = "header"
      )
    )
  )
  def getOrderHistoryByPublicKey: Route = (path(PublicKeyPM) & get) { publicKey =>
    parameters("activeOnly".as[Boolean].?, "closedOnly".as[Boolean].?) { (activeOnly, closedOnly) =>
      signedGet(publicKey) {
        loadOrders(publicKey, None, getOrderListType(activeOnly, closedOnly, OrderListType.All))
      }
    }
  }

  @Path("/orders/{address}")
  @ApiOperation(
    value = "All Order History by Address",
    notes = "Get All Order History for a given address",
    httpMethod = "GET",
    authorizations = Array(new Authorization(SwaggerDocService.apiKeyDefinitionName)),
    tags = Array("history"),
    response = classOf[Array[HttpOrderBookHistoryItem]]
  )
  @ApiImplicitParams(
    Array(
      new ApiImplicitParam(name = "address", value = "Address", dataType = "string", paramType = "path"),
      new ApiImplicitParam(
        name = "activeOnly",
        value = "Return active only orders (Accepted and PartiallyFilled)",
        required = false,
        dataType = "boolean",
        paramType = "query",
        defaultValue = "false"
      ),
      new ApiImplicitParam(
        name = "closedOnly",
        value = "Return closed only orders (Filled and Canceled)",
        required = false,
        dataType = "boolean",
        paramType = "query",
        defaultValue = "false"
      )
    )
  )
  def getOrderHistoryByApiKey: Route = (path(AddressPM) & get & withAuth & withUserPublicKeyOpt) { (addressOrError, userPublicKey) =>
    withCorrectAddress(addressOrError) { address =>
      userPublicKey match {
        case Some(upk) if upk.toAddress != address => invalidUserPublicKey
        case _ =>
          parameters("activeOnly".as[Boolean].?, "closedOnly".as[Boolean].?) { (activeOnly, closedOnly) =>
            loadOrders(address, None, getOrderListType(activeOnly, closedOnly, OrderListType.ActiveOnly))
          }
      }
    }
  }

  private def getOrderStatusInfo(id: Order.Id, address: Address): StandardRoute = complete {
    askMapAddressActor[AddressActor.Reply.OrdersStatusInfo](address, AddressActor.Query.GetOrderStatusInfo(id)) {
      _.maybeOrderStatusInfo match {
        case Some(oi) => SimpleResponse(HttpOrderBookHistoryItem.fromOrderInfo(id, oi))
        case None => InfoNotFound(error.OrderNotFound(id))
      }
    }
  }

  @Path("/orders/{address}/{orderId}")
  @ApiOperation(
    value = "Order Status Info by Address and ID without signature",
    notes = "Get Status Info of the specified order for a given address without signature",
    httpMethod = "GET",
    authorizations = Array(new Authorization(SwaggerDocService.apiKeyDefinitionName)),
    tags = Array("status"),
    response = classOf[HttpOrderBookHistoryItem]
  )
  @ApiImplicitParams(
    Array(
      new ApiImplicitParam(name = "address", value = "Address", dataType = "string", paramType = "path"),
      new ApiImplicitParam(name = "orderId", value = "Order ID", required = true, dataType = "string", paramType = "path"),
      new ApiImplicitParam(
        name = `X-User-Public-Key`.headerName,
        value = "User's public key",
        required = false,
        dataType = "string",
        paramType = "header",
        defaultValue = ""
      )
    )
  )
  def getOrderStatusInfoByIdWithApiKey: Route = (path(AddressPM / ByteStrPM) & get & withAuth & withUserPublicKeyOpt) {
    (addressOrError, orderId, userPublicKey) =>
      withCorrectAddress(addressOrError) { address =>
        userPublicKey match {
          case Some(upk) if upk.toAddress != address => invalidUserPublicKey
          case _ => getOrderStatusInfo(orderId, address)
        }
      }
  }

  // https://github.com/OAI/OpenAPI-Specification/issues/146#issuecomment-117288707
  @Path("/orderbook/{publicKey}/{orderId}#getOrderStatusInfoByIdWithSignature")
  @ApiOperation(
    value = "Order Status Info by Public Key and ID",
    notes = "Get Status Info of the specified order for a given public key",
    httpMethod = "GET",
    authorizations = Array(new Authorization(SwaggerDocService.apiKeyDefinitionName)),
    tags = Array("status"),
    response = classOf[HttpOrderBookHistoryItem]
  )
  @ApiImplicitParams(
    Array(
      new ApiImplicitParam(name = "publicKey", value = "Public Key", dataType = "string", paramType = "path"),
      new ApiImplicitParam(name = "orderId", value = "Order ID", required = true, dataType = "string", paramType = "path"),
      new ApiImplicitParam(name = "Timestamp", value = "Timestamp", required = true, dataType = "integer", paramType = "header"),
      new ApiImplicitParam(
        name = "Signature",
        value = "Base58 encoded Curve25519.sign(senderPrivateKey, concat(bytesOf(publicKey), bigEndianBytes(Timestamp)))",
        required = true,
        dataType = "string",
        paramType = "header"
      )
    )
  )
  def getOrderStatusInfoByIdWithSignature: Route = (path(PublicKeyPM / ByteStrPM) & get) { (publicKey, orderId) =>
    signedGet(publicKey)(getOrderStatusInfo(orderId, publicKey.toAddress))
  }

  @Path("/orderbook/{amountAsset}/{priceAsset}/tradableBalance/{address}")
  @ApiOperation(
    value = "Tradable Balance for Asset Pair",
    notes = "Get Tradable Balance for the given Asset Pair, returns Map[Base58 encoded Asset ID, Long]",
    httpMethod = "GET",
    tags = Array("balances"),
    response = classOf[HttpBalance]
  )
  @ApiImplicitParams(
    Array(
      new ApiImplicitParam(name = "amountAsset", value = "Amount Asset ID in Pair, or 'WAVES'", dataType = "string", paramType = "path"),
      new ApiImplicitParam(name = "priceAsset", value = "Price Asset ID in Pair, or 'WAVES'", dataType = "string", paramType = "path"),
      new ApiImplicitParam(name = "address", value = "Account Address", required = true, dataType = "string", paramType = "path")
    )
  )
  def tradableBalance: Route = (path(AssetPairPM / "tradableBalance" / AddressPM) & get) { (pair, addressOrError) =>
    withCorrectAddress(addressOrError) { address =>
      withAssetPair(pair, redirectToInverse = true, s"/tradableBalance/$address") { pair =>
        complete {
          askMapAddressActor[AddressActor.Reply.Balance](address, AddressActor.Query.GetTradableBalance(pair.assets))(_.balance.toJson)
        }
      }
    }
  }

  @Path("/balance/reserved/{publicKey}")
  @ApiOperation(
    value = "Reserved Balance",
    notes = "Get non-zero balance of open orders, returns Map[Base58 encoded Asset ID, Long]",
    httpMethod = "GET",
    tags = Array("balances"),
    response = classOf[HttpBalance]
  )
  @ApiImplicitParams(
    Array(
      new ApiImplicitParam(name = "publicKey", value = "Public Key", required = true, dataType = "string", paramType = "path"),
      new ApiImplicitParam(name = "Timestamp", value = "Timestamp", required = true, dataType = "integer", paramType = "header"),
      new ApiImplicitParam(
        name = "Signature",
        value = "Base58 encoded Curve25519.sign(senderPrivateKey, concat(bytesOf(publicKey), bigEndianBytes(Timestamp)))",
        required = true,
        dataType = "string",
        paramType = "header"
      )
    )
  )
  def reservedBalance: Route = (path("reserved" / PublicKeyPM) & get) { publicKey =>
    (signedGet(publicKey).tmap(_ => Option.empty[PublicKey]) | (withAuth & withUserPublicKeyOpt)) {
      case Some(upk) if upk != publicKey => invalidUserPublicKey
      case _ =>
        complete {
          askMapAddressActor[AddressActor.Reply.Balance](publicKey, AddressActor.Query.GetReservedBalance)(_.balance.toJson)
        }
    }
  }

  @Path("/orderbook/{amountAsset}/{priceAsset}/{orderId}")
  @ApiOperation(
    value = "Order Status",
    notes = "Get Order status for a given Asset Pair during the last 30 days",
    httpMethod = "GET",
    tags = Array("status"),
    response = classOf[HttpOrderStatus]
  )
  @ApiImplicitParams(
    Array(
      new ApiImplicitParam(name = "amountAsset", value = "Amount Asset ID in Pair, or 'WAVES'", dataType = "string", paramType = "path"),
      new ApiImplicitParam(name = "priceAsset", value = "Price Asset ID in Pair, or 'WAVES'", dataType = "string", paramType = "path"),
      new ApiImplicitParam(name = "orderId", value = "Order ID", required = true, dataType = "string", paramType = "path")
    )
  )
  def orderStatus: Route = (path(AssetPairPM / ByteStrPM) & get) { (p, orderId) =>
    withAssetPair(p, redirectToInverse = true, s"/$orderId") { _ =>
      complete {
        orderDb.get(orderId) match {
          case Some(order) =>
            askMapAddressActor[AddressActor.Reply.GetOrderStatus](order.sender, AddressActor.Query.GetOrderStatus(orderId)) { r =>
              HttpOrderStatus.from(r.x)
            }
          case None =>
            Future.successful(orderDb.getOrderInfo(orderId).fold(HttpOrderStatus.from(OrderStatus.NotFound))(x => HttpOrderStatus.from(x.status)))
        }
      }
    }
  }

  @Path("/orderbook/{amountAsset}/{priceAsset}")
  @ApiOperation(
    value = "Remove Order Book for a given Asset Pair",
    notes = "Remove Order Book for a given Asset Pair. Attention! Use this method only when clients can't place orders on this pair!",
    httpMethod = "DELETE",
    authorizations = Array(new Authorization(SwaggerDocService.apiKeyDefinitionName)),
    tags = Array("markets"),
    response = classOf[HttpMessage]
  )
  @ApiImplicitParams(
    Array(
      new ApiImplicitParam(name = "amountAsset", value = "Amount Asset ID in Pair, or 'WAVES'", dataType = "string", paramType = "path"),
      new ApiImplicitParam(name = "priceAsset", value = "Price Asset ID in Pair, or 'WAVES'", dataType = "string", paramType = "path")
    )
  )
  def deleteOrderBook: Route = (path(AssetPairPM) & delete & withAuth) { pair =>
    orderBook(pair) match {
      case Some(Right(_)) =>
        complete(
          storeCommand(ValidatedCommand.DeleteOrderBook(pair))
            .map {
              case None => NotImplemented(error.FeatureDisabled)
              case _ => SimpleResponse(StatusCodes.Accepted, "Deleting order book")
            }
            .recover { case e: Throwable =>
              log.error("Can not persist event", e)
              CanNotPersist(error.CanNotPersistEvent)
            }
        )
      case _ => complete(OrderBookUnavailable(error.OrderBookBroken(pair)))
    }
  }

  @Path("/transactions/{orderId}")
  @ApiOperation(
    value = "Get Exchange Transactions by Order",
    notes = "Get all exchange transactions created by DEX on execution of the given order",
    httpMethod = "GET",
    tags = Array("transactions"),
    response = classOf[Array[ExchangeTransactionV2]]
  )
  @ApiImplicitParams(
    Array(
      new ApiImplicitParam(name = "orderId", value = "Order ID", dataType = "string", paramType = "path")
    )
  )
  def getOrderTransactions: Route = (path(ByteStrPM) & get) { orderId =>
    complete(Json.toJson(orderDb.transactionsByOrder(orderId)))
  }

  @Path("/debug/config")
  @ApiOperation(
    value = "Returns current matcher's configuration",
    httpMethod = "GET",
    authorizations = Array(new Authorization(SwaggerDocService.apiKeyDefinitionName)),
    tags = Array("debug"),
    produces = "application/hocon",
    response = classOf[HttpResponse]
  )
  def getMatcherConfig: Route = (path("config") & get & withAuth) {
    complete {
      HttpEntity(filteredConfig.rendered).withContentType(CustomContentTypes.`application/hocon`)
    }
  }

  @Path("/debug/currentOffset")
  @ApiOperation(
    value = "Get the current offset in the queue",
    httpMethod = "GET",
    authorizations = Array(new Authorization(SwaggerDocService.apiKeyDefinitionName)),
    tags = Array("debug"),
    response = classOf[HttpOffset]
  )
  def getCurrentOffset: Route = (path("currentOffset") & get & withAuth)(complete(currentOffset().toJson))

  @Path("/debug/lastOffset")
  @ApiOperation(
    value = "Get the last offset in the queue",
    httpMethod = "GET",
    authorizations = Array(new Authorization(SwaggerDocService.apiKeyDefinitionName)),
    tags = Array("debug"),
    response = classOf[HttpOffset]
  )
  def getLastOffset: Route = (path("lastOffset") & get & withAuth) {
    complete(lastOffset() map (_.toJson))
  }

  @Path("/debug/oldestSnapshotOffset")
  @ApiOperation(
    value = "Get the oldest snapshot's offset in the queue",
    httpMethod = "GET",
    authorizations = Array(new Authorization(SwaggerDocService.apiKeyDefinitionName)),
    tags = Array("debug"),
    response = classOf[HttpOffset]
  )
  def getOldestSnapshotOffset: Route = (path("oldestSnapshotOffset") & get & withAuth) {
    complete {
      (matcher ? GetSnapshotOffsets).mapTo[SnapshotOffsetsResponse].map { response =>
        val defined = response.offsets.valuesIterator.collect { case Some(x) => x }
        (if (defined.isEmpty) -1L else defined.min).toJson
      }
    }
  }

  @Path("/debug/allSnapshotOffsets")
  @ApiOperation(
    value = "Get all snapshots' offsets in the queue",
    notes = "Returns Map[Asset Pair, Long]",
    httpMethod = "GET",
    authorizations = Array(new Authorization(SwaggerDocService.apiKeyDefinitionName)),
    tags = Array("debug"),
    response = classOf[HttpSnapshotOffsets]
  )
  def getAllSnapshotOffsets: Route = (path("allSnapshotOffsets") & get & withAuth) {
    complete {
      (matcher ? GetSnapshotOffsets).mapTo[SnapshotOffsetsResponse].map { x =>
        x.offsets.collect { case (assetPair, Some(offset)) => assetPair -> offset }.toJson
      }
    }
  }

  @Path("/debug/saveSnapshots")
  @ApiOperation(
    value = "Saves snapshots for all Order Books",
    httpMethod = "POST",
    authorizations = Array(new Authorization(SwaggerDocService.apiKeyDefinitionName)),
    tags = Array("debug"),
    response = classOf[HttpMessage]
  )
  def saveSnapshots: Route = (path("saveSnapshots") & post & withAuth) {
    complete {
      matcher ! ForceSaveSnapshots
      SimpleResponse(StatusCodes.OK, "Saving started")
    }
  }

  // Hidden
  def print: Route = (path("print") & post & withAuth) {
    entity(as[HttpMessage]) { x =>
      log.warn(x.message)
      complete {
        SimpleResponse(StatusCodes.OK, "Message logged")
      }
    }
  }

  private def askMapAddressActor[A: ClassTag](sender: Address, msg: AddressActor.Message)(
    f: A => ToResponseMarshallable
  ): Future[ToResponseMarshallable] =
    (addressActor ? AddressDirectoryActor.Envelope(sender, msg))
      .mapTo[A]
      .map(f)
      .recover { case e: AskTimeoutException =>
        log.error(s"Error processing $msg", e)
        TimedOut
      }

  private val handleUnknownResponse: LogicResponseHandler = { case x =>
    log.error(s"Can't handle $x")
    entities.InternalError
  }

  @inline
  private def askAddressActor(sender: Address, msg: AddressActor.Message)(handleResponse: LogicResponseHandler): Future[ToResponseMarshallable] =
    (addressActor ? AddressDirectoryActor.Envelope(sender, msg))
      .map(handleResponse.orElse(handleUnknownResponse))
      .recover { case e: AskTimeoutException =>
        log.error(s"Error processing $msg", e)
        TimedOut
      }

  private def getOrderListType(activeOnly: Option[Boolean], closedOnly: Option[Boolean], default: OrderListType): OrderListType =
    if (activeOnly.isEmpty && closedOnly.isEmpty) default
    else
      (activeOnly.getOrElse(false), closedOnly.getOrElse(false)) match {
        case (true, true) => OrderListType.Empty
        case (false, true) => OrderListType.ClosedOnly
        case (true, false) => OrderListType.ActiveOnly
        case (false, false) => OrderListType.All
      }

}<|MERGE_RESOLUTION|>--- conflicted
+++ resolved
@@ -129,23 +129,14 @@
   private val transactionsRoutes: Route = pathPrefix("transactions")(protect(getOrderTransactions))
 
   private val debugRoutes: Route = pathPrefix("debug") {
-<<<<<<< HEAD
     getMatcherConfig ~ getCurrentOffset ~ getLastOffset ~ getOldestSnapshotOffset ~ getAllSnapshotOffsets ~ protect(saveSnapshots) ~ print
-=======
-    getMatcherConfig ~ getCurrentOffset ~ getLastOffset ~ getOldestSnapshotOffset ~ getAllSnapshotOffsets ~ protect(saveSnapshots)
->>>>>>> db721666
   }
 
   private val orderBookRoutes: Route = pathPrefix("orderbook") {
     protect {
       getOrderBookInfo ~ getOrderStatusInfoByIdWithSignature ~ getOrderBook ~ getOrderBookStatus ~ placeLimitOrder ~
-<<<<<<< HEAD
-      placeMarketOrder ~ getAssetPairAndPublicKeyOrderHistory ~ getPublicKeyOrderHistory ~ tradableBalance ~
-      orderStatus ~ historyDelete ~ cancel ~ cancelAll ~ getOrderBooks ~ deleteOrderBook
-=======
       placeMarketOrder ~ getOrderHistoryByAssetPairAndPublicKey ~ getOrderHistoryByPublicKey ~ tradableBalance ~
       orderStatus ~ deleteHistory ~ cancel ~ cancelAll ~ getOrderBooks ~ deleteOrderBook
->>>>>>> db721666
     }
   }
 
