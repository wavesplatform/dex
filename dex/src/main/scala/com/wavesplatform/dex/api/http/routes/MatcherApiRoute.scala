package com.wavesplatform.dex.api.http.routes

import akka.actor.{typed, ActorRef}
import akka.http.scaladsl.marshalling.ToResponseMarshallable
import akka.http.scaladsl.model.{HttpEntity, HttpResponse, StatusCodes}
import akka.http.scaladsl.server
import akka.http.scaladsl.server._
import akka.http.scaladsl.server.directives.FutureDirectives
import akka.pattern.{ask, AskTimeoutException}
import akka.stream.Materializer
import akka.util.Timeout
import cats.syntax.option._
import com.google.common.primitives.Longs
import com.typesafe.config.Config
import com.wavesplatform.dex._
import com.wavesplatform.dex.actors.MatcherActor._
import com.wavesplatform.dex.actors.address.AddressActor.OrderListType
import com.wavesplatform.dex.actors.address.AddressActor.Query.GetCurrentState
import com.wavesplatform.dex.actors.address.AddressActor.Reply.GetState
import com.wavesplatform.dex.actors.address.{AddressActor, AddressDirectoryActor}
import com.wavesplatform.dex.api.http._
import com.wavesplatform.dex.api.http.entities._
import com.wavesplatform.dex.api.http.headers.{`X-User-Public-Key`, CustomContentTypes}
import com.wavesplatform.dex.api.http.protocol.HttpCancelOrder
import com.wavesplatform.dex.api.routes.{ApiRoute, AuthRoute}
import com.wavesplatform.dex.api.ws.actors.WsExternalClientDirectoryActor
import com.wavesplatform.dex.app.MatcherStatus
import com.wavesplatform.dex.caches.RateCache
import com.wavesplatform.dex.db.OrderDB
import com.wavesplatform.dex.domain.account.{Address, PublicKey}
import com.wavesplatform.dex.domain.asset.Asset.Waves
import com.wavesplatform.dex.domain.asset.{Asset, AssetPair}
import com.wavesplatform.dex.domain.bytes.ByteStr
import com.wavesplatform.dex.domain.bytes.codec.Base58
import com.wavesplatform.dex.domain.crypto
import com.wavesplatform.dex.domain.error.ValidationError
import com.wavesplatform.dex.domain.order.Order
import com.wavesplatform.dex.domain.order.Order.Id
import com.wavesplatform.dex.domain.order.OrderJson.orderFormat
import com.wavesplatform.dex.domain.transaction.ExchangeTransactionV2
import com.wavesplatform.dex.domain.utils.ScorexLogging
import com.wavesplatform.dex.effect.FutureResult
import com.wavesplatform.dex.error.MatcherError
<<<<<<< HEAD
=======
import com.wavesplatform.dex.grpc.integration.clients.combined.CombinedStream
>>>>>>> 3e37d90f
import com.wavesplatform.dex.grpc.integration.exceptions.WavesNodeConnectionLostException
import com.wavesplatform.dex.metrics.TimerExt
import com.wavesplatform.dex.model._
import com.wavesplatform.dex.queue.MatcherQueue.StoreValidatedCommand
import com.wavesplatform.dex.queue.{ValidatedCommand, ValidatedCommandWithMeta}
import com.wavesplatform.dex.settings.utils.ConfigOps.ConfigOps
import com.wavesplatform.dex.settings.{MatcherSettings, OrderFeeSettings}
import io.swagger.annotations._
import kamon.Kamon
import play.api.libs.json._

import javax.ws.rs.Path
import scala.concurrent.{ExecutionContext, Future}
import scala.reflect.ClassTag
import scala.util.Success

@Path("/matcher")
@Api()
class MatcherApiRoute(
  assetPairBuilder: AssetPairBuilder,
  matcherPublicKey: PublicKey,
  config: Config,
  matcher: ActorRef,
  addressActor: ActorRef,
  blockchainStatus: => CombinedStream.Status,
  storeCommand: StoreValidatedCommand,
  orderBook: AssetPair => Option[Either[Unit, ActorRef]],
  orderBookHttpInfo: OrderBookHttpInfo,
  getActualTickSize: AssetPair => BigDecimal,
  orderValidator: Order => FutureResult[Order],
  matcherSettings: MatcherSettings,
  override val matcherStatus: () => MatcherStatus,
  orderDb: OrderDB,
  currentOffset: () => ValidatedCommandWithMeta.Offset,
  lastOffset: () => Future[ValidatedCommandWithMeta.Offset],
  matcherAccountFee: Long,
  override val apiKeyHash: Option[Array[Byte]],
  rateCache: RateCache,
  validatedAllowedOrderVersions: () => Future[Set[Byte]],
  getActualOrderFeeSettings: () => OrderFeeSettings,
  externalClientDirectoryRef: typed.ActorRef[WsExternalClientDirectoryActor.Message]
)(implicit mat: Materializer)
    extends ApiRoute
    with AuthRoute
    with HasStatusBarrier
    with ScorexLogging {

  import com.wavesplatform.dex.api.routes.PathMatchers._

  implicit private val executionContext: ExecutionContext = mat.executionContext
  implicit private val timeout: Timeout = matcherSettings.actorResponseTimeout

  private type LogicResponseHandler = PartialFunction[Any, ToResponseMarshallable]

  private val timer = Kamon.timer("matcher.api-requests")
  private val placeTimer = timer.withTag("action", "place")

  private val excludedConfigKeys = Set("user", "pass", "seed", "private", "java", "sun", "api")
  private val filteredConfig = config.withoutKeys(excludedConfigKeys)

  private def invalidJsonResponse(error: MatcherError): StandardRoute = complete(InvalidJsonResponse(error))
  private val invalidUserPublicKey: StandardRoute = complete(SimpleErrorResponse(StatusCodes.Forbidden, error.UserPublicKeyIsNotValid()))

  private val invalidJsonParsingRejectionsHandler =
    server.RejectionHandler
      .newBuilder()
      .handle {
        case ValidationRejection(_, Some(e: PlayJsonException)) => invalidJsonResponse(error.InvalidJson(e.errors.map(_._1.toString).toList))
        case _: UnsupportedRequestContentTypeRejection => invalidJsonResponse(error.UnsupportedContentType)
      }
      .result()

  private val gRPCExceptionsHandler: ExceptionHandler = ExceptionHandler {
    case ex: WavesNodeConnectionLostException =>
      log.error("Waves Node connection lost", ex)
      complete(WavesNodeUnavailable(error.WavesNodeConnectionBroken))
    case ex =>
      log.error("An unexpected error occurred", ex)
      complete(WavesNodeUnavailable(error.UnexpectedError))
  }

  private def protect(unprotected: Route) = matcherStatusBarrier {
    handleExceptions(gRPCExceptionsHandler)(handleRejections(invalidJsonParsingRejectionsHandler)(unprotected))
  }

  private val ratesRoutes: Route = pathPrefix("rates")(getRates ~ protect(upsertRate ~ deleteRate))
  private val settingsRoutes: Route = pathPrefix("settings")(getSettings ~ ratesRoutes)
  private val balanceRoutes: Route = pathPrefix("balance")(protect(reservedBalance))
  private val transactionsRoutes: Route = pathPrefix("transactions")(protect(getOrderTransactions))

  private val debugRoutes: Route = pathPrefix("debug") {
<<<<<<< HEAD
    getAddressState ~ getMatcherConfig ~ getCurrentOffset ~ getLastOffset ~ getOldestSnapshotOffset ~ getAllSnapshotOffsets ~ protect(
=======
    getMatcherStatus ~ getMatcherConfig ~ getCurrentOffset ~ getLastOffset ~ getOldestSnapshotOffset ~ getAllSnapshotOffsets ~ protect(
>>>>>>> 3e37d90f
      saveSnapshots
    ) ~ print
  }

  private val orderBookRoutes: Route = pathPrefix("orderbook") {
    protect {
      getOrderBookInfo ~ getOrderStatusInfoByIdWithSignature ~ getOrderBook ~ getOrderBookStatus ~ placeLimitOrder ~
      placeMarketOrder ~ getOrderHistoryByAssetPairAndPublicKey ~ getOrderHistoryByPublicKey ~ tradableBalance ~
      orderStatus ~ deleteHistory ~ cancel ~ cancelAll ~ getOrderBooks ~ deleteOrderBook
    }
  }

  private val ordersRoutes: Route = pathPrefix("orders") {
    protect(getOrderHistoryByApiKey ~ getOrderStatusInfoByIdWithApiKey ~ cancelAllByApiKeyAndIds ~ cancelByApi)
  }

  override lazy val route: Route = pathPrefix("matcher") {
    getMatcherPublicKey ~ settingsRoutes ~ debugRoutes ~ orderBookRoutes ~ ordersRoutes ~ balanceRoutes ~ transactionsRoutes
  }

  private def unavailableOrderBookBarrier(p: AssetPair): Directive0 = orderBook(p) match {
    case Some(x) => if (x.isRight) pass else complete(OrderBookUnavailable(error.OrderBookBroken(p)))
    case None => forceCheckOrderBook(p)
  }

  private def forceCheckOrderBook(p: AssetPair): Directive0 = onComplete(matcher ? ForceStartOrderBook(p)).flatMap {
    case Success(_) => pass
    case _ => complete(OrderBookUnavailable(error.OrderBookBroken(p)))
  }

  private def withAssetPair(
    pairOrError: Either[ValidationError.InvalidAsset, AssetPair],
    redirectToInverse: Boolean = false,
    suffix: String = "",
    formatError: MatcherError => ToResponseMarshallable = InfoNotFound.apply,
    validate: Boolean = true
  ): Directive1[AssetPair] =
    pairOrError match {
      case Right(p) =>
        if (validate)
          FutureDirectives.onSuccess(assetPairBuilder.validateAssetPair(p).value) flatMap {
            case Right(_) => provide(p)
            case Left(e) if redirectToInverse =>
              FutureDirectives.onSuccess(assetPairBuilder.validateAssetPair(p.reverse).value) flatMap {
                case Right(_) => redirect(s"/matcher/orderbook/${p.priceAssetStr}/${p.amountAssetStr}$suffix", StatusCodes.MovedPermanently)
                case Left(_) => complete(formatError(e))
              }
            case Left(e) => complete(formatError(e))
          }
        else provide(p)
      case Left(ia) => complete(InvalidAsset(ia.asset, ia.reason))
    }

  private def withAsset(assetOrError: Either[ValidationError.InvalidAsset, Asset]): Directive1[Asset] =
    assetOrError match {
      case Right(a) => FutureDirectives.onSuccess(assetPairBuilder.validateAssetId(a).value) flatMap {
          case Right(_) => provide(a)
          case Left(e) => complete(InfoNotFound(e))
        }
      case Left(ia) => complete(InvalidAsset(ia.asset, ia.reason))
    }

  private def withOrderId(orderIdOrError: Either[ValidationError.InvalidBase58String, ByteStr])(f: ByteStr => Route): Route =
    orderIdOrError.fold(io => complete(InvalidBase58String(io.reason)), f)

  private def withPublicKey(publicKeyOrError: Either[ValidationError.InvalidPublicKey, PublicKey])(f: PublicKey => Route): Route =
    publicKeyOrError.fold(ipk => complete(InvalidPublicKey(ipk.reason)), f)

  private def withAddress(addressOrError: Either[ValidationError.InvalidAddress, Address])(f: Address => Route): Route =
    addressOrError.fold(ia => complete(InvalidAddress(ia.reason)), f)

  private def withCancelRequest(f: HttpCancelOrder => Route): Route =
    post {
      entity(as[HttpCancelOrder]) { req =>
        if (req.isSignatureValid()) f(req) else complete(InvalidSignature)
      } ~ complete(StatusCodes.BadRequest)
    } ~ complete(StatusCodes.MethodNotAllowed)

  private def placeOrder(endpoint: Option[PathMatcher[Unit]], isMarket: Boolean): Route = {
    val route = (pathEndOrSingleSlash & entity(as[Order])) { order =>
      withAssetPair(Right(order.assetPair), formatError = e => StatusCodes.BadRequest -> HttpError.from(e, "OrderRejected")) { pair =>
        unavailableOrderBookBarrier(pair) {
          complete(
            placeTimer.measureFuture {
              orderValidator(order).value flatMap {
                case Right(o) =>
                  placeTimer.measureFuture {
                    askAddressActor(o.sender, AddressActor.Command.PlaceOrder(o, isMarket)) {
                      case AddressActor.Event.OrderAccepted(x) => SimpleResponse(HttpSuccessfulPlace(x))
                      case x: error.MatcherError =>
                        if (x == error.CanNotPersistEvent) StatusCodes.ServiceUnavailable -> HttpError.from(x, "WavesNodeUnavailable")
                        else StatusCodes.BadRequest -> HttpError.from(x, "OrderRejected")
                    }
                  }
                case Left(e) => Future.successful[ToResponseMarshallable](StatusCodes.BadRequest -> HttpError.from(e, "OrderRejected"))
              }
            }
          )
        }
      }
    }

    endpoint.fold(route)(path(_)(route))
  }

  private def signedGet(publicKey: PublicKey): Directive0 =
    (headerValueByName("Timestamp") & headerValueByName("Signature")).tflatMap { case (timestamp, sig) =>
      Base58.tryDecodeWithLimit(sig).map(crypto.verify(_, publicKey ++ Longs.toByteArray(timestamp.toLong), publicKey)) match {
        case Success(true) => pass
        case _ => complete(InvalidSignature)
      }
    }

  @Path("/")
  @ApiOperation(
    value = "Matcher Public Key",
    notes = "Get Matcher Public Key in Base58",
    httpMethod = "GET",
    tags = Array("info"),
    response = classOf[String]
  )
  def getMatcherPublicKey: Route = (pathEndOrSingleSlash & get)(complete(matcherPublicKey.toJson))

  @Path("/settings")
  @ApiOperation(
    value = "Matcher Settings",
    notes = "Get Matcher Public Settings",
    httpMethod = "GET",
    tags = Array("info"),
    response = classOf[HttpMatcherPublicSettings]
  )
  def getSettings: Route = (pathEndOrSingleSlash & get) {
    complete(
      validatedAllowedOrderVersions() map { allowedOrderVersions =>
        SimpleResponse(
          HttpMatcherPublicSettings(
            matcherPublicKey = matcherPublicKey,
            matcherVersion = Version.VersionString,
            priceAssets = matcherSettings.priceAssets,
            orderFee = HttpOrderFeeMode.fromSettings(
              settings = getActualOrderFeeSettings(),
              matcherAccountFee = matcherAccountFee,
              allRates = rateCache.getAllRates
            ),
            orderVersions = allowedOrderVersions.toSeq.sorted,
            networkByte = matcherSettings.addressSchemeCharacter.toInt
          )
        )
      }
    )
  }

  @Path("/settings/rates")
  @ApiOperation(
    value = "Asset rates",
    notes = "Get current rates of assets (price of 1 Waves in the specified asset), returns Map[Base58 encoded Asset ID, Double]",
    httpMethod = "GET",
    tags = Array("rates"),
    response = classOf[HttpRates]
  )
  def getRates: Route = (pathEndOrSingleSlash & get)(complete(rateCache.getAllRates.toJson))

  @Path("/settings/rates/{assetId}")
  @ApiOperation(
    value = "Add or update rate for the specified asset",
    httpMethod = "PUT",
    authorizations = Array(new Authorization(SwaggerDocService.apiKeyDefinitionName)),
    tags = Array("rates"),
    response = classOf[HttpMessage]
  )
  @ApiImplicitParams(
    Array(
      new ApiImplicitParam(name = "assetId", value = "Asset for which rate is added or updated", dataType = "string", paramType = "path"),
      new ApiImplicitParam(
        name = "rate",
        value = "Rate associated with the specified asset",
        dataType = "double",
        paramType = "body",
        required = true
      )
    )
  )
  def upsertRate: Route =
    (path(AssetPM) & put & withAuth) { assetOrError =>
      entity(as[Double]) { rate =>
        if (rate <= 0) complete(RateError(error.NonPositiveAssetRate))
        else
          withAsset(assetOrError) { asset =>
            complete(
              if (asset == Waves) RateError(error.WavesImmutableRate)
              else {
                val assetStr = asset.toString
                val response = rateCache.upsertRate(asset, rate) match {
                  case None => SimpleResponse(StatusCodes.Created, s"The rate $rate for the asset $assetStr added")
                  case Some(pv) =>
                    SimpleResponse(StatusCodes.OK, s"The rate for the asset $assetStr updated, old value = $pv, new value = $rate")
                }
                externalClientDirectoryRef ! WsExternalClientDirectoryActor.Command.BroadcastRatesUpdates(Map(asset -> rate))
                response
              }
            )
          }
      }
    }

  @Path("/settings/rates/{assetId}")
  @ApiOperation(
    value = "Delete rate for the specified asset",
    httpMethod = "DELETE",
    authorizations = Array(new Authorization(SwaggerDocService.apiKeyDefinitionName)),
    tags = Array("rates"),
    response = classOf[HttpMessage]
  )
  @ApiImplicitParams(
    Array(
      new ApiImplicitParam(name = "assetId", value = "Asset for which rate is deleted", dataType = "string", paramType = "path")
    )
  )
  def deleteRate: Route = (path(AssetPM) & delete & withAuth) { assetOrError =>
    withAsset(assetOrError) { asset =>
      complete(
        if (asset == Waves) RateError(error.WavesImmutableRate)
        else {
          val assetStr = asset.toString
          val response = rateCache.deleteRate(asset) match {
            case None => RateError(error.RateNotFound(asset), StatusCodes.NotFound)
            case Some(pv) => SimpleResponse(StatusCodes.OK, s"The rate for the asset $assetStr deleted, old value = $pv")
          }
          externalClientDirectoryRef ! WsExternalClientDirectoryActor.Command.BroadcastRatesUpdates(Map(asset -> -1))
          response
        }
      )
    }
  }

  @Path("/orderbook/{amountAsset}/{priceAsset}")
  @ApiOperation(
    value = "Get Order Book for a given Asset Pair",
    notes = "Get Order Book for a given Asset Pair",
    httpMethod = "GET",
    tags = Array("markets"),
    response = classOf[HttpV0OrderBook]
  )
  @ApiImplicitParams(
    Array(
      new ApiImplicitParam(name = "amountAsset", value = "Amount Asset ID in Pair, or 'WAVES'", dataType = "string", paramType = "path"),
      new ApiImplicitParam(name = "priceAsset", value = "Price Asset ID in Pair, or 'WAVES'", dataType = "string", paramType = "path"),
      new ApiImplicitParam(
        name = "depth",
        value = "Limit the number of bid/ask records returned",
        required = false,
        dataType = "integer",
        paramType = "query"
      )
    )
  )
  def getOrderBook: Route = (path(AssetPairPM) & get) { pairOrError =>
    parameters("depth".as[String].?) { depth =>
      depth match {
        case None => withAssetPair(pairOrError, redirectToInverse = true, "") { pair =>
            complete(orderBookHttpInfo.getHttpView(pair, MatcherModel.Normalized, None))
          }
        case Some(depth) =>
          depth.toIntOption match {
            case None => complete(InvalidDepth(s"Depth value '$depth' must be an Integer"))
            case Some(d) =>
              if (d >= 0) withAssetPair(pairOrError, redirectToInverse = true, s"?depth=$d") { pair =>
                complete(orderBookHttpInfo.getHttpView(pair, MatcherModel.Normalized, Some(d)))
              }
              else complete(InvalidDepth(s"Depth value '$depth' must be non-negative"))
          }
      }
    }
  }

  @Path("/orderbook/{amountAsset}/{priceAsset}/status")
  @ApiOperation(
    value = "Get Market Status",
    notes = "Get current market data such as last trade, best bid and ask",
    httpMethod = "GET",
    tags = Array("markets"),
    response = classOf[HttpOrderBookStatus]
  )
  @ApiImplicitParams(
    Array(
      new ApiImplicitParam(name = "amountAsset", value = "Amount Asset ID in Pair, or 'WAVES'", dataType = "string", paramType = "path"),
      new ApiImplicitParam(name = "priceAsset", value = "Price Asset ID in Pair, or 'WAVES'", dataType = "string", paramType = "path")
    )
  )
  def getOrderBookStatus: Route = (path(AssetPairPM / "status") & get) { pairOrError =>
    withAssetPair(pairOrError, redirectToInverse = true, suffix = "/status") { pair =>
      complete(orderBookHttpInfo.getMarketStatus(pair))
    }
  }

  @Path("/orderbook/{amountAsset}/{priceAsset}/info")
  @ApiOperation(
    value = "Get Order Restrictions for the specified Asset Pair",
    httpMethod = "GET",
    tags = Array("markets"),
    response = classOf[HttpOrderBookInfo]
  )
  @ApiImplicitParams(
    Array(
      new ApiImplicitParam(name = "amountAsset", value = "Amount Asset ID in Pair, or 'WAVES'", dataType = "string", paramType = "path"),
      new ApiImplicitParam(name = "priceAsset", value = "Price Asset ID in Pair, or 'WAVES'", dataType = "string", paramType = "path")
    )
  )
  def getOrderBookInfo: Route = (path(AssetPairPM / "info") & get) { pairOrError =>
    withAssetPair(pairOrError, redirectToInverse = true, suffix = "/info") { pair =>
      complete(SimpleResponse(getOrderBookInfo(pair)))
    }
  }

  private def getOrderBookInfo(pair: AssetPair) = HttpOrderBookInfo(
    restrictions = matcherSettings.orderRestrictions.get(pair).map(HttpOrderRestrictions.fromSettings),
    matchingRules = HttpMatchingRules(tickSize = getActualTickSize(pair).toDouble)
  )

  @Path("/orderbook")
  @ApiOperation(
    value = "Place Limit Order",
    notes = "Place a new limit order (buy or sell)",
    httpMethod = "POST",
    produces = "application/json",
    consumes = "application/json",
    tags = Array("place"),
    response = classOf[HttpSuccessfulPlace]
  )
  @ApiImplicitParams(
    Array(
      new ApiImplicitParam(
        name = "body",
        value = "Json with data",
        required = true,
        paramType = "body",
        dataType = "com.wavesplatform.dex.domain.order.OrderV3"
      )
    )
  )
  def placeLimitOrder: Route = placeOrder(none, isMarket = false)

  @Path("/orderbook/market")
  @ApiOperation(
    value = "Place Market Order",
    notes = "Place a new market order (buy or sell)",
    httpMethod = "POST",
    produces = "application/json",
    consumes = "application/json",
    tags = Array("place"),
    response = classOf[HttpSuccessfulPlace]
  )
  @ApiImplicitParams(
    Array(
      new ApiImplicitParam(
        name = "body",
        value = "Json with data",
        required = true,
        paramType = "body",
        dataType = "com.wavesplatform.dex.domain.order.OrderV3"
      )
    )
  )
  def placeMarketOrder: Route = placeOrder(PathMatcher("market").some, isMarket = true)

  @Path("/orderbook")
  @ApiOperation(
    value = "Get the open trading markets",
    notes = "Get the open trading markets along with trading pairs meta data",
    httpMethod = "GET",
    tags = Array("markets"),
    response = classOf[HttpTradingMarkets]
  )
  def getOrderBooks: Route = (pathEndOrSingleSlash & get) {
    complete(
      (matcher ? GetMarkets).mapTo[Seq[MarketData]].map { markets =>
        SimpleResponse(
          HttpTradingMarkets(
            matcherPublicKey,
            markets.map { md =>
              val meta = getOrderBookInfo(md.pair)
              HttpMarketDataWithMeta(
                md.pair.amountAsset,
                md.amountAssetName,
                md.amountAssetInfo.map(HttpAssetInfo.fromAssetInfo),
                md.pair.priceAsset,
                md.priceAssetName,
                md.priceAssetInfo.map(HttpAssetInfo.fromAssetInfo),
                md.created,
                meta.restrictions,
                meta.matchingRules
              )
            }
          )
        )
      }
    )
  }

  private val handleBatchCancelResponse: LogicResponseHandler = {
    case AddressActor.Event.BatchCancelCompleted(xs) =>
      HttpSuccessfulBatchCancel(
        xs.map {
          case (id, Right(_)) => Right(HttpSuccessfulSingleCancel(id))
          case (_, Left(e)) => Left(HttpError.from(e, "OrderCancelRejected"))
        }.toList
      )
    case x: error.MatcherError => StatusCodes.ServiceUnavailable -> HttpError.from(x, "BatchCancelRejected")
  }

  private def handleCancelRequest(assetPair: Option[AssetPair], sender: Address, orderId: Option[ByteStr], timestamp: Option[Long]): Route =
    complete {
      (timestamp, orderId) match {
        case (Some(ts), None) =>
          askAddressActor(sender, AddressActor.Command.CancelAllOrders(assetPair, ts, AddressActor.Command.Source.Request))(
            handleBatchCancelResponse
          )
        case (None, Some(oid)) =>
          askAddressActor(sender, AddressActor.Command.CancelOrder(oid, AddressActor.Command.Source.Request)) {
            case AddressActor.Event.OrderCanceled(x) => SimpleResponse(HttpSuccessfulSingleCancel(x))
            case x: error.MatcherError =>
              if (x == error.CanNotPersistEvent) StatusCodes.ServiceUnavailable -> HttpError.from(x, "WavesNodeUnavailable")
              else StatusCodes.BadRequest -> HttpError.from(x, "OrderCancelRejected")
          }
        case _ => StatusCodes.BadRequest -> HttpError.from(error.CancelRequestIsIncomplete, "OrderCancelRejected")
      }
    }

  private def handleCancelRequest(assetPair: Option[AssetPair]): Route =
    withCancelRequest { req =>
      assetPair.fold(pass)(unavailableOrderBookBarrier).apply {
        handleCancelRequest(assetPair, req.sender, req.orderId, req.timestamp)
      }
    }

  @Path("/orderbook/{amountAsset}/{priceAsset}/cancel")
  @ApiOperation(
    value = "Cancel Order",
    notes = "Cancel previously submitted Order if it's not already filled completely",
    httpMethod = "POST",
    produces = "application/json",
    consumes = "application/json",
    tags = Array("cancel"),
    response = classOf[HttpSuccessfulCancel]
  )
  @ApiImplicitParams(
    Array(
      new ApiImplicitParam(name = "amountAsset", value = "Amount Asset ID in Pair, or 'WAVES'", dataType = "string", paramType = "path"),
      new ApiImplicitParam(name = "priceAsset", value = "Price Asset ID in Pair, or 'WAVES'", dataType = "string", paramType = "path"),
      new ApiImplicitParam(
        name = "body",
        value = "Json with data",
        required = true,
        paramType = "body",
        dataType = "com.wavesplatform.dex.api.http.protocol.HttpCancelOrder"
      )
    )
  )
  def cancel: Route = (path(AssetPairPM / "cancel") & post) { pairOrError =>
    withAssetPair(pairOrError, formatError = e => OrderCancelRejected(e)) { pair =>
      unavailableOrderBookBarrier(pair) {
        handleCancelRequest(Some(pair))
      }
    }
  }

  @Path("/orderbook/cancel")
  @ApiOperation(
    value = "Cancel all active orders",
    httpMethod = "POST",
    produces = "application/json",
    consumes = "application/json",
    tags = Array("cancel"),
    response = classOf[HttpSuccessfulBatchCancel]
  )
  @ApiImplicitParams(
    Array(
      new ApiImplicitParam(
        name = "body",
        value = "Json with data",
        required = true,
        paramType = "body",
        dataType = "com.wavesplatform.dex.api.http.protocol.HttpCancelOrder"
      )
    )
  )
  def cancelAll: Route = (path("cancel") & post)(handleCancelRequest(None))

  @Path("/orders/{address}/cancel")
  @ApiOperation(
    value = "Cancel active orders by IDs",
    httpMethod = "POST",
    authorizations = Array(new Authorization(SwaggerDocService.apiKeyDefinitionName)),
    produces = "application/json",
    consumes = "application/json",
    tags = Array("cancel"),
    response = classOf[HttpSuccessfulBatchCancel]
  )
  @ApiImplicitParams(
    Array(
      new ApiImplicitParam(name = "address", value = "Address", dataType = "string", paramType = "path"),
      new ApiImplicitParam(
        name = "body",
        value = "Json array with Order IDs",
        required = true,
        paramType = "body",
        dataTypeClass = classOf[Array[String]]
      )
    )
  )
  def cancelAllByApiKeyAndIds: Route = (path(AddressPM / "cancel") & post & withAuth & withUserPublicKeyOpt) { (addressOrError, userPublicKey) =>
    withAddress(addressOrError) { address =>
      userPublicKey match {
        case Some(upk) if upk.toAddress != address => invalidUserPublicKey
        case _ =>
          entity(as[Set[ByteStr]]) { xs =>
            complete {
              askAddressActor(address, AddressActor.Command.CancelOrders(xs, AddressActor.Command.Source.Request))(handleBatchCancelResponse)
            }
          }
      }
    }
  }

  @Path("/orders/cancel/{orderId}")
  @ApiOperation(
    value = "Cancel Order by ID without signature",
    notes = "Cancel Order by ID without signature",
    httpMethod = "POST",
    authorizations = Array(new Authorization(SwaggerDocService.apiKeyDefinitionName)),
    tags = Array("cancel"),
    response = classOf[HttpSuccessfulSingleCancel]
  )
  @ApiImplicitParams(
    Array(
      new ApiImplicitParam(name = "orderId", value = "Order ID", required = true, dataType = "string", paramType = "path"),
      new ApiImplicitParam(
        name = `X-User-Public-Key`.headerName,
        value = "User's public key",
        required = false,
        dataType = "string",
        paramType = "header",
        defaultValue = ""
      )
    )
  )
  def cancelByApi: Route = (path("cancel" / OrderPM) & post & withAuth & withUserPublicKeyOpt) { (orderIdOrError, userPublicKey) =>
    withOrderId(orderIdOrError) { orderId =>
      def reject: StandardRoute = complete(OrderCancelRejected(error.OrderNotFound(orderId)))
      (orderDb.get(orderId), userPublicKey) match {
        case (None, _) => reject
        case (Some(order), Some(pk)) if pk.toAddress != order.sender.toAddress => reject
        case (Some(order), _) => handleCancelRequest(None, order.sender, Some(orderId), None)
      }
    }
  }

  @Path("/orderbook/{amountAsset}/{priceAsset}/delete")
  @Deprecated
  @ApiOperation(
    value = "Delete Order from History by Id",
    notes = "This method is deprecated and doesn't work anymore. Please don't use it.",
    httpMethod = "POST",
    produces = "application/json",
    consumes = "application/json",
    tags = Array("history"),
    response = classOf[HttpSuccessfulDelete]
  )
  @ApiImplicitParams(
    Array(
      new ApiImplicitParam(name = "amountAsset", value = "Amount Asset ID in Pair, or 'WAVES'", dataType = "string", paramType = "path"),
      new ApiImplicitParam(name = "priceAsset", value = "Price Asset ID in Pair, or 'WAVES'", dataType = "string", paramType = "path"),
      new ApiImplicitParam(
        name = "body",
        value = "Json with data",
        required = true,
        paramType = "body",
        dataType = "com.wavesplatform.dex.api.http.protocol.HttpCancelOrder"
      )
    )
  )
  def deleteHistory: Route = path(AssetPairPM / "delete") { _ =>
    post {
      entity(as[HttpCancelOrder]) { req =>
        complete {
          req.orderId.fold[MatcherResponse](NotImplemented(error.FeatureNotImplemented))(OrderDeleted)
        }
      }
    } ~ get(complete(StatusCodes.MethodNotAllowed))
  }

  private val tupledOrderBookHistoryItem: ((Id, OrderInfo[OrderStatus])) => HttpOrderBookHistoryItem =
    Function.tupled(HttpOrderBookHistoryItem.fromOrderInfo)

  private def loadOrders(address: Address, pair: Option[AssetPair], orderListType: OrderListType): Route = complete {
    askMapAddressActor[AddressActor.Reply.GetOrderStatuses](address, AddressActor.Query.GetOrdersStatuses(pair, orderListType)) { reply =>
      reply.xs.map(tupledOrderBookHistoryItem)
    }
  }

  @Path("/orderbook/{amountAsset}/{priceAsset}/publicKey/{publicKey}")
  @ApiOperation(
    value = "Order History by Asset Pair and Public Key",
    notes = "Get Order History for a given Asset Pair and Public Key",
    httpMethod = "GET",
    tags = Array("history"),
    response = classOf[Array[HttpOrderBookHistoryItem]]
  )
  @ApiImplicitParams(
    Array(
      new ApiImplicitParam(name = "amountAsset", value = "Amount Asset ID in Pair, or 'WAVES'", dataType = "string", paramType = "path"),
      new ApiImplicitParam(name = "priceAsset", value = "Price Asset ID in Pair, or 'WAVES'", dataType = "string", paramType = "path"),
      new ApiImplicitParam(name = "publicKey", value = "Public Key", required = true, dataType = "string", paramType = "path"),
      new ApiImplicitParam(
        name = "activeOnly",
        value = "Return active only orders (Accepted and PartiallyFilled)",
        required = false,
        dataType = "boolean",
        paramType = "query",
        defaultValue = "false"
      ),
      new ApiImplicitParam(
        name = "closedOnly",
        value = "Return closed only orders (Filled and Canceled)",
        required = false,
        dataType = "boolean",
        paramType = "query",
        defaultValue = "false"
      ),
      new ApiImplicitParam(name = "Timestamp", value = "Timestamp", required = true, dataType = "integer", paramType = "header"),
      new ApiImplicitParam(
        name = "Signature",
        value = "Base58 encoded Curve25519.sign(senderPrivateKey, concat(bytesOf(publicKey), bigEndianBytes(Timestamp)))",
        required = true,
        dataType = "string",
        paramType = "header"
      )
    )
  )
  def getOrderHistoryByAssetPairAndPublicKey: Route = (path(AssetPairPM / "publicKey" / PublicKeyPM) & get) {
    (pairOrError, publicKeyOrError) =>
      withPublicKey(publicKeyOrError) { publicKey =>
        withAssetPair(pairOrError, redirectToInverse = true, s"/publicKey/$publicKey") { pair =>
          parameters("activeOnly".as[Boolean].?, "closedOnly".as[Boolean].?) { (activeOnly, closedOnly) =>
            signedGet(publicKey) {
              loadOrders(publicKey, Some(pair), getOrderListType(activeOnly, closedOnly, OrderListType.All))
            }
          }
        }
      }
  }

  @Path("/orderbook/{publicKey}")
  @ApiOperation(
    value = "Order History by Public Key",
    notes = "Get Order History for a given Public Key",
    httpMethod = "GET",
    tags = Array("history"),
    response = classOf[Array[HttpOrderBookHistoryItem]]
  )
  @ApiImplicitParams(
    Array(
      new ApiImplicitParam(name = "publicKey", value = "Public Key", required = true, dataType = "string", paramType = "path"),
      new ApiImplicitParam(
        name = "activeOnly",
        value = "Return active only orders (Accepted and PartiallyFilled)",
        required = false,
        dataType = "boolean",
        paramType = "query",
        defaultValue = "false"
      ),
      new ApiImplicitParam(
        name = "closedOnly",
        value = "Return closed only orders (Filled and Canceled)",
        required = false,
        dataType = "boolean",
        paramType = "query",
        defaultValue = "false"
      ),
      new ApiImplicitParam(name = "Timestamp", value = "Timestamp", required = true, dataType = "integer", paramType = "header"),
      new ApiImplicitParam(
        name = "Signature",
        value = "Base58 encoded Curve25519.sign(senderPrivateKey, concat(bytesOf(publicKey), bigEndianBytes(Timestamp)))",
        required = true,
        dataType = "string",
        paramType = "header"
      )
    )
  )
  def getOrderHistoryByPublicKey: Route = (path(PublicKeyPM) & get) { publicKeyOrError =>
    withPublicKey(publicKeyOrError) { publicKey =>
      parameters("activeOnly".as[Boolean].?, "closedOnly".as[Boolean].?) { (activeOnly, closedOnly) =>
        signedGet(publicKey) {
          loadOrders(publicKey, None, getOrderListType(activeOnly, closedOnly, OrderListType.All))
        }
      }
    }
  }

  @Path("/orders/{address}")
  @ApiOperation(
    value = "All Order History by Address",
    notes = "Get All Order History for a given address",
    httpMethod = "GET",
    authorizations = Array(new Authorization(SwaggerDocService.apiKeyDefinitionName)),
    tags = Array("history"),
    response = classOf[Array[HttpOrderBookHistoryItem]]
  )
  @ApiImplicitParams(
    Array(
      new ApiImplicitParam(name = "address", value = "Address", dataType = "string", paramType = "path"),
      new ApiImplicitParam(
        name = "activeOnly",
        value = "Return active only orders (Accepted and PartiallyFilled)",
        required = false,
        dataType = "boolean",
        paramType = "query",
        defaultValue = "false"
      ),
      new ApiImplicitParam(
        name = "closedOnly",
        value = "Return closed only orders (Filled and Canceled)",
        required = false,
        dataType = "boolean",
        paramType = "query",
        defaultValue = "false"
      )
    )
  )
  def getOrderHistoryByApiKey: Route = (path(AddressPM) & get & withAuth & withUserPublicKeyOpt) { (addressOrError, userPublicKey) =>
    withAddress(addressOrError) { address =>
      userPublicKey match {
        case Some(upk) if upk.toAddress != address => invalidUserPublicKey
        case _ =>
          parameters("activeOnly".as[Boolean].?, "closedOnly".as[Boolean].?) { (activeOnly, closedOnly) =>
            loadOrders(address, None, getOrderListType(activeOnly, closedOnly, OrderListType.ActiveOnly))
          }
      }
    }
  }

  private def getOrderStatusInfo(id: Order.Id, address: Address): StandardRoute = complete {
    askMapAddressActor[AddressActor.Reply.GetOrdersStatusInfo](address, AddressActor.Query.GetOrderStatusInfo(id)) {
      _.maybeOrderStatusInfo match {
        case Some(oi) => SimpleResponse(HttpOrderBookHistoryItem.fromOrderInfo(id, oi))
        case None => InfoNotFound(error.OrderNotFound(id))
      }
    }
  }

  @Path("/orders/{address}/{orderId}")
  @ApiOperation(
    value = "Order Status Info by Address and ID without signature",
    notes = "Get Status Info of the specified order for a given address without signature",
    httpMethod = "GET",
    authorizations = Array(new Authorization(SwaggerDocService.apiKeyDefinitionName)),
    tags = Array("status"),
    response = classOf[HttpOrderBookHistoryItem]
  )
  @ApiImplicitParams(
    Array(
      new ApiImplicitParam(name = "address", value = "Address", dataType = "string", paramType = "path"),
      new ApiImplicitParam(name = "orderId", value = "Order ID", required = true, dataType = "string", paramType = "path"),
      new ApiImplicitParam(
        name = `X-User-Public-Key`.headerName,
        value = "User's public key",
        required = false,
        dataType = "string",
        paramType = "header",
        defaultValue = ""
      )
    )
  )
  def getOrderStatusInfoByIdWithApiKey: Route = (path(AddressPM / OrderPM) & get & withAuth & withUserPublicKeyOpt) {
    (addressOrError, orderIdOrError, userPublicKey) =>
      withAddress(addressOrError) { address =>
        withOrderId(orderIdOrError) { orderId =>
          userPublicKey match {
            case Some(upk) if upk.toAddress != address => invalidUserPublicKey
            case _ => getOrderStatusInfo(orderId, address)
          }
        }
      }
  }

  // https://github.com/OAI/OpenAPI-Specification/issues/146#issuecomment-117288707
  @Path("/orderbook/{publicKey}/{orderId}#getOrderStatusInfoByIdWithSignature")
  @ApiOperation(
    value = "Order Status Info by Public Key and ID",
    notes = "Get Status Info of the specified order for a given public key",
    httpMethod = "GET",
    authorizations = Array(new Authorization(SwaggerDocService.apiKeyDefinitionName)),
    tags = Array("status"),
    response = classOf[HttpOrderBookHistoryItem]
  )
  @ApiImplicitParams(
    Array(
      new ApiImplicitParam(name = "publicKey", value = "Public Key", dataType = "string", paramType = "path"),
      new ApiImplicitParam(name = "orderId", value = "Order ID", required = true, dataType = "string", paramType = "path"),
      new ApiImplicitParam(name = "Timestamp", value = "Timestamp", required = true, dataType = "integer", paramType = "header"),
      new ApiImplicitParam(
        name = "Signature",
        value = "Base58 encoded Curve25519.sign(senderPrivateKey, concat(bytesOf(publicKey), bigEndianBytes(Timestamp)))",
        required = true,
        dataType = "string",
        paramType = "header"
      )
    )
  )
  def getOrderStatusInfoByIdWithSignature: Route = (path(PublicKeyPM / OrderPM) & get) { (publicKeyOrError, orderIdOrError) =>
    withOrderId(orderIdOrError) { orderId =>
      withPublicKey(publicKeyOrError) { publicKey =>
        signedGet(publicKey)(getOrderStatusInfo(orderId, publicKey.toAddress))
      }
    }
  }

  @Path("/orderbook/{amountAsset}/{priceAsset}/tradableBalance/{address}")
  @ApiOperation(
    value = "Tradable Balance for Asset Pair",
    notes = "Get Tradable Balance for the given Asset Pair, returns Map[Base58 encoded Asset ID, Long]",
    httpMethod = "GET",
    tags = Array("balances"),
    response = classOf[HttpBalance]
  )
  @ApiImplicitParams(
    Array(
      new ApiImplicitParam(name = "amountAsset", value = "Amount Asset ID in Pair, or 'WAVES'", dataType = "string", paramType = "path"),
      new ApiImplicitParam(name = "priceAsset", value = "Price Asset ID in Pair, or 'WAVES'", dataType = "string", paramType = "path"),
      new ApiImplicitParam(name = "address", value = "Account Address", required = true, dataType = "string", paramType = "path")
    )
  )
  def tradableBalance: Route = (path(AssetPairPM / "tradableBalance" / AddressPM) & get) { (pairOrError, addressOrError) =>
    withAddress(addressOrError) { address =>
      withAssetPair(pairOrError, redirectToInverse = true, s"/tradableBalance/$address") { pair =>
        complete {
          askMapAddressActor[AddressActor.Reply.GetBalance](address, AddressActor.Query.GetTradableBalance(pair.assets))(_.balance.toJson)
        }
      }
    }
  }

  @Path("/balance/reserved/{publicKey}")
  @ApiOperation(
    value = "Reserved Balance",
    notes = "Get non-zero balance of open orders, returns Map[Base58 encoded Asset ID, Long]",
    httpMethod = "GET",
    tags = Array("balances"),
    response = classOf[HttpBalance]
  )
  @ApiImplicitParams(
    Array(
      new ApiImplicitParam(name = "publicKey", value = "Public Key", required = true, dataType = "string", paramType = "path"),
      new ApiImplicitParam(name = "Timestamp", value = "Timestamp", required = true, dataType = "integer", paramType = "header"),
      new ApiImplicitParam(
        name = "Signature",
        value = "Base58 encoded Curve25519.sign(senderPrivateKey, concat(bytesOf(publicKey), bigEndianBytes(Timestamp)))",
        required = true,
        dataType = "string",
        paramType = "header"
      )
    )
  )
  def reservedBalance: Route = (path("reserved" / PublicKeyPM) & get) { publicKeyOrError =>
    withPublicKey(publicKeyOrError) { publicKey =>
      (signedGet(publicKey).tmap(_ => Option.empty[PublicKey]) | (withAuth & withUserPublicKeyOpt)) {
        case Some(upk) if upk != publicKey => invalidUserPublicKey
        case _ =>
          complete {
            askMapAddressActor[AddressActor.Reply.GetBalance](publicKey, AddressActor.Query.GetReservedBalance)(_.balance.toJson)
          }
      }
    }
  }

  @Path("/orderbook/{amountAsset}/{priceAsset}/{orderId}")
  @ApiOperation(
    value = "Order Status",
    notes = "Get Order status for a given Asset Pair during the last 30 days",
    httpMethod = "GET",
    tags = Array("status"),
    response = classOf[HttpOrderStatus]
  )
  @ApiImplicitParams(
    Array(
      new ApiImplicitParam(name = "amountAsset", value = "Amount Asset ID in Pair, or 'WAVES'", dataType = "string", paramType = "path"),
      new ApiImplicitParam(name = "priceAsset", value = "Price Asset ID in Pair, or 'WAVES'", dataType = "string", paramType = "path"),
      new ApiImplicitParam(name = "orderId", value = "Order ID", required = true, dataType = "string", paramType = "path")
    )
  )
  def orderStatus: Route = (path(AssetPairPM / OrderPM) & get) { (pairOrError, orderIdOrError) =>
    withOrderId(orderIdOrError) { orderId =>
      withAssetPair(pairOrError, redirectToInverse = true, s"/$orderId") { _ =>
        complete {
          orderDb.get(orderId) match {
            case Some(order) =>
              askMapAddressActor[AddressActor.Reply.GetOrderStatus](order.sender, AddressActor.Query.GetOrderStatus(orderId)) { r =>
                HttpOrderStatus.from(r.x)
              }
            case None =>
              Future.successful(orderDb.getOrderInfo(orderId).fold(HttpOrderStatus.from(OrderStatus.NotFound))(x => HttpOrderStatus.from(x.status)))
          }
        }
      }
    }
  }

  @Path("/orderbook/{amountAsset}/{priceAsset}")
  @ApiOperation(
    value = "Remove Order Book for a given Asset Pair",
    notes = "Remove Order Book for a given Asset Pair. Attention! Use this method only when clients can't place orders on this pair!",
    httpMethod = "DELETE",
    authorizations = Array(new Authorization(SwaggerDocService.apiKeyDefinitionName)),
    tags = Array("markets"),
    response = classOf[HttpMessage]
  )
  @ApiImplicitParams(
    Array(
      new ApiImplicitParam(name = "amountAsset", value = "Amount Asset ID in Pair, or 'WAVES'", dataType = "string", paramType = "path"),
      new ApiImplicitParam(name = "priceAsset", value = "Price Asset ID in Pair, or 'WAVES'", dataType = "string", paramType = "path")
    )
  )
  def deleteOrderBook: Route = (path(AssetPairPM) & delete & withAuth) { pairOrError =>
    withAssetPair(pairOrError, validate = false) { pair =>
      orderBook(pair) match {
        case Some(Right(_)) =>
          complete(
            storeCommand(ValidatedCommand.DeleteOrderBook(pair))
              .map {
                case None => NotImplemented(error.FeatureDisabled)
                case _ => SimpleResponse(StatusCodes.Accepted, "Deleting order book")
              }
              .recover { case e: Throwable =>
                log.error("Can not persist event", e)
                CanNotPersist(error.CanNotPersistEvent)
              }
          )
        case _ => complete(OrderBookUnavailable(error.OrderBookBroken(pair)))
      }
    }
  }

  @Path("/transactions/{orderId}")
  @ApiOperation(
    value = "Get Exchange Transactions by Order",
    notes = "Get all exchange transactions created by DEX on execution of the given order",
    httpMethod = "GET",
    tags = Array("transactions"),
    response = classOf[Array[ExchangeTransactionV2]]
  )
  @ApiImplicitParams(
    Array(
      new ApiImplicitParam(name = "orderId", value = "Order ID", dataType = "string", paramType = "path")
    )
  )
  def getOrderTransactions: Route = (path(OrderPM) & get) { orderIdOrError =>
    withOrderId(orderIdOrError)(orderId => complete(Json.toJson(orderDb.transactionsByOrder(orderId))))
  }

  @Path("/debug/config")
  @ApiOperation(
    value = "Returns current matcher's configuration",
    httpMethod = "GET",
    authorizations = Array(new Authorization(SwaggerDocService.apiKeyDefinitionName)),
    tags = Array("debug"),
    produces = "application/hocon",
    response = classOf[HttpResponse]
  )
  def getMatcherConfig: Route = (path("config") & get & withAuth) {
    complete {
      HttpEntity(filteredConfig.rendered).withContentType(CustomContentTypes.`application/hocon`)
    }
  }

  @Path("/debug/currentOffset")
  @ApiOperation(
    value = "Get the current offset in the queue",
    httpMethod = "GET",
    authorizations = Array(new Authorization(SwaggerDocService.apiKeyDefinitionName)),
    tags = Array("debug"),
    response = classOf[HttpOffset]
  )
  def getCurrentOffset: Route = (path("currentOffset") & get & withAuth)(complete(currentOffset().toJson))

  @Path("/debug/lastOffset")
  @ApiOperation(
    value = "Get the last offset in the queue",
    httpMethod = "GET",
    authorizations = Array(new Authorization(SwaggerDocService.apiKeyDefinitionName)),
    tags = Array("debug"),
    response = classOf[HttpOffset]
  )
  def getLastOffset: Route = (path("lastOffset") & get & withAuth) {
    complete(lastOffset() map (_.toJson))
  }

  @Path("/debug/oldestSnapshotOffset")
  @ApiOperation(
    value = "Get the oldest snapshot's offset in the queue",
    httpMethod = "GET",
    authorizations = Array(new Authorization(SwaggerDocService.apiKeyDefinitionName)),
    tags = Array("debug"),
    response = classOf[HttpOffset]
  )
  def getOldestSnapshotOffset: Route = (path("oldestSnapshotOffset") & get & withAuth) {
    complete {
      (matcher ? GetSnapshotOffsets).mapTo[SnapshotOffsetsResponse].map { response =>
        val defined = response.offsets.valuesIterator.collect { case Some(x) => x }
        (if (defined.isEmpty) -1L else defined.min).toJson
      }
    }
  }

  @Path("/debug/allSnapshotOffsets")
  @ApiOperation(
    value = "Get all snapshots' offsets in the queue",
    notes = "Returns Map[Asset Pair, Long]",
    httpMethod = "GET",
    authorizations = Array(new Authorization(SwaggerDocService.apiKeyDefinitionName)),
    tags = Array("debug"),
    response = classOf[HttpSnapshotOffsets]
  )
  def getAllSnapshotOffsets: Route = (path("allSnapshotOffsets") & get & withAuth) {
    complete {
      (matcher ? GetSnapshotOffsets).mapTo[SnapshotOffsetsResponse].map { x =>
        x.offsets.collect { case (assetPair, Some(offset)) => assetPair -> offset }.toJson
      }
    }
  }

  @Path("/debug/saveSnapshots")
  @ApiOperation(
    value = "Saves snapshots for all Order Books",
    httpMethod = "POST",
    authorizations = Array(new Authorization(SwaggerDocService.apiKeyDefinitionName)),
    tags = Array("debug"),
    response = classOf[HttpMessage]
  )
  def saveSnapshots: Route = (path("saveSnapshots") & post & withAuth) {
    complete {
      matcher ! ForceSaveSnapshots
      SimpleResponse(StatusCodes.OK, "Saving started")
    }
  }

<<<<<<< HEAD
  @Path("/debug/address/{address}")
  @ApiOperation(
    value = "Get state (balances, placement queue by address)",
    httpMethod = "GET",
    authorizations = Array(new Authorization(SwaggerDocService.apiKeyDefinitionName)),
    tags = Array("debug"),
    response = classOf[HttpAddressState]
  )
  @ApiImplicitParams(
    Array(
      new ApiImplicitParam(name = "address", value = "Address", dataType = "string", paramType = "path")
    )
  )
  def getAddressState: Route = (path("address" / AddressPM) & get & withAuth) {
    addressOrError =>
      withAddress(addressOrError) { address =>
        complete {
          askMapAddressActor[GetState](address, GetCurrentState) { HttpAddressState(_) }
        }
      }
=======
  @Path("/debug/status")
  @ApiOperation(
    value = "Returns current matcher's status",
    httpMethod = "GET",
    authorizations = Array(new Authorization(SwaggerDocService.apiKeyDefinitionName)),
    tags = Array("debug"),
    response = classOf[HttpSystemStatus]
  )
  def getMatcherStatus: Route = (path("status") & get & withAuth) {
    complete(HttpSystemStatus(matcherStatus(), blockchainStatus))
>>>>>>> 3e37d90f
  }

  // Hidden
  def print: Route = (path("print") & post & withAuth) {
    entity(as[HttpMessage]) { x =>
      log.warn(x.message)
      complete {
        SimpleResponse(StatusCodes.OK, "Message logged")
      }
    }
  }

  private def askMapAddressActor[A: ClassTag](sender: Address, msg: AddressActor.Message)(
    f: A => ToResponseMarshallable
  ): Future[ToResponseMarshallable] =
    (addressActor ? AddressDirectoryActor.Command.ForwardMessage(sender, msg))
      .mapTo[A]
      .map(f)
      .recover { case e: AskTimeoutException =>
        log.error(s"Error processing $msg", e)
        TimedOut
      }

  private val handleUnknownResponse: LogicResponseHandler = { case x =>
    log.error(s"Can't handle $x")
    entities.InternalError
  }

  @inline
  private def askAddressActor(sender: Address, msg: AddressActor.Message)(handleResponse: LogicResponseHandler): Future[ToResponseMarshallable] =
    (addressActor ? AddressDirectoryActor.Command.ForwardMessage(sender, msg))
      .map(handleResponse.orElse(handleUnknownResponse))
      .recover { case e: AskTimeoutException =>
        log.error(s"Error processing $msg", e)
        TimedOut
      }

  private def getOrderListType(activeOnly: Option[Boolean], closedOnly: Option[Boolean], default: OrderListType): OrderListType =
    if (activeOnly.isEmpty && closedOnly.isEmpty) default
    else
      (activeOnly.getOrElse(false), closedOnly.getOrElse(false)) match {
        case (true, true) => OrderListType.Empty
        case (false, true) => OrderListType.ClosedOnly
        case (true, false) => OrderListType.ActiveOnly
        case (false, false) => OrderListType.All
      }

}<|MERGE_RESOLUTION|>--- conflicted
+++ resolved
@@ -41,10 +41,7 @@
 import com.wavesplatform.dex.domain.utils.ScorexLogging
 import com.wavesplatform.dex.effect.FutureResult
 import com.wavesplatform.dex.error.MatcherError
-<<<<<<< HEAD
-=======
 import com.wavesplatform.dex.grpc.integration.clients.combined.CombinedStream
->>>>>>> 3e37d90f
 import com.wavesplatform.dex.grpc.integration.exceptions.WavesNodeConnectionLostException
 import com.wavesplatform.dex.metrics.TimerExt
 import com.wavesplatform.dex.model._
@@ -136,11 +133,7 @@
   private val transactionsRoutes: Route = pathPrefix("transactions")(protect(getOrderTransactions))
 
   private val debugRoutes: Route = pathPrefix("debug") {
-<<<<<<< HEAD
-    getAddressState ~ getMatcherConfig ~ getCurrentOffset ~ getLastOffset ~ getOldestSnapshotOffset ~ getAllSnapshotOffsets ~ protect(
-=======
-    getMatcherStatus ~ getMatcherConfig ~ getCurrentOffset ~ getLastOffset ~ getOldestSnapshotOffset ~ getAllSnapshotOffsets ~ protect(
->>>>>>> 3e37d90f
+    getMatcherStatus ~ getAddressState ~ getMatcherConfig ~ getCurrentOffset ~ getLastOffset ~ getOldestSnapshotOffset ~ getAllSnapshotOffsets ~ protect(
       saveSnapshots
     ) ~ print
   }
@@ -1186,7 +1179,6 @@
     }
   }
 
-<<<<<<< HEAD
   @Path("/debug/address/{address}")
   @ApiOperation(
     value = "Get state (balances, placement queue by address)",
@@ -1204,10 +1196,13 @@
     addressOrError =>
       withAddress(addressOrError) { address =>
         complete {
-          askMapAddressActor[GetState](address, GetCurrentState) { HttpAddressState(_) }
+          askMapAddressActor[GetState](address, GetCurrentState) {
+            HttpAddressState(_)
+          }
         }
       }
-=======
+  }
+
   @Path("/debug/status")
   @ApiOperation(
     value = "Returns current matcher's status",
@@ -1218,7 +1213,6 @@
   )
   def getMatcherStatus: Route = (path("status") & get & withAuth) {
     complete(HttpSystemStatus(matcherStatus(), blockchainStatus))
->>>>>>> 3e37d90f
   }
 
   // Hidden
