--- conflicted
+++ resolved
@@ -336,18 +336,6 @@
                    |step price = ${'step -> prcSettings.stepPrice}"""
     )
 
-<<<<<<< HEAD
-case class OrderInvalidPriceLevel(ord: Order, tickSize: Long)
-    extends MatcherError(
-      order,
-      price,
-      notEnough,
-      e"""The buy order's price
-       |${'price -> Price(ord.assetPair, ord.price)}
-       |does not meet matcher's requirements:
-       |price >= ${'tickSize -> Price(ord.assetPair, tickSize)} (actual tick size).
-       |Orders can not be placed into level with price 0"""
-=======
 case class MarketOrderCancel(id: Order.Id)
     extends MatcherError(marketOrder, commonEntity, disabled, e"The market order ${'id -> id} cannot be cancelled manually")
 
@@ -364,7 +352,18 @@
         e"""Price of the sell market order
          |(${'orderPrice -> Price(mo.assetPair, mo.price)})
          |is too high for its full execution with the current market state"""
->>>>>>> c0470672
+    )
+
+case class OrderInvalidPriceLevel(ord: Order, tickSize: Long)
+    extends MatcherError(
+      order,
+      price,
+      notEnough,
+      e"""The buy order's price
+       |${'price -> Price(ord.assetPair, ord.price)}
+       |does not meet matcher's requirements:
+       |price >= ${'tickSize -> Price(ord.assetPair, tickSize)} (actual tick size).
+       |Orders can not be placed into level with price 0"""
     )
 
 sealed abstract class Entity(val code: Int)
