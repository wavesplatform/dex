package com.wavesplatform.dex.history

import akka.actor.ActorSystem
import akka.testkit.TestKit
import com.google.common.base.Charsets
import com.wavesplatform.dex.MatcherSpecBase
import com.wavesplatform.dex.domain.account.{KeyPair, PublicKey}
import com.wavesplatform.dex.domain.asset.Asset.{IssuedAsset, Waves}
import com.wavesplatform.dex.domain.asset.{Asset, AssetPair}
import com.wavesplatform.dex.domain.bytes.ByteStr
import com.wavesplatform.dex.domain.model.Denormalization
import com.wavesplatform.dex.domain.order.{Order, OrderType, OrderV1}
import com.wavesplatform.dex.history.HistoryRouter.{SaveEvent, SaveOrder}
import com.wavesplatform.dex.model.Events.{Event, OrderAdded, OrderCanceled, OrderExecuted}
import com.wavesplatform.dex.model.{AcceptedOrder, LimitOrder}
import com.wavesplatform.dex.time.SystemTime
import org.scalatest.BeforeAndAfterAll
import org.scalatest.matchers.should.Matchers
import org.scalatest.wordspec.AnyWordSpecLike

class HistoryRouterSpecification
    extends TestKit(ActorSystem("AddressActorSpecification"))
    with AnyWordSpecLike
    with Matchers
    with BeforeAndAfterAll
    with SystemTime
    with MatcherSpecBase {

  override protected def afterAll(): Unit = {
    TestKit.shutdownActorSystem(system)
    super.afterAll()
  }

  def getKeyPair(seed: String): KeyPair = KeyPair(seed.getBytes(Charsets.UTF_8))

  val assetId: ByteStr = ByteStr("asset".getBytes)

  val assetDecimals: Byte = 8
  val wavesDecimals: Byte = 8

  val sender0Seed = "test"
  val sender1Seed = "test1"
  val sender2Seed = "test2"
  val sender3Seed = "test3"

  val buyWavesOrder   = getOrder(sender0Seed, OrderType.BUY, 300L, 1L)
  val sellWavesOrder1 = getOrder(sender1Seed, OrderType.SELL, 100L, 2L)
  val sellWavesOrder2 = getOrder(sender2Seed, OrderType.SELL, 100L, 3L)
  val sellWavesOrder3 = getOrder(sender3Seed, OrderType.SELL, 100L, 4L)

  val buyWavesOrderCancelled = getOrder(sender0Seed, OrderType.BUY, 300L, 5L)

  val buyWavesOrderFilledAndCancelled = getOrder(sender0Seed, OrderType.BUY, 300L, 6L)
  val sellWavesOrder4                 = getOrder(sender1Seed, OrderType.SELL, 100L, 7L)

  val sellWavesOrderFilling           = getOrder(sender1Seed, OrderType.SELL, 100L, 7L)
  val buyWavesOrderFilledAfterPlacing = getOrder(sender0Seed, OrderType.BUY, 100L, 8L)

  def getOrder(senderSeed: String, orderType: OrderType, amount: Long, timestamp: Long): LimitOrder = {
    LimitOrder(
      OrderV1(
        sender = getKeyPair(senderSeed),
        matcher = PublicKey("matcher".getBytes()),
        pair = AssetPair(Waves, IssuedAsset(assetId)),
        orderType = orderType,
        price = Order.PriceConstant,
        amount = amount * Order.PriceConstant,
        timestamp = timestamp,
        expiration = 1000L,
        matcherFee = matcherFee
      )
    )
  }

  def orderAdded(submitted: LimitOrder): OrderAdded           = OrderAdded(submitted, time.getTimestamp())
  def orderCancelled(submitted: AcceptedOrder): OrderCanceled = OrderCanceled(submitted, isSystemCancel = false, time.getTimestamp())

  def orderExecuted(submitted: AcceptedOrder, counter: LimitOrder): OrderExecuted = {
<<<<<<< HEAD
    OrderExecuted(submitted, counter, time.getTimestamp(), submitted.matcherFee, counter.matcherFee)
=======
    OrderExecuted(submitted, counter, ntpTime.getTimestamp(), counter.matcherFee, submitted.matcherFee)
>>>>>>> 0b5f6f65
  }

  // don't need to use blockchain in order to find out asset decimals, therefore pair parameter isn't used
  def denormalizeAmountAndFee(value: Long, asset: Asset): BigDecimal = Denormalization.denormalizeAmountAndFee(value, wavesDecimals)
  def denormalizePrice(value: Long, pair: AssetPair): BigDecimal     = Denormalization.denormalizePrice(value, wavesDecimals, assetDecimals)

  implicit class LimitOrderOps(limitOrder: LimitOrder) {
    def orderId: String         = limitOrder.order.id().toString
    def senderPublicKey: String = limitOrder.order.senderPublicKey.toString
  }

  case class OrderShortenedInfo(id: String, senderPublicKey: String, side: Byte, price: BigDecimal, amount: BigDecimal)
  case class EventShortenedInfo(orderId: String, eventType: Byte, filled: BigDecimal, totalFilled: BigDecimal, status: Byte)

  def getOrderInfo(orderAddedEvent: OrderAdded): OrderShortenedInfo = {
    SaveOrder(orderAddedEvent.order, orderAddedEvent.timestamp)
      .createRecords(denormalizeAmountAndFee, denormalizePrice)
      .map(r => OrderShortenedInfo(r.id, r.senderPublicKey, r.side, r.price, r.amount))
      .head
  }

  def getEventsInfo(event: Event): Set[EventShortenedInfo] = {
    SaveEvent(event)
      .createRecords(denormalizeAmountAndFee, denormalizePrice)
      .map(r => EventShortenedInfo(r.orderId, r.eventType, r.filled, r.totalFilled, r.status))
  }

  "HistoryRouter" should {
    "correctly convert events to records" in {

      import HistoryRouter._

      // place big buy order
      getOrderInfo(orderAdded(buyWavesOrder)) shouldBe
        OrderShortenedInfo(buyWavesOrder.orderId, buyWavesOrder.senderPublicKey, buySide, price = 1, amount = 300)

      // place small sell order 1
      getOrderInfo(orderAdded(sellWavesOrder1)) shouldBe
        OrderShortenedInfo(sellWavesOrder1.orderId, sellWavesOrder1.senderPublicKey, sellSide, price = 1, amount = 100)

      // big buy order executed first time
      val orderExecutedEvent1 = orderExecuted(buyWavesOrder, sellWavesOrder1)
      getEventsInfo(orderExecutedEvent1) shouldBe Set(
        EventShortenedInfo(buyWavesOrder.orderId, eventTrade, filled = 100, totalFilled = 100, statusPartiallyFilled),
        EventShortenedInfo(sellWavesOrder1.orderId, eventTrade, filled = 100, totalFilled = 100, statusFilled)
      )

      // place small sell order 2
      getOrderInfo(orderAdded(sellWavesOrder2)) shouldBe
        OrderShortenedInfo(sellWavesOrder2.orderId, sellWavesOrder2.senderPublicKey, sellSide, price = 1, amount = 100)

      // big buy order executed second time
      val orderExecutedEvent2 = orderExecuted(orderExecutedEvent1.submittedRemaining, sellWavesOrder2)
      getEventsInfo(orderExecutedEvent2) shouldBe Set(
        EventShortenedInfo(buyWavesOrder.orderId, eventTrade, filled = 100, totalFilled = 200, statusPartiallyFilled),
        EventShortenedInfo(sellWavesOrder2.orderId, eventTrade, filled = 100, totalFilled = 100, statusFilled)
      )

      // place small sell order 3
      getOrderInfo(orderAdded(sellWavesOrder3)) shouldBe
        OrderShortenedInfo(sellWavesOrder3.orderId, sellWavesOrder3.senderPublicKey, sellSide, price = 1, amount = 100)

      // big buy order executed third time and filled
      val orderExecutedEvent3 = orderExecuted(orderExecutedEvent2.submittedRemaining, sellWavesOrder3)
      getEventsInfo(orderExecutedEvent3) shouldBe Set(
        EventShortenedInfo(buyWavesOrder.orderId, eventTrade, filled = 100, totalFilled = 300, statusFilled),
        EventShortenedInfo(sellWavesOrder3.orderId, eventTrade, filled = 100, totalFilled = 100, statusFilled)
      )

      // place order and then cancel
      getOrderInfo(orderAdded(buyWavesOrderCancelled)) shouldBe
        OrderShortenedInfo(buyWavesOrderCancelled.orderId, buyWavesOrderCancelled.senderPublicKey, buySide, price = 1, amount = 300)

      getEventsInfo(orderCancelled(buyWavesOrderCancelled)) shouldBe Set(
        EventShortenedInfo(buyWavesOrderCancelled.orderId, eventCancel, filled = 0, totalFilled = 0, statusCancelled),
      )

      // place buy order
      getOrderInfo(orderAdded(buyWavesOrderFilledAndCancelled)) shouldBe
        OrderShortenedInfo(buyWavesOrderFilledAndCancelled.orderId, buyWavesOrderFilledAndCancelled.senderPublicKey, buySide, price = 1, amount = 300)

      // place sell order
      getOrderInfo(orderAdded(sellWavesOrder4)) shouldBe
        OrderShortenedInfo(sellWavesOrder4.orderId, sellWavesOrder4.senderPublicKey, sellSide, price = 1, amount = 100)

      // buy order partially filled
      val cancellingOrderExecutedEvent = orderExecuted(buyWavesOrderFilledAndCancelled, sellWavesOrder4)
      getEventsInfo(cancellingOrderExecutedEvent) shouldBe Set(
        EventShortenedInfo(buyWavesOrderFilledAndCancelled.orderId, eventTrade, filled = 100, totalFilled = 100, statusPartiallyFilled),
        EventShortenedInfo(sellWavesOrder4.orderId, eventTrade, filled = 100, totalFilled = 100, statusFilled)
      )

      // buy order cancelled
      getEventsInfo(orderCancelled(cancellingOrderExecutedEvent.submittedRemaining)) shouldBe Set(
        EventShortenedInfo(buyWavesOrderFilledAndCancelled.orderId, eventCancel, filled = 0, totalFilled = 100, statusCancelled),
      )
    }
  }
}<|MERGE_RESOLUTION|>--- conflicted
+++ resolved
@@ -76,11 +76,7 @@
   def orderCancelled(submitted: AcceptedOrder): OrderCanceled = OrderCanceled(submitted, isSystemCancel = false, time.getTimestamp())
 
   def orderExecuted(submitted: AcceptedOrder, counter: LimitOrder): OrderExecuted = {
-<<<<<<< HEAD
-    OrderExecuted(submitted, counter, time.getTimestamp(), submitted.matcherFee, counter.matcherFee)
-=======
-    OrderExecuted(submitted, counter, ntpTime.getTimestamp(), counter.matcherFee, submitted.matcherFee)
->>>>>>> 0b5f6f65
+    OrderExecuted(submitted, counter, time.getTimestamp(), counter.matcherFee, submitted.matcherFee)
   }
 
   // don't need to use blockchain in order to find out asset decimals, therefore pair parameter isn't used
