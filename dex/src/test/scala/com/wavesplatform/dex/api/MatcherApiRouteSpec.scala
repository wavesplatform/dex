--- conflicted
+++ resolved
@@ -25,16 +25,13 @@
 import com.wavesplatform.dex.effect._
 import com.wavesplatform.dex.gen.issuedAssetIdGen
 import com.wavesplatform.dex.grpc.integration.dto.BriefAssetDescription
-<<<<<<< HEAD
 import com.wavesplatform.dex.market.MatcherActor.{AssetInfo, GetMarkets, GetSnapshotOffsets, MarketData, SnapshotOffsetsResponse}
 import com.wavesplatform.dex.market.OrderBookActor.MarketStatus
 import com.wavesplatform.dex.model.OrderBook.LastTrade
 import com.wavesplatform.dex.model._
 import com.wavesplatform.dex.settings.{MatcherSettings, OrderRestrictionsSettings}
-=======
 import com.wavesplatform.dex.settings.MatcherSettings
 import com.wavesplatform.dex.settings.OrderFeeSettings.DynamicSettings
->>>>>>> cf267aef
 import org.scalamock.scalatest.PathMockFactory
 import org.scalatest.concurrent.Eventually
 import play.api.libs.json._
@@ -132,7 +129,7 @@
         status shouldEqual StatusCodes.OK
         responseAs[JsValue].as[ApiMatcherPublicSettings] should matchTo(ApiMatcherPublicSettings(
           priceAssets = List(badOrder.assetPair.priceAsset, okOrder.assetPair.priceAsset, priceAsset, Waves),
-          orderFee = ApiMatcherPublicSettings.OrderFeePublicSettings.Dynamic(
+          orderFee = ApiMatcherPublicSettings.ApiOrderFeeSettings.Dynamic(
             baseFee = 600000,
             rates = Map(Waves -> 1.0)
           ),
