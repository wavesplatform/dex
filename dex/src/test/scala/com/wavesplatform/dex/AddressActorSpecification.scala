package com.wavesplatform.dex

import java.util.concurrent.atomic.AtomicReference

import akka.actor.{ActorRef, ActorSystem, PoisonPill, Props}
import akka.testkit.{ImplicitSender, TestKit, TestProbe}
import cats.kernel.Monoid
import com.wavesplatform.dex.db.EmptyOrderDB
import com.wavesplatform.dex.domain.account.{Address, KeyPair, PublicKey}
import com.wavesplatform.dex.domain.asset.Asset.{IssuedAsset, Waves}
import com.wavesplatform.dex.domain.asset.{Asset, AssetPair}
import com.wavesplatform.dex.domain.bytes.ByteStr
import com.wavesplatform.dex.domain.order.{Order, OrderType, OrderV1}
import com.wavesplatform.dex.domain.state.{LeaseBalance, Portfolio}
import com.wavesplatform.dex.error.ErrorFormatterContext
import com.wavesplatform.dex.model.Events.OrderAdded
<<<<<<< HEAD
import com.wavesplatform.dex.model.{AcceptedOrder, LimitOrder, OrderBook}
=======
import com.wavesplatform.dex.model.{AcceptedOrder, LimitOrder, OrderBookAggregatedSnapshot}
>>>>>>> bc848c19
import com.wavesplatform.dex.queue.{QueueEvent, QueueEventWithMeta}
import org.scalatest.BeforeAndAfterAll
import org.scalatest.matchers.should.Matchers
import org.scalatest.wordspec.AnyWordSpecLike

import scala.concurrent.Future

class AddressActorSpecification
    extends TestKit(ActorSystem("AddressActorSpecification"))
    with AnyWordSpecLike
    with Matchers
    with BeforeAndAfterAll
    with ImplicitSender
<<<<<<< HEAD
    with NTPTime
=======
>>>>>>> bc848c19
    with MatcherSpecBase {

  private implicit val efc: ErrorFormatterContext = (_: Asset) => 8

  private val assetId     = ByteStr("asset".getBytes("utf-8"))
  override val matcherFee = 30000L

  private val sellTokenOrder1 = OrderV1(
    sender = privateKey("test"),
    matcher = PublicKey("matcher".getBytes("utf-8")),
    pair = AssetPair(Waves, IssuedAsset(assetId)),
    orderType = OrderType.BUY,
    price = 100000000L,
    amount = 100L,
    timestamp = 1L,
    expiration = 1000L,
    matcherFee = matcherFee
  )

  private val sellToken1Portfolio = requiredPortfolio(sellTokenOrder1)

  private val sellTokenOrder2 = OrderV1(
    sender = privateKey("test"),
    matcher = PublicKey("matcher".getBytes("utf-8")),
    pair = AssetPair(Waves, IssuedAsset(assetId)),
    orderType = OrderType.BUY,
    price = 100000000L,
    amount = 100L,
    timestamp = 2L,
    expiration = 1000L,
    matcherFee = matcherFee
  )

  private val sellToken2Portfolio = requiredPortfolio(sellTokenOrder2)

  private val sellWavesOrder = OrderV1(
    sender = privateKey("test"),
    matcher = PublicKey("matcher".getBytes("utf-8")),
    pair = AssetPair(Waves, IssuedAsset(assetId)),
    orderType = OrderType.SELL,
    price = 100000000L,
    amount = 100L,
    timestamp = 3L,
    expiration = 1000L,
    matcherFee = matcherFee
  )

  private val sellWavesPortfolio = requiredPortfolio(sellWavesOrder)

  "AddressActorSpecification" should {
    "cancel orders" when {
      "asset balance changed" in test { (_, eventsProbe, addOrder, updatePortfolio) =>
        val initPortfolio = sellToken1Portfolio

        updatePortfolio(initPortfolio)
        addOrder(LimitOrder(sellTokenOrder1))

        updatePortfolio(initPortfolio.copy(assets = Map.empty))
        eventsProbe.expectMsg(QueueEvent.Canceled(sellTokenOrder1.assetPair, sellTokenOrder1.id()))
      }

      "waves balance changed" when {
        "there are waves for fee" in wavesBalanceTest(restWaves = matcherFee)
        "there are no waves at all" in wavesBalanceTest(restWaves = 0L)

        def wavesBalanceTest(restWaves: Long): Unit = test { (_, eventsProbe, addOrder, updatePortfolio) =>
          val initPortfolio = sellWavesPortfolio
          updatePortfolio(initPortfolio)

          addOrder(LimitOrder(sellWavesOrder))

          updatePortfolio(initPortfolio.copy(balance = restWaves))
          eventsProbe.expectMsg(QueueEvent.Canceled(sellWavesOrder.assetPair, sellWavesOrder.id()))
        }
      }

      "waves were leased" when {
        "there are waves for fee" in leaseTest(_ => matcherFee)
        "there are no waves at all" in leaseTest(_.spendableBalance)

        def leaseTest(leasedWaves: Portfolio => Long): Unit = test { (_, eventsProbe, addOrder, updatePortfolio) =>
          val initPortfolio = sellWavesPortfolio
          updatePortfolio(initPortfolio)

          addOrder(LimitOrder(sellWavesOrder))

          updatePortfolio(initPortfolio.copy(lease = LeaseBalance(0, leasedWaves(initPortfolio))))
          eventsProbe.expectMsg(QueueEvent.Canceled(sellWavesOrder.assetPair, sellWavesOrder.id()))
        }
      }
    }

    "track canceled orders and don't cancel more on same BalanceUpdated message" in test { (_, eventsProbe, addOrder, updatePortfolio) =>
      val initPortfolio = Monoid.combine(sellToken1Portfolio, sellToken2Portfolio)
      updatePortfolio(initPortfolio)

      addOrder(LimitOrder(sellTokenOrder1))
      addOrder(LimitOrder(sellTokenOrder2))

      updatePortfolio(sellToken1Portfolio)
      eventsProbe.expectMsg(QueueEvent.Canceled(sellTokenOrder2.assetPair, sellTokenOrder2.id()))

      updatePortfolio(sellToken1Portfolio) // same event
      eventsProbe.expectNoMessage()
    }

    "cancel multiple orders" in test { (_, eventsProbe, addOrder, updatePortfolio) =>
      val initPortfolio = Monoid.combineAll(Seq(sellToken1Portfolio, sellToken2Portfolio, sellWavesPortfolio))
      updatePortfolio(initPortfolio)

      addOrder(LimitOrder(sellTokenOrder1))
      addOrder(LimitOrder(sellTokenOrder2))

      updatePortfolio(sellWavesPortfolio)
      eventsProbe.expectMsg(QueueEvent.Canceled(sellTokenOrder1.assetPair, sellTokenOrder1.id()))
      eventsProbe.expectMsg(QueueEvent.Canceled(sellTokenOrder2.assetPair, sellTokenOrder2.id()))
    }

    "cancel only orders, those aren't fit" in test { (_, eventsProbe, addOrder, updatePortfolio) =>
      val initPortfolio = Monoid.combineAll(Seq(sellToken1Portfolio, sellToken2Portfolio, sellWavesPortfolio))
      updatePortfolio(initPortfolio)

      Seq(sellTokenOrder1, sellWavesOrder, sellTokenOrder2).foreach(o => addOrder(LimitOrder(o)))

      updatePortfolio(sellWavesPortfolio)
      eventsProbe.expectMsg(QueueEvent.Canceled(sellTokenOrder1.assetPair, sellTokenOrder1.id()))
      eventsProbe.expectMsg(QueueEvent.Canceled(sellTokenOrder2.assetPair, sellTokenOrder2.id()))
    }

    "schedule expired order cancellation" in {
      pending
    }
  }

  /**
    * (updatedPortfolio: Portfolio, sendBalanceChanged: Boolean) => Unit
    */
  private def test(f: (ActorRef, TestProbe, AcceptedOrder => Unit, Portfolio => Unit) => Unit): Unit = {

    val eventsProbe      = TestProbe()
    val currentPortfolio = new AtomicReference[Portfolio]()
    val address          = addr("test")

    def spendableBalances(address: Address, assets: Set[Asset]): Future[Map[Asset, Long]] = {
      Future.successful { currentPortfolio.get().assets ++ Map(Waves -> currentPortfolio.get().balance).filterKeys(assets.contains) }
    }

    def allAssetsSpendableBalance: Address => Future[Map[Asset, Long]] = { _ =>
      Future.successful { currentPortfolio.get().assets ++ Map(Waves -> currentPortfolio.get().balance) }
    }

    lazy val spendableBalancesActor =
      system.actorOf(
        Props(
          new SpendableBalancesActor(spendableBalances, allAssetsSpendableBalance, addressDir)
        )
      )

    def createAddressActor(address: Address, enableSchedules: Boolean): Props = {
      Props(
        new AddressActor(
          address,
<<<<<<< HEAD
          ntpTime,
=======
          time,
>>>>>>> bc848c19
          EmptyOrderDB,
          _ => Future.successful(false),
          event => {
            eventsProbe.ref ! event
            Future.successful { Some(QueueEventWithMeta(0, 0, event)) }
          },
<<<<<<< HEAD
          _ => OrderBook.AggregatedSnapshot(),
=======
          _ => OrderBookAggregatedSnapshot.empty,
>>>>>>> bc848c19
          false,
          spendableBalancesActor
        )
      )
    }

    lazy val addressDir = system.actorOf(Props(new AddressDirectory(EmptyOrderDB, createAddressActor, None)))

    def addOrder(ao: AcceptedOrder): Unit = {
      addressDir ! AddressDirectory.Envelope(address, AddressActor.Command.PlaceOrder(ao.order, ao.isMarket))
      ao.fold { lo =>
        eventsProbe.expectMsg(QueueEvent.Placed(lo))
        addressDir ! OrderAdded(lo, System.currentTimeMillis)
      } { mo =>
        eventsProbe.expectMsg(QueueEvent.PlacedMarket(mo))
      }
    }

    f(
      addressDir,
      eventsProbe,
      addOrder,
      updatedPortfolio => {
        val prevPortfolio = Option(currentPortfolio.getAndSet(updatedPortfolio)).getOrElse(Portfolio.empty)

        val spendableBalanceChanges: Map[Asset, Long] =
          prevPortfolio
            .changedAssetIds(updatedPortfolio)
            .map(asset => asset -> updatedPortfolio.spendableBalanceOf(asset))
            .toMap
            .withDefaultValue(0)

        spendableBalancesActor ! SpendableBalancesActor.Command.UpdateStates(Map(address -> spendableBalanceChanges))
      }
    )

    addressDir ! PoisonPill
  }

  private def requiredPortfolio(order: Order): Portfolio = {
    val b = LimitOrder(order).requiredBalance
    Portfolio(b.getOrElse(Waves, 0L), LeaseBalance.empty, b.collect { case (id @ IssuedAsset(_), v) => id -> v })
  }

  private def addr(seed: String): Address       = privateKey(seed).toAddress
  private def privateKey(seed: String): KeyPair = KeyPair(seed.getBytes("utf-8"))

  override protected def afterAll(): Unit = {
    TestKit.shutdownActorSystem(system)
    super.afterAll()
  }
}<|MERGE_RESOLUTION|>--- conflicted
+++ resolved
@@ -14,11 +14,7 @@
 import com.wavesplatform.dex.domain.state.{LeaseBalance, Portfolio}
 import com.wavesplatform.dex.error.ErrorFormatterContext
 import com.wavesplatform.dex.model.Events.OrderAdded
-<<<<<<< HEAD
-import com.wavesplatform.dex.model.{AcceptedOrder, LimitOrder, OrderBook}
-=======
 import com.wavesplatform.dex.model.{AcceptedOrder, LimitOrder, OrderBookAggregatedSnapshot}
->>>>>>> bc848c19
 import com.wavesplatform.dex.queue.{QueueEvent, QueueEventWithMeta}
 import org.scalatest.BeforeAndAfterAll
 import org.scalatest.matchers.should.Matchers
@@ -32,10 +28,6 @@
     with Matchers
     with BeforeAndAfterAll
     with ImplicitSender
-<<<<<<< HEAD
-    with NTPTime
-=======
->>>>>>> bc848c19
     with MatcherSpecBase {
 
   private implicit val efc: ErrorFormatterContext = (_: Asset) => 8
@@ -198,22 +190,14 @@
       Props(
         new AddressActor(
           address,
-<<<<<<< HEAD
-          ntpTime,
-=======
           time,
->>>>>>> bc848c19
           EmptyOrderDB,
           _ => Future.successful(false),
           event => {
             eventsProbe.ref ! event
             Future.successful { Some(QueueEventWithMeta(0, 0, event)) }
           },
-<<<<<<< HEAD
-          _ => OrderBook.AggregatedSnapshot(),
-=======
           _ => OrderBookAggregatedSnapshot.empty,
->>>>>>> bc848c19
           false,
           spendableBalancesActor
         )
