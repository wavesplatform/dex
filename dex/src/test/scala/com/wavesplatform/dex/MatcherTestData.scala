--- conflicted
+++ resolved
@@ -7,15 +7,9 @@
 import com.typesafe.config.{Config, ConfigFactory}
 import com.wavesplatform.account.KeyPair
 import com.wavesplatform.common.state.ByteStr
-<<<<<<< HEAD
 import com.wavesplatform.dex.caches.RateCache
 import com.wavesplatform.dex.model.MatcherModel.{Normalization, Price}
-import com.wavesplatform.dex.model.{BuyLimitOrder, LimitOrder, OrderValidator, SellLimitOrder}
-=======
-import com.wavesplatform.dex.cache.RateCache
-import com.wavesplatform.dex.model.MatcherModel.Price
-import com.wavesplatform.dex.model._
->>>>>>> c0470672
+import com.wavesplatform.dex.model.{BuyLimitOrder, LimitOrder, OrderValidator, SellLimitOrder, _}
 import com.wavesplatform.dex.queue.{QueueEvent, QueueEventWithMeta}
 import com.wavesplatform.dex.settings.OrderFeeSettings._
 import com.wavesplatform.dex.settings.{AssetType, MatcherSettings}
@@ -25,10 +19,10 @@
 import com.wavesplatform.transaction.assets.exchange.OrderOps._
 import com.wavesplatform.transaction.assets.exchange.{AssetPair, Order, OrderType, OrderV3}
 import com.wavesplatform.{NTPTime, crypto}
+import mouse.any._
 import net.ceedubs.ficus.Ficus._
 import org.scalacheck.{Arbitrary, Gen}
 import org.scalatest.Suite
-import mouse.any._
 
 import scala.util.Random
 
@@ -48,6 +42,7 @@
 
   val btc: IssuedAsset = mkAssetId("WBTC")
   val usd: IssuedAsset = mkAssetId("WUSD")
+  val eth: IssuedAsset = mkAssetId("WETH")
 
   val pairWavesBtc = AssetPair(Waves, btc)
   val pairWavesUsd = AssetPair(Waves, usd)
@@ -56,7 +51,7 @@
   val rateCache: RateCache                  = RateCache.inMem unsafeTap { _.upsertRate(usd, 3.7) } unsafeTap { _.upsertRate(btc, 0.00011167) }
 
   implicit class DoubleOps(value: Double) {
-    val waves, btc = Normalization.normalizeAmountAndFee(value, 8)
+    val waves, btc, eth = Normalization.normalizeAmountAndFee(value, 8)
     val usd: Long  = Normalization.normalizeAmountAndFee(value, 2)
   }
 
