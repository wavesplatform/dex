package com.wavesplatform.dex.model

import com.wavesplatform.common.state.ByteStr
import com.wavesplatform.common.utils.EitherExt2
import com.wavesplatform.dex.MatcherTestData
import com.wavesplatform.dex.model.Events.OrderExecuted
import com.wavesplatform.features.BlockchainFeatures
import com.wavesplatform.state.Blockchain
import com.wavesplatform.state.diffs.produce
import com.wavesplatform.transaction.Asset.Waves
<<<<<<< HEAD
import com.wavesplatform.transaction.assets.exchange.{AssetPair, ExchangeTransactionV1, ExchangeTransactionV2}
import com.wavesplatform.transaction.{Asset, Proofs}
=======
import com.wavesplatform.transaction.Proofs
import com.wavesplatform.transaction.assets.exchange.OrderType._
import com.wavesplatform.transaction.assets.exchange.{AssetPair, ExchangeTransactionV1, ExchangeTransactionV2, OrderType}
>>>>>>> fbf1ef92
import com.wavesplatform.{NoShrink, crypto}
import org.scalamock.scalatest.PathMockFactory
import org.scalatest._
import org.scalatestplus.scalacheck.{ScalaCheckPropertyChecks => PropertyChecks}

import scala.concurrent.ExecutionContext.Implicits.global
import scala.concurrent.Future

class ExchangeTransactionCreatorSpecification
    extends WordSpec
    with Matchers
    with MatcherTestData
    with BeforeAndAfterAll
    with PathMockFactory
    with PropertyChecks
    with NoShrink {

  private val pair = AssetPair(Waves, mkAssetId("BTC"))

  private def getExchangeTransactionCreator(hasMatcherScript: Boolean = false,
                                            hasAssetScripts: Asset => Boolean = _ => false,
                                            isFeatureActivated: Short => Boolean = _ => false): ExchangeTransactionCreator = {
    new ExchangeTransactionCreator(MatcherAccount,
                                   matcherSettings,
                                   Future.successful(hasMatcherScript),
                                   hasAssetScripts andThen Future.successful,
                                   isFeatureActivated andThen Future.successful)
  }

  "ExchangeTransactionCreator" when {
    "SmartAccountTrading hasn't been activated yet" should {
      "create an ExchangeTransactionV1" in {

        val counter   = buy(pair, 100000, 0.0008, matcherFee = Some(2000L))
        val submitted = sell(pair, 100000, 0.0007, matcherFee = Some(1000L))

<<<<<<< HEAD
        val tc = new ExchangeTransactionCreator(MatcherAccount,
                                                matcherSettings,
                                                Future.successful(false),
                                                _ => Future.successful(false),
                                                _ => Future.successful(false))

        awaitResult { tc.createTransaction(LimitOrder(submitted), LimitOrder(counter), System.currentTimeMillis) }
          .explicitGet() shouldBe a[ExchangeTransactionV1]
=======
        val tc = new ExchangeTransactionCreator(MatcherAccount, matcherSettings, false, _ => false, _ => false)
        val oe = OrderExecuted(LimitOrder(submitted), LimitOrder(counter), System.currentTimeMillis)

        tc.createTransaction(oe).explicitGet() shouldBe a[ExchangeTransactionV1]
>>>>>>> fbf1ef92
      }

      "return an error" when {
        List((1, 2), (2, 1), (2, 2)).foreach {
          case (buyVersion, sellVersion) =>
            s"buyV$buyVersion and sellV$sellVersion" in {

              val counter   = buy(pair, 100000, 0.0008, matcherFee = Some(2000L), version = buyVersion.toByte)
              val submitted = sell(pair, 100000, 0.0007, matcherFee = Some(1000L), version = sellVersion.toByte)

<<<<<<< HEAD
              val tc = getExchangeTransactionCreator()

              awaitResult { tc.createTransaction(LimitOrder(submitted), LimitOrder(counter), System.currentTimeMillis) } should
                produce("Smart Account Trading feature has not been activated yet")
=======
              val tc = new ExchangeTransactionCreator(MatcherAccount, matcherSettings, false, _ => false, _ => false)
              val oe = OrderExecuted(LimitOrder(submitted), LimitOrder(counter), System.currentTimeMillis)

              tc.createTransaction(oe) should produce("Smart Account Trading feature has not been activated yet")
>>>>>>> fbf1ef92
            }
        }
      }
    }

    "SmartAccountTrading has been activated" should {
      "create an ExchangeTransactionV2" in {

        val counter   = buy(pair, 100000, 0.0008, matcherFee = Some(2000L), version = 2)
        val submitted = sell(pair, 100000, 0.0007, matcherFee = Some(1000L), version = 2)

<<<<<<< HEAD
        val tc = getExchangeTransactionCreator(isFeatureActivated = _ == BlockchainFeatures.SmartAccountTrading.id)
        awaitResult { tc.createTransaction(LimitOrder(submitted), LimitOrder(counter), System.currentTimeMillis) }
          .explicitGet() shouldBe a[ExchangeTransactionV2]
=======
        val tc = new ExchangeTransactionCreator(MatcherAccount, matcherSettings, false, _ => false, _ == BlockchainFeatures.SmartAccountTrading.id)
        val oe = OrderExecuted(LimitOrder(submitted), LimitOrder(counter), System.currentTimeMillis)

        tc.createTransaction(oe).explicitGet() shouldBe a[ExchangeTransactionV2]
>>>>>>> fbf1ef92
      }
    }
  }

  "ExchangeTransactionCreator" should {
    "calculate fees in exchange transaction which are equal to matcher fees in fully matched orders" in {
      val preconditions = for { ((_, buyOrder), (_, sellOrder)) <- orderV3PairGenerator } yield (buyOrder, sellOrder)

      forAll(preconditions) {
        case (buyOrder, sellOrder) =>
<<<<<<< HEAD
          import BlockchainFeatures._

          val tc = getExchangeTransactionCreator(isFeatureActivated = Set(OrderV3, SmartAccountTrading).map(_.id).contains)
          val tx = awaitResult { tc.createTransaction(LimitOrder(buyOrder), LimitOrder(sellOrder), System.currentTimeMillis) }.explicitGet()
=======
          val tc = new ExchangeTransactionCreator(MatcherAccount,
                                                  matcherSettings,
                                                  false,
                                                  _ => false,
                                                  Set(BlockchainFeatures.OrderV3, BlockchainFeatures.SmartAccountTrading).map(_.id).contains)
          val oe = OrderExecuted(LimitOrder(buyOrder), LimitOrder(sellOrder), System.currentTimeMillis)
          val tx = tc.createTransaction(oe).explicitGet()
>>>>>>> fbf1ef92

          tx.buyMatcherFee shouldBe buyOrder.matcherFee
          tx.sellMatcherFee shouldBe sellOrder.matcherFee
      }
    }

    "create valid exchange transaction when orders are matched partially" in {
      import com.wavesplatform.transaction.assets.exchange.OrderOps._

      val preconditions = for { ((_, buyOrder), (senderSell, sellOrder)) <- orderV3PairGenerator } yield {
        val sellOrderWithUpdatedAmount = sellOrder.updateAmount(sellOrder.amount / 2)
        val newSignature               = crypto.sign(senderSell, sellOrderWithUpdatedAmount.bodyBytes())
        val correctedSellOrder         = sellOrderWithUpdatedAmount.updateProofs(Proofs(Seq(ByteStr(newSignature))))

        (buyOrder, correctedSellOrder)
      }

      forAll(preconditions) {
        case (buyOrder, sellOrder) =>
          val activeSmartAccountTrading =
            if (buyOrder.version == 1 && sellOrder.version == 1) Map.empty[Short, Boolean]
            else Map(BlockchainFeatures.SmartAccountTrading.id -> true)

<<<<<<< HEAD
          val tc = getExchangeTransactionCreator(isFeatureActivated = activeSmartAccountTrading.getOrElse(_, false))
          val tx = awaitResult { tc.createTransaction(LimitOrder(buyOrder), LimitOrder(sellOrder), System.currentTimeMillis) }
=======
          val tc = new ExchangeTransactionCreator(MatcherAccount, matcherSettings, false, _ => false, activeSmartAccountTrading.getOrElse(_, false))
          val oe = OrderExecuted(LimitOrder(buyOrder), LimitOrder(sellOrder), System.currentTimeMillis)
          val tx = tc.createTransaction(oe)
>>>>>>> fbf1ef92

          tx shouldBe 'right
      }
    }

    "create transactions with correct buyMatcherFee/sellMatcherFee for expensive matcherFeeAsset" in {

      val etc = new ExchangeTransactionCreator(MatcherAccount,
                                               matcherSettings,
                                               false,
                                               _ => false,
                                               Set(BlockchainFeatures.OrderV3, BlockchainFeatures.SmartAccountTrading).map(_.id).contains)

      def test(submittedType: OrderType, submittedAmount: Long, submittedFee: Long)(countersAmounts: Long*)(expectedMatcherFees: Long*): Assertion = {

        require(countersAmounts.length == expectedMatcherFees.length)

        val submittedOrder = LimitOrder(
          createOrder(pairWavesBtc,
                      submittedType,
                      submittedAmount,
                      0.00011131,
                      matcherFee = submittedFee,
                      matcherFeeAsset = mkAssetId("Very expensive asset"))
        )

        val counterOrders = countersAmounts.map { amount =>
          LimitOrder(createOrder(pairWavesBtc, submittedType.opposite, amount, 0.00011131))
        }

        counterOrders
          .zip(expectedMatcherFees)
          .foldLeft[(AcceptedOrder, Assertion)](submittedOrder -> Succeeded) {
            case ((submitted, _), (counter, expectedMatcherFee)) =>
              val oe = OrderExecuted(submitted, counter, System.currentTimeMillis)
              val tx = etc.createTransaction(oe).explicitGet()
              val rs = if (submittedType == BUY) tx.buyMatcherFee shouldBe expectedMatcherFee else tx.sellMatcherFee shouldBe expectedMatcherFee

              oe.submittedRemaining -> rs
          }
          ._2
      }

      /**
        * Consider the situation, when matcherFeeAsset is very expensive, that is 1 the smallest part of it
        * (like 1 satoshi for BTC) costs at least 0.003 Waves. This means that 1 fraction of this asset
        * is enough to meet matcher's fee requirements (DynamicSettings mode, base fee = 0.003 Waves)
        *
        * In case of partial filling of the submitted order (with fee = 1 fraction of the expensive asset)
        * ExchangeTransactionCreator has to correctly calculate buyMatcherFee/sellMatcherFee. They should have non-zero values
        * after the first execution
        */
      withClue("S: BUY 100 (fee = 1), C: SELL 100, buyMatcherFee should be 1:\n") {
        test(BUY, 100.waves, 1)(100.waves)(1)
      }

      withClue("S: BUY 100 (fee = 1), C: SELL 99.99999999, buyMatcherFee should be 1:\n") {
        test(BUY, 100.waves, 1)(99.99999999.waves)(1)
      }

      withClue("S: BUY 100 (fee = 1), C1: SELL 50, C2: SELL 50, buyMatcherFee should be 1, 0:\n") {
        test(BUY, 100.waves, 1)(50.waves, 50.waves)(1, 0)
      }

      withClue("S: BUY 100 (fee = 1), C1: SELL 1, C2: SELL 120, buyMatcherFee should be 1, 0:\n") {
        test(BUY, 100.waves, 1)(1.waves, 120.waves)(1, 0)
      }

      withClue("S: SELL 100 (fee = 1), C1: BUY 2, C2: BUY 500, sellMatcherFee should be 1, 4:\n") {
        test(SELL, 100.waves, 5)(2.waves, 500.waves)(1, 4)
      }

      withClue("S: SELL 100 (fee = 1), C1: BUY 2, C2: BUY 50, sellMatcherFee should be 1, 2:\n") {
        test(SELL, 100.waves, 5)(2.waves, 50.waves)(1, 2)
      }
    }
  }
}<|MERGE_RESOLUTION|>--- conflicted
+++ resolved
@@ -5,17 +5,11 @@
 import com.wavesplatform.dex.MatcherTestData
 import com.wavesplatform.dex.model.Events.OrderExecuted
 import com.wavesplatform.features.BlockchainFeatures
-import com.wavesplatform.state.Blockchain
 import com.wavesplatform.state.diffs.produce
 import com.wavesplatform.transaction.Asset.Waves
-<<<<<<< HEAD
-import com.wavesplatform.transaction.assets.exchange.{AssetPair, ExchangeTransactionV1, ExchangeTransactionV2}
-import com.wavesplatform.transaction.{Asset, Proofs}
-=======
-import com.wavesplatform.transaction.Proofs
 import com.wavesplatform.transaction.assets.exchange.OrderType._
 import com.wavesplatform.transaction.assets.exchange.{AssetPair, ExchangeTransactionV1, ExchangeTransactionV2, OrderType}
->>>>>>> fbf1ef92
+import com.wavesplatform.transaction.{Asset, Proofs}
 import com.wavesplatform.{NoShrink, crypto}
 import org.scalamock.scalatest.PathMockFactory
 import org.scalatest._
@@ -52,21 +46,10 @@
         val counter   = buy(pair, 100000, 0.0008, matcherFee = Some(2000L))
         val submitted = sell(pair, 100000, 0.0007, matcherFee = Some(1000L))
 
-<<<<<<< HEAD
-        val tc = new ExchangeTransactionCreator(MatcherAccount,
-                                                matcherSettings,
-                                                Future.successful(false),
-                                                _ => Future.successful(false),
-                                                _ => Future.successful(false))
-
-        awaitResult { tc.createTransaction(LimitOrder(submitted), LimitOrder(counter), System.currentTimeMillis) }
-          .explicitGet() shouldBe a[ExchangeTransactionV1]
-=======
-        val tc = new ExchangeTransactionCreator(MatcherAccount, matcherSettings, false, _ => false, _ => false)
+        val tc = getExchangeTransactionCreator()
         val oe = OrderExecuted(LimitOrder(submitted), LimitOrder(counter), System.currentTimeMillis)
 
-        tc.createTransaction(oe).explicitGet() shouldBe a[ExchangeTransactionV1]
->>>>>>> fbf1ef92
+        awaitResult { tc.createTransaction(oe) }.explicitGet() shouldBe a[ExchangeTransactionV1]
       }
 
       "return an error" when {
@@ -77,17 +60,10 @@
               val counter   = buy(pair, 100000, 0.0008, matcherFee = Some(2000L), version = buyVersion.toByte)
               val submitted = sell(pair, 100000, 0.0007, matcherFee = Some(1000L), version = sellVersion.toByte)
 
-<<<<<<< HEAD
               val tc = getExchangeTransactionCreator()
-
-              awaitResult { tc.createTransaction(LimitOrder(submitted), LimitOrder(counter), System.currentTimeMillis) } should
-                produce("Smart Account Trading feature has not been activated yet")
-=======
-              val tc = new ExchangeTransactionCreator(MatcherAccount, matcherSettings, false, _ => false, _ => false)
               val oe = OrderExecuted(LimitOrder(submitted), LimitOrder(counter), System.currentTimeMillis)
 
-              tc.createTransaction(oe) should produce("Smart Account Trading feature has not been activated yet")
->>>>>>> fbf1ef92
+              awaitResult { tc.createTransaction(oe) } should produce("Smart Account Trading feature has not been activated yet")
             }
         }
       }
@@ -99,16 +75,10 @@
         val counter   = buy(pair, 100000, 0.0008, matcherFee = Some(2000L), version = 2)
         val submitted = sell(pair, 100000, 0.0007, matcherFee = Some(1000L), version = 2)
 
-<<<<<<< HEAD
         val tc = getExchangeTransactionCreator(isFeatureActivated = _ == BlockchainFeatures.SmartAccountTrading.id)
-        awaitResult { tc.createTransaction(LimitOrder(submitted), LimitOrder(counter), System.currentTimeMillis) }
-          .explicitGet() shouldBe a[ExchangeTransactionV2]
-=======
-        val tc = new ExchangeTransactionCreator(MatcherAccount, matcherSettings, false, _ => false, _ == BlockchainFeatures.SmartAccountTrading.id)
         val oe = OrderExecuted(LimitOrder(submitted), LimitOrder(counter), System.currentTimeMillis)
 
-        tc.createTransaction(oe).explicitGet() shouldBe a[ExchangeTransactionV2]
->>>>>>> fbf1ef92
+        awaitResult { tc.createTransaction(oe) }.explicitGet() shouldBe a[ExchangeTransactionV2]
       }
     }
   }
@@ -119,20 +89,11 @@
 
       forAll(preconditions) {
         case (buyOrder, sellOrder) =>
-<<<<<<< HEAD
           import BlockchainFeatures._
 
           val tc = getExchangeTransactionCreator(isFeatureActivated = Set(OrderV3, SmartAccountTrading).map(_.id).contains)
-          val tx = awaitResult { tc.createTransaction(LimitOrder(buyOrder), LimitOrder(sellOrder), System.currentTimeMillis) }.explicitGet()
-=======
-          val tc = new ExchangeTransactionCreator(MatcherAccount,
-                                                  matcherSettings,
-                                                  false,
-                                                  _ => false,
-                                                  Set(BlockchainFeatures.OrderV3, BlockchainFeatures.SmartAccountTrading).map(_.id).contains)
           val oe = OrderExecuted(LimitOrder(buyOrder), LimitOrder(sellOrder), System.currentTimeMillis)
-          val tx = tc.createTransaction(oe).explicitGet()
->>>>>>> fbf1ef92
+          val tx = awaitResult { tc.createTransaction(oe) }.explicitGet()
 
           tx.buyMatcherFee shouldBe buyOrder.matcherFee
           tx.sellMatcherFee shouldBe sellOrder.matcherFee
@@ -156,14 +117,9 @@
             if (buyOrder.version == 1 && sellOrder.version == 1) Map.empty[Short, Boolean]
             else Map(BlockchainFeatures.SmartAccountTrading.id -> true)
 
-<<<<<<< HEAD
           val tc = getExchangeTransactionCreator(isFeatureActivated = activeSmartAccountTrading.getOrElse(_, false))
-          val tx = awaitResult { tc.createTransaction(LimitOrder(buyOrder), LimitOrder(sellOrder), System.currentTimeMillis) }
-=======
-          val tc = new ExchangeTransactionCreator(MatcherAccount, matcherSettings, false, _ => false, activeSmartAccountTrading.getOrElse(_, false))
           val oe = OrderExecuted(LimitOrder(buyOrder), LimitOrder(sellOrder), System.currentTimeMillis)
-          val tx = tc.createTransaction(oe)
->>>>>>> fbf1ef92
+          val tx = awaitResult { tc.createTransaction(oe) }
 
           tx shouldBe 'right
       }
@@ -171,11 +127,9 @@
 
     "create transactions with correct buyMatcherFee/sellMatcherFee for expensive matcherFeeAsset" in {
 
-      val etc = new ExchangeTransactionCreator(MatcherAccount,
-                                               matcherSettings,
-                                               false,
-                                               _ => false,
-                                               Set(BlockchainFeatures.OrderV3, BlockchainFeatures.SmartAccountTrading).map(_.id).contains)
+      val tc = getExchangeTransactionCreator(
+        isFeatureActivated = Set(BlockchainFeatures.OrderV3, BlockchainFeatures.SmartAccountTrading).map(_.id).contains
+      )
 
       def test(submittedType: OrderType, submittedAmount: Long, submittedFee: Long)(countersAmounts: Long*)(expectedMatcherFees: Long*): Assertion = {
 
@@ -199,7 +153,7 @@
           .foldLeft[(AcceptedOrder, Assertion)](submittedOrder -> Succeeded) {
             case ((submitted, _), (counter, expectedMatcherFee)) =>
               val oe = OrderExecuted(submitted, counter, System.currentTimeMillis)
-              val tx = etc.createTransaction(oe).explicitGet()
+              val tx = awaitResult { tc.createTransaction(oe) }.explicitGet()
               val rs = if (submittedType == BUY) tx.buyMatcherFee shouldBe expectedMatcherFee else tx.sellMatcherFee shouldBe expectedMatcherFee
 
               oe.submittedRemaining -> rs
