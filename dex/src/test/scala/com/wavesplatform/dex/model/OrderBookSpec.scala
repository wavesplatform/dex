package com.wavesplatform.dex.model

import java.nio.ByteBuffer

import com.wavesplatform.common.state.ByteStr
import com.wavesplatform.dex.MatcherTestData
import com.wavesplatform.dex.model.Events.{OrderAdded, OrderExecuted}
import com.wavesplatform.dex.model.MatcherModel.{Normalization, Price}
import com.wavesplatform.dex.model.OrderBook.{LastTrade, Level, SideSnapshot, Snapshot}
import com.wavesplatform.dex.settings.MatchingRule
import com.wavesplatform.settings.Constants
import com.wavesplatform.transaction.Asset.{IssuedAsset, Waves}
import com.wavesplatform.transaction.assets.exchange.OrderType._
<<<<<<< HEAD
import com.wavesplatform.transaction.assets.exchange.{AssetPair, Order, OrderType}
=======
import com.wavesplatform.transaction.assets.exchange.{AssetPair, Order}
>>>>>>> fbbee998
import com.wavesplatform.{NTPTime, NoShrink}
import org.scalacheck.Gen
import org.scalatest.{FreeSpec, Matchers}
import org.scalatestplus.scalacheck.{ScalaCheckPropertyChecks => PropertyChecks}

import scala.collection.{SortedSet, mutable}

class OrderBookSpec extends FreeSpec with PropertyChecks with Matchers with MatcherTestData with NTPTime with NoShrink {
  val pair: AssetPair = AssetPair(Waves, mkAssetId("BTC"))

  "place buy orders with different prices" in {
    val ord1 = LimitOrder(buy(pair, 1583290045643L, 34118))
    val ord2 = LimitOrder(buy(pair, 170484969L, 34120))
    val ord3 = LimitOrder(buy(pair, 44521418496L, 34000))

    val ob = OrderBook.empty
    ob.add(ord1, ntpNow)
    ob.add(ord2, ntpNow)
    ob.add(ord3, ntpNow)

    ob.allOrders.toSeq.map(_._2) shouldEqual Seq(ord2, ord1, ord3)
  }

  "place several buy orders at the same price" in {}

  "place orders with different tick sizes" in {
    val ob                 = OrderBook.empty

    val normalizedTickSizes =
      Array(1L, 7L, 8L, 100L, 211L, 320L, 100000L, 124337L, 250250L, toNormalized(10L), 651983183L, toNormalized(100L))
    val prices = Gen.choose(1, 100000L)
    for (tickSize <- normalizedTickSizes) {
      forAll(prices) { price =>
        ob.add(buy(pair, 1583290045643L, price), ntpNow, tickSize)
      }
      forAll(prices) { price =>
        ob.add(sell(pair, 984651354686L, price), ntpNow, tickSize)
      }
      for ((level, orders) <- ob.getBids; order <- orders) {
        order.price - level should be < tickSize
        level % tickSize shouldBe 0
      }
      for ((level, orders) <- ob.getAsks; order <- orders) {
        level - order.price should be < tickSize
        level % tickSize shouldBe 0
      }
      ob.cancelAll(ntpNow)
    }
  }

  "place buy and sell orders with prices different from each other less than tick size in one level" in {
    val ob                 = OrderBook.empty
    val tickSize: Long = 100L
    val normalizedTickSize = toNormalized(tickSize)

<<<<<<< HEAD
    val buyOrd1 = buy(pair, 1583290045643L, 34100)
    val buyOrd2 = buy(pair, 170484969L, 34120)
    val buyOrd3 = buy(pair, 44521418496L, 34210)
    val buyOrd4 = buy(pair, 44521418495L, 34303)
    val buyOrd5 = buy(pair, 44521418494L, 34357)
    val buyOrd6 = buy(pair, 44521418493L, 34389)
    val buyOrdZero = buy(pair, 44521418493L, 90)
=======
    val buyOrd1 = LimitOrder(buy(pair, 1583290045643L, 34100))
    val buyOrd2 = LimitOrder(buy(pair, 170484969L, 34120))
    val buyOrd3 = LimitOrder(buy(pair, 44521418496L, 34210))
    val buyOrd4 = LimitOrder(buy(pair, 44521418495L, 34303))
    val buyOrd5 = LimitOrder(buy(pair, 44521418494L, 34357))
    val buyOrd6 = LimitOrder(buy(pair, 44521418493L, 34389))
>>>>>>> fbbee998

    val sellOrd1 = LimitOrder(sell(pair, 2583290045643L, 44100))
    val sellOrd2 = LimitOrder(sell(pair, 270484969L, 44120))
    val sellOrd3 = LimitOrder(sell(pair, 54521418496L, 44210))
    val sellOrd4 = LimitOrder(sell(pair, 54521418495L, 44303))
    val sellOrd5 = LimitOrder(sell(pair, 54521418494L, 44357))
    val sellOrd6 = LimitOrder(sell(pair, 54521418493L, 44389))

    ob.add(buyOrd1, ntpNow, normalizedTickSize)
    ob.add(buyOrd2, ntpNow, normalizedTickSize)
    ob.add(buyOrd3, ntpNow, normalizedTickSize)
    ob.add(buyOrd4, ntpNow, normalizedTickSize)
    ob.add(buyOrd5, ntpNow, normalizedTickSize)
    ob.add(buyOrd6, ntpNow, normalizedTickSize)
    ob.add(buyOrdZero, ntpNow, normalizedTickSize)

    ob.add(sellOrd1, ntpNow, normalizedTickSize)
    ob.add(sellOrd2, ntpNow, normalizedTickSize)
    ob.add(sellOrd3, ntpNow, normalizedTickSize)
    ob.add(sellOrd4, ntpNow, normalizedTickSize)
    ob.add(sellOrd5, ntpNow, normalizedTickSize)
    ob.add(sellOrd6, ntpNow, normalizedTickSize)

    ob.getBids.keySet shouldBe SortedSet[Long](0, 34300, 34200, 34100).map(toNormalized)
    ob.getAsks.keySet shouldBe SortedSet[Long](44100, 44200, 44300, 44400).map(toNormalized)

    ob.getBids shouldBe mutable.TreeMap[Price, Level](
      Seq(
        0 -> Vector(buyOrdZero),
        34300 -> Vector(buyOrd4, buyOrd5, buyOrd6),
        34200 -> Vector(buyOrd3),
<<<<<<< HEAD
        34100 -> Vector(buyOrd1, buyOrd2)
      ).map { case (price, orders) => toNormalized(price) -> orders.map(LimitOrder.apply) }: _*
=======
        34100 -> Vector(buyOrd1, buyOrd2),
      ).map { case (price, orders) => toNormalized(price) -> orders }: _*
>>>>>>> fbbee998
    )

    ob.getAsks shouldBe mutable.TreeMap[Price, Level](
      Seq(
        44100 -> Vector(sellOrd1),
        44200 -> Vector(sellOrd2),
        44300 -> Vector(sellOrd3),
<<<<<<< HEAD
        44400 -> Vector(sellOrd4, sellOrd5, sellOrd6)
      ).map { case (price, orders) => toNormalized(price) -> orders.map(LimitOrder.apply) }: _*
=======
        44400 -> Vector(sellOrd4, sellOrd5, sellOrd6),
      ).map { case (price, orders) => toNormalized(price) -> orders }: _*
>>>>>>> fbbee998
    )

    ob.cancelAll(ntpNow)
    val sellTickSizeOrder = sell(pair, 54521418493L, 40)
    ob.add(sellTickSizeOrder, ntpNow, normalizedTickSize)
    ob.getAsks shouldBe mutable.TreeMap[Price, Level](
      Seq(
        tickSize -> Vector(sellTickSizeOrder)
      ).map { case (price, orders) => toNormalized(price) -> orders.map(LimitOrder.apply) }: _*
    )
  }

  "place matchable orders with and without tick size" in {
    val ob = OrderBook.empty

    val amt                = 54521418493L
    val normalizedTickSize = toNormalized(8)

    val counterSellOrder  = LimitOrder(sell(pair, amt, 9))
    val submittedBuyOrder = LimitOrder(buy(pair, amt, 10))

    val counterOrderTime   = ntpNow
    val submittedOrderTime = ntpNow

    withClue("matchable orders should be matched without tick size:\n") {
      ob.add(counterSellOrder.order, counterOrderTime) shouldBe Seq(OrderAdded(counterSellOrder, counterOrderTime))
      ob.add(submittedBuyOrder.order, submittedOrderTime) shouldBe Seq(OrderExecuted(submittedBuyOrder, counterSellOrder, submittedOrderTime))

      ob.getAsks shouldBe empty
      ob.getBids shouldBe empty
    }

    withClue("matchable orders should not be matched with tick size:\n") {
      ob.add(counterSellOrder.order, ntpNow, normalizedTickSize)
      ob.add(submittedBuyOrder.order, ntpNow, normalizedTickSize)

      ob.getAsks shouldBe mutable.TreeMap[Price, Level](
        Seq(16 -> Vector(counterSellOrder)).map { case (price, orders) => toNormalized(price) -> orders }: _*
      )

      ob.getBids shouldBe mutable.TreeMap[Price, Level](
        Seq(8 -> Vector(submittedBuyOrder)).map { case (price, orders) => toNormalized(price) -> orders }: _*
      )
    }
  }

  "old counter orders should be matched with the new ones (with new activated tick-size)" in {

    val ob = OrderBook.empty

    def normalizedTickSize(tickSize: Double): Price = Normalization.normalizePrice(tickSize, 8, 2)

    val counter   = LimitOrder(createOrder(pairWavesUsd, SELL, 100.waves, 3.15))
    val submitted = LimitOrder(createOrder(pairWavesUsd, BUY, 100.waves, 3.15))

    val counterTs   = counter.order.timestamp
    val submittedTs = submitted.order.timestamp

    withClue("Counter SELL order (price = 3.15, tick size disabled) and submitted BUY order (price = 3.15, tick size = 0.1) should be matched:\n") {

      ob.add(counter.order, counterTs) shouldBe Seq(OrderAdded(counter, counterTs))
      ob.add(submitted.order, submittedTs, normalizedTickSize(0.1)) shouldBe Seq(OrderExecuted(submitted, counter, submittedTs))

      ob.getAsks shouldBe empty
      ob.getBids shouldBe empty
    }
  }

  "place matchable orders with and without tick size" in {
    val ob = OrderBook.empty

    val amt                = 54521418493L
    val normalizedTickSize = toNormalized(8)

    val counterSellOrder  = LimitOrder(sell(pair, amt, 9))
    val submittedBuyOrder = LimitOrder(buy(pair, amt, 10))

    val counterOrderTime   = ntpNow
    val submittedOrderTime = ntpNow

    withClue("matchable orders should be matched without tick size:\n") {
      ob.add(counterSellOrder, counterOrderTime) shouldBe Seq(OrderAdded(counterSellOrder, counterOrderTime))
      ob.add(submittedBuyOrder, submittedOrderTime) shouldBe Seq(OrderExecuted(submittedBuyOrder, counterSellOrder, submittedOrderTime))

      ob.getAsks shouldBe empty
      ob.getBids shouldBe empty
    }

    withClue("matchable orders should not be matched with tick size:\n") {
      ob.add(counterSellOrder, ntpNow, normalizedTickSize)
      ob.add(submittedBuyOrder, ntpNow, normalizedTickSize)

      ob.getAsks shouldBe mutable.TreeMap[Price, Level](
        Seq(16 -> Vector(counterSellOrder)).map { case (price, orders) => toNormalized(price) -> orders }: _*
      )

      ob.getBids shouldBe mutable.TreeMap[Price, Level](
        Seq(8 -> Vector(submittedBuyOrder)).map { case (price, orders) => toNormalized(price) -> orders }: _*
      )
    }
  }

  "old counter orders should be matched with the new ones (with new activated tick-size)" in {

    val ob = OrderBook.empty

    def normalizedTickSize(tickSize: Double): Price = Normalization.normalizePrice(tickSize, 8, 2)

    val counter   = LimitOrder(createOrder(pairWavesUsd, SELL, 100.waves, 3.15))
    val submitted = LimitOrder(createOrder(pairWavesUsd, BUY, 100.waves, 3.15))

    val counterTs   = counter.order.timestamp
    val submittedTs = submitted.order.timestamp

    withClue("Counter SELL order (price = 3.15, tick size disabled) and submitted BUY order (price = 3.15, tick size = 0.1) should be matched:\n") {

      ob.add(counter, counterTs) shouldBe Seq(OrderAdded(counter, counterTs))
      ob.add(submitted, submittedTs, normalizedTickSize(0.1)) shouldBe Seq(OrderExecuted(submitted, counter, submittedTs))

      ob.getAsks shouldBe empty
      ob.getBids shouldBe empty
    }
  }

  "place sell orders" in {
    val ord1 = sell(pair, 1583290045643L, 34110)
    val ord2 = sell(pair, 170484969L, 34220)
    val ord3 = sell(pair, 44521418496L, 34000)

    Seq(ord3, ord1, ord2).map(LimitOrder(_))
  }

  "place several sell orders at the same price" - {
    "with same level" - {
      "TickSize.Enabled" in {
        val normalizedTickSize = toNormalized(100L)
        val ob                 = OrderBook.empty

        val sellOrder = LimitOrder(sell(pair, 54521418493L, 44389))
        ob.add(sellOrder, ntpNow, normalizedTickSize)
        ob.add(sellOrder, ntpNow, normalizedTickSize)

        ob.getAsks.size shouldBe 1
        ob.getAsks.head._2.toList shouldBe List(sellOrder, sellOrder)
      }

      "MatchingRules.Default.normalizedTickSize" in {
        val ob = OrderBook.empty

<<<<<<< HEAD
        val sellOrder = sell(pair, 54521418493L, 44389)
=======
        val sellOrder = LimitOrder(sell(pair, 54521418493L, 44389))
>>>>>>> fbbee998
        ob.add(sellOrder, ntpNow, MatchingRule.DefaultRule.tickSize)
        ob.add(sellOrder, ntpNow, MatchingRule.DefaultRule.tickSize)

        ob.getAsks.size shouldBe 1
        ob.getAsks.head._2.toList shouldBe List(sellOrder, sellOrder)
      }
    }

    "with different levels" in {
      val ob = OrderBook.empty

      val sellOrder = LimitOrder(sell(pair, 54521418493L, 44389))
      ob.add(sellOrder, ntpNow, toNormalized(100L))
      ob.add(sellOrder, ntpNow, MatchingRule.DefaultRule.tickSize)

      ob.getAsks.size shouldBe 2

      ob.getAsks.head._2.head shouldBe sellOrder
      ob.getAsks.last._2.head shouldBe sellOrder
    }
  }

  "sell market" in {
    val ord1 = buy(pair, 10 * Order.PriceConstant, 100)
    val ord2 = buy(pair, 10 * Order.PriceConstant, 105)

    val ob = OrderBook.empty
    ob.add(LimitOrder(ord1), ntpNow)
    ob.add(LimitOrder(ord2), ntpNow)

    ob.allOrders.map(_._2) shouldEqual Seq(BuyLimitOrder(ord2.amount, ord2.matcherFee, ord2), BuyLimitOrder(ord1.amount, ord1.matcherFee, ord1))

    val ord3 = sell(pair, 10 * Order.PriceConstant, 100)
    ob.add(LimitOrder(ord3), ntpNow)

    ob.allOrders.map(_._2) shouldEqual Seq(BuyLimitOrder(ord1.amount, ord1.matcherFee, ord1))
  }

  "execute orders at different price levels" in {
    val ord1 = sell(pair, 10 * Order.PriceConstant, 100)
    val ord2 = sell(pair, 5 * Order.PriceConstant, 110)
    val ord3 = sell(pair, 10 * Order.PriceConstant, 110)
    val ord4 = buy(pair, 22 * Order.PriceConstant, 115)

    val ob = OrderBook.empty
    ob.add(LimitOrder(ord1), ntpNow)
    ob.add(LimitOrder(ord2), ntpNow)
    ob.add(LimitOrder(ord3), ntpNow)
    ob.add(LimitOrder(ord4), ntpNow)

    val restAmount = ord1.amount + ord2.amount + ord3.amount - ord4.amount

    ob.allOrders.map(_._2) shouldEqual Seq(
      SellLimitOrder(
        restAmount,
        ord3.matcherFee - AcceptedOrder.partialFee(ord3.matcherFee, ord3.amount, ord3.amount - restAmount),
        ord3
      ))
  }

  "partially execute order with small remaining part" in {
    val ord1 = sell(pair, 200000000, 0.00041)
    val ord2 = sell(pair, 100000000, 0.0004)
    val ord3 = buy(pair, 100000001, 0.00045)

    val ob = OrderBook.empty

    ob.add(LimitOrder(ord1), ntpNow)
    ob.add(LimitOrder(ord2), ntpNow)
    ob.add(LimitOrder(ord3), ntpNow)

    ob.allOrders.map(_._2) shouldEqual Seq(SellLimitOrder(ord1.amount, ord1.matcherFee, ord1))
  }

  "partially execute order with zero fee remaining part" in {
    val ord1 = sell(pair, 1500 * Constants.UnitsInWave, 0.0006999)
    val ord2 = sell(pair, 3075248828L, 0.00067634)
    val ord3 = buy(pair, 3075363900L, 0.00073697)

    val ob = OrderBook.empty

    ob.add(LimitOrder(ord1), ntpNow)
    ob.add(LimitOrder(ord2), ntpNow)
    ob.add(LimitOrder(ord3), ntpNow)

    val corrected1 = Order.correctAmount(ord2.amount, ord2.price)
    val leftovers1 = ord3.amount - corrected1
    val corrected2 = Order.correctAmount(leftovers1, ord1.price)
    val restAmount = ord1.amount - corrected2
    // See OrderExecuted.submittedRemainingFee
    val restFee = ord1.matcherFee - AcceptedOrder.partialFee(ord1.matcherFee, ord1.amount, corrected2)
    ob.allOrders.toSeq.map(_._2) shouldEqual Seq(SellLimitOrder(restAmount, restFee, ord1))
  }

  "partially execute order with price > 1 and zero fee remaining part " in {
    val pair = AssetPair(IssuedAsset(ByteStr("BTC".getBytes)), IssuedAsset(ByteStr("USD".getBytes)))
    val ord1 = sell(pair, (0.1 * Constants.UnitsInWave).toLong, 1850)
    val ord2 = sell(pair, (0.01 * Constants.UnitsInWave).toLong, 1840)
    val ord3 = buy(pair, (0.0100001 * Constants.UnitsInWave).toLong, 2000)

    val ob = OrderBook.empty

    ob.add(LimitOrder(ord1), ntpNow)
    ob.add(LimitOrder(ord2), ntpNow)
    ob.add(LimitOrder(ord3), ntpNow)

    val restAmount = ord1.amount - (ord3.amount - ord2.amount)
    val restFee    = ord1.matcherFee - AcceptedOrder.partialFee(ord1.matcherFee, ord1.amount, ord3.amount - ord2.amount)
    ob.allOrders.toSeq.map(_._2) shouldEqual Seq(SellLimitOrder(restAmount, restFee, ord1))
  }

  "buy small amount of pricey asset" in {
    val p = AssetPair(IssuedAsset(ByteStr("WAVES".getBytes)), IssuedAsset(ByteStr("USD".getBytes)))
    val b = rawBuy(p, 700000L, 280)
    val s = rawSell(p, 30000000000L, 280)

    val ob = OrderBook.empty
    ob.add(LimitOrder(s), ntpNow)
    ob.add(LimitOrder(b), ntpNow)

    val restSAmount = Order.correctAmount(700000L, 280)
    val restAmount  = 30000000000L - restSAmount
    val restFee     = s.matcherFee - AcceptedOrder.partialFee(s.matcherFee, s.amount, restSAmount)
    ob.allOrders.map(_._2) shouldEqual Seq(SellLimitOrder(restAmount, restFee, s))
  }

  "cleanup expired buy orders" in {
    pending
  }

  "cleanup expired sell orders" in {
    pending
  }

  "aggregate levels for snapshot, preserving order" in {
    pending
  }

  "LimitOrder serialization" in forAll(limitOrderGenerator) { x =>
    val dest = new mutable.ArrayBuilder.ofByte
    SideSnapshot.serialize(dest, x)
    val bb = ByteBuffer.wrap(dest.result())
    SideSnapshot.loFromBytes(bb) shouldBe x
  }

  "SideSnapshot serialization" in forAll(sideSnapshotSerGen) { x =>
    val dest = new mutable.ArrayBuilder.ofByte
    SideSnapshot.serialize(dest, x)
    val bb = ByteBuffer.wrap(dest.result())
    SideSnapshot.fromBytes(bb) shouldBe x
  }

  "LastTrade serialization" in forAll(lastTradeGen) { x =>
    val dest = new mutable.ArrayBuilder.ofByte
    LastTrade.serialize(dest, x)
    val bb = ByteBuffer.wrap(dest.result())
    LastTrade.fromBytes(bb) shouldBe x
  }

  "Snapshot serialization" in forAll(snapshotGen) { x =>
    val dest = new mutable.ArrayBuilder.ofByte
    Snapshot.serialize(dest, x)
    val bb       = ByteBuffer.wrap(dest.result())
    val restored = Snapshot.fromBytes(bb)
    restored.asks shouldBe x.asks
    restored.bids shouldBe x.bids
    restored.lastTrade shouldBe x.lastTrade
  }

  private val sellLevelGen: Gen[Vector[SellLimitOrder]] =
    Gen.containerOf[Vector, SellLimitOrder](sellLimitOrderGenerator)

  private val asksGen: Gen[SideSnapshot] = for {
    n      <- Gen.choose(0, 10)
    levels <- Gen.containerOfN[Vector, Vector[SellLimitOrder]](n, sellLevelGen)
    prices <- Gen.containerOfN[Vector, Long](n, Gen.choose(1, 1000L))
  } yield prices.zip(levels).toMap

  private val buyLevelGen: Gen[Vector[BuyLimitOrder]] =
    Gen.containerOf[Vector, BuyLimitOrder](buyLimitOrderGenerator)

  private val bidsGen: Gen[SideSnapshot] = for {
    n      <- Gen.choose(0, 10)
    levels <- Gen.containerOfN[Vector, Vector[BuyLimitOrder]](n, buyLevelGen)
    prices <- Gen.containerOfN[Vector, Long](n, Gen.choose(1, 1000L))
  } yield prices.zip(levels).toMap

  private val lastTradeGen: Gen[LastTrade] = for {
    price     <- Gen.choose(1, Long.MaxValue)
    amount    <- Gen.choose(1, Long.MaxValue)
    orderType <- orderTypeGenerator
  } yield LastTrade(price, amount, orderType)

  private val snapshotGen: Gen[Snapshot] = for {
    asks      <- asksGen
    bids      <- bidsGen
    lastTrade <- Gen.option(lastTradeGen)
  } yield Snapshot(bids, asks, lastTrade)

  private val sideSnapshotSerGen: Gen[SideSnapshot] = Gen.oneOf(asksGen, bidsGen)
}<|MERGE_RESOLUTION|>--- conflicted
+++ resolved
@@ -11,11 +11,7 @@
 import com.wavesplatform.settings.Constants
 import com.wavesplatform.transaction.Asset.{IssuedAsset, Waves}
 import com.wavesplatform.transaction.assets.exchange.OrderType._
-<<<<<<< HEAD
 import com.wavesplatform.transaction.assets.exchange.{AssetPair, Order, OrderType}
-=======
-import com.wavesplatform.transaction.assets.exchange.{AssetPair, Order}
->>>>>>> fbbee998
 import com.wavesplatform.{NTPTime, NoShrink}
 import org.scalacheck.Gen
 import org.scalatest.{FreeSpec, Matchers}
@@ -42,17 +38,17 @@
   "place several buy orders at the same price" in {}
 
   "place orders with different tick sizes" in {
-    val ob                 = OrderBook.empty
+    val ob = OrderBook.empty
 
     val normalizedTickSizes =
       Array(1L, 7L, 8L, 100L, 211L, 320L, 100000L, 124337L, 250250L, toNormalized(10L), 651983183L, toNormalized(100L))
     val prices = Gen.choose(1, 100000L)
     for (tickSize <- normalizedTickSizes) {
       forAll(prices) { price =>
-        ob.add(buy(pair, 1583290045643L, price), ntpNow, tickSize)
+        ob.add(LimitOrder(buy(pair, 1583290045643L, price), ntpNow, tickSize))
       }
       forAll(prices) { price =>
-        ob.add(sell(pair, 984651354686L, price), ntpNow, tickSize)
+        ob.add(LimitOrder(sell(pair, 984651354686L, price), ntpNow, tickSize))
       }
       for ((level, orders) <- ob.getBids; order <- orders) {
         order.price - level should be < tickSize
@@ -68,25 +64,16 @@
 
   "place buy and sell orders with prices different from each other less than tick size in one level" in {
     val ob                 = OrderBook.empty
-    val tickSize: Long = 100L
+    val tickSize: Long     = 100L
     val normalizedTickSize = toNormalized(tickSize)
 
-<<<<<<< HEAD
-    val buyOrd1 = buy(pair, 1583290045643L, 34100)
-    val buyOrd2 = buy(pair, 170484969L, 34120)
-    val buyOrd3 = buy(pair, 44521418496L, 34210)
-    val buyOrd4 = buy(pair, 44521418495L, 34303)
-    val buyOrd5 = buy(pair, 44521418494L, 34357)
-    val buyOrd6 = buy(pair, 44521418493L, 34389)
-    val buyOrdZero = buy(pair, 44521418493L, 90)
-=======
-    val buyOrd1 = LimitOrder(buy(pair, 1583290045643L, 34100))
-    val buyOrd2 = LimitOrder(buy(pair, 170484969L, 34120))
-    val buyOrd3 = LimitOrder(buy(pair, 44521418496L, 34210))
-    val buyOrd4 = LimitOrder(buy(pair, 44521418495L, 34303))
-    val buyOrd5 = LimitOrder(buy(pair, 44521418494L, 34357))
-    val buyOrd6 = LimitOrder(buy(pair, 44521418493L, 34389))
->>>>>>> fbbee998
+    val buyOrd1    = LimitOrder(buy(pair, 1583290045643L, 34100))
+    val buyOrd2    = LimitOrder(buy(pair, 170484969L, 34120))
+    val buyOrd3    = LimitOrder(buy(pair, 44521418496L, 34210))
+    val buyOrd4    = LimitOrder(buy(pair, 44521418495L, 34303))
+    val buyOrd5    = LimitOrder(buy(pair, 44521418494L, 34357))
+    val buyOrd6    = LimitOrder(buy(pair, 44521418493L, 34389))
+    val buyOrdZero = LimitOrder(buy(pair, 44521418493L, 90))
 
     val sellOrd1 = LimitOrder(sell(pair, 2583290045643L, 44100))
     val sellOrd2 = LimitOrder(sell(pair, 270484969L, 44120))
@@ -115,16 +102,11 @@
 
     ob.getBids shouldBe mutable.TreeMap[Price, Level](
       Seq(
-        0 -> Vector(buyOrdZero),
+        0     -> Vector(buyOrdZero),
         34300 -> Vector(buyOrd4, buyOrd5, buyOrd6),
         34200 -> Vector(buyOrd3),
-<<<<<<< HEAD
         34100 -> Vector(buyOrd1, buyOrd2)
-      ).map { case (price, orders) => toNormalized(price) -> orders.map(LimitOrder.apply) }: _*
-=======
-        34100 -> Vector(buyOrd1, buyOrd2),
       ).map { case (price, orders) => toNormalized(price) -> orders }: _*
->>>>>>> fbbee998
     )
 
     ob.getAsks shouldBe mutable.TreeMap[Price, Level](
@@ -132,17 +114,12 @@
         44100 -> Vector(sellOrd1),
         44200 -> Vector(sellOrd2),
         44300 -> Vector(sellOrd3),
-<<<<<<< HEAD
         44400 -> Vector(sellOrd4, sellOrd5, sellOrd6)
-      ).map { case (price, orders) => toNormalized(price) -> orders.map(LimitOrder.apply) }: _*
-=======
-        44400 -> Vector(sellOrd4, sellOrd5, sellOrd6),
       ).map { case (price, orders) => toNormalized(price) -> orders }: _*
->>>>>>> fbbee998
     )
 
     ob.cancelAll(ntpNow)
-    val sellTickSizeOrder = sell(pair, 54521418493L, 40)
+    val sellTickSizeOrder = LimitOrder(sell(pair, 54521418493L, 40))
     ob.add(sellTickSizeOrder, ntpNow, normalizedTickSize)
     ob.getAsks shouldBe mutable.TreeMap[Price, Level](
       Seq(
@@ -164,62 +141,6 @@
     val submittedOrderTime = ntpNow
 
     withClue("matchable orders should be matched without tick size:\n") {
-      ob.add(counterSellOrder.order, counterOrderTime) shouldBe Seq(OrderAdded(counterSellOrder, counterOrderTime))
-      ob.add(submittedBuyOrder.order, submittedOrderTime) shouldBe Seq(OrderExecuted(submittedBuyOrder, counterSellOrder, submittedOrderTime))
-
-      ob.getAsks shouldBe empty
-      ob.getBids shouldBe empty
-    }
-
-    withClue("matchable orders should not be matched with tick size:\n") {
-      ob.add(counterSellOrder.order, ntpNow, normalizedTickSize)
-      ob.add(submittedBuyOrder.order, ntpNow, normalizedTickSize)
-
-      ob.getAsks shouldBe mutable.TreeMap[Price, Level](
-        Seq(16 -> Vector(counterSellOrder)).map { case (price, orders) => toNormalized(price) -> orders }: _*
-      )
-
-      ob.getBids shouldBe mutable.TreeMap[Price, Level](
-        Seq(8 -> Vector(submittedBuyOrder)).map { case (price, orders) => toNormalized(price) -> orders }: _*
-      )
-    }
-  }
-
-  "old counter orders should be matched with the new ones (with new activated tick-size)" in {
-
-    val ob = OrderBook.empty
-
-    def normalizedTickSize(tickSize: Double): Price = Normalization.normalizePrice(tickSize, 8, 2)
-
-    val counter   = LimitOrder(createOrder(pairWavesUsd, SELL, 100.waves, 3.15))
-    val submitted = LimitOrder(createOrder(pairWavesUsd, BUY, 100.waves, 3.15))
-
-    val counterTs   = counter.order.timestamp
-    val submittedTs = submitted.order.timestamp
-
-    withClue("Counter SELL order (price = 3.15, tick size disabled) and submitted BUY order (price = 3.15, tick size = 0.1) should be matched:\n") {
-
-      ob.add(counter.order, counterTs) shouldBe Seq(OrderAdded(counter, counterTs))
-      ob.add(submitted.order, submittedTs, normalizedTickSize(0.1)) shouldBe Seq(OrderExecuted(submitted, counter, submittedTs))
-
-      ob.getAsks shouldBe empty
-      ob.getBids shouldBe empty
-    }
-  }
-
-  "place matchable orders with and without tick size" in {
-    val ob = OrderBook.empty
-
-    val amt                = 54521418493L
-    val normalizedTickSize = toNormalized(8)
-
-    val counterSellOrder  = LimitOrder(sell(pair, amt, 9))
-    val submittedBuyOrder = LimitOrder(buy(pair, amt, 10))
-
-    val counterOrderTime   = ntpNow
-    val submittedOrderTime = ntpNow
-
-    withClue("matchable orders should be matched without tick size:\n") {
       ob.add(counterSellOrder, counterOrderTime) shouldBe Seq(OrderAdded(counterSellOrder, counterOrderTime))
       ob.add(submittedBuyOrder, submittedOrderTime) shouldBe Seq(OrderExecuted(submittedBuyOrder, counterSellOrder, submittedOrderTime))
 
@@ -288,11 +209,7 @@
       "MatchingRules.Default.normalizedTickSize" in {
         val ob = OrderBook.empty
 
-<<<<<<< HEAD
-        val sellOrder = sell(pair, 54521418493L, 44389)
-=======
         val sellOrder = LimitOrder(sell(pair, 54521418493L, 44389))
->>>>>>> fbbee998
         ob.add(sellOrder, ntpNow, MatchingRule.DefaultRule.tickSize)
         ob.add(sellOrder, ntpNow, MatchingRule.DefaultRule.tickSize)
 
