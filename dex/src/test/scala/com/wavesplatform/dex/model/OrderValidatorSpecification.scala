--- conflicted
+++ resolved
@@ -57,13 +57,7 @@
 
     "reject new order" when {
 
-<<<<<<< HEAD
-      "this order had already been accepted" in asa(hasOrder = true) { v =>
-        v should produce("OrderDuplicate")
-      }
-=======
-      "this order had already been accepted" in asa(orderStatus = _ => true) { _ should produce("OrderDuplicate") }
->>>>>>> 0b5f6f65
+      "this order had already been accepted" in asa(hasOrder = true) { _ should produce("OrderDuplicate") }
 
       "sender's address is blacklisted" in {
         val blacklistedAccount = KeyPair("3irbW78fffj5XDzAMjaEeo3kn8V".getBytes(Charsets.UTF_8))
@@ -945,10 +939,9 @@
                                          hasAssetScript: Asset => Boolean = getDefaultAssetDescriptions(_).hasScript) =
     new ExchangeTransactionCreator(MatcherAccount, matcherSettings.exchangeTxBaseFee, hasMatcherAccountScript, hasAssetScript)
 
-<<<<<<< HEAD
   private def asa[A](
       p: Portfolio = defaultPortfolio,
-      hasOrder: Boolean = false,
+      hasOrder: Boolean,
       o: Order = newBuyOrder
   )(f: OrderValidator.Result[AcceptedOrder] => A): A =
     f(OrderValidator.accountStateAware(o.sender, tradableBalance(p), hasOrder, OrderBookAggregatedSnapshot.empty)(LimitOrder(o)))
@@ -961,21 +954,6 @@
       orderExists = false,
       orderBookCache = aggregatedSnapshot
     ) { MarketOrder(order, b.apply _) }
-=======
-  private def asa[A](p: Portfolio = defaultPortfolio, orderStatus: ByteStr => Boolean, o: Order = newBuyOrder)(
-      f: OrderValidator.Result[AcceptedOrder] => A): A =
-    f(OrderValidator.accountStateAware(o.sender, tradableBalance(p), 0, orderStatus, _ => OrderBook.AggregatedSnapshot())(LimitOrder(o)))
-
-  private def validateMarketOrderByAccountStateAware(aggregatedSnapshot: AggregatedSnapshot)(b: Map[Asset, Long]): Order => Result[AcceptedOrder] = {
-    order =>
-      OrderValidator.accountStateAware(
-        sender = order.sender.toAddress,
-        tradableBalance = b.withDefaultValue(0L).apply,
-        activeOrderCount = 0,
-        orderExists = _ => false,
-        orderBookCache = _ => aggregatedSnapshot
-      ) { MarketOrder(order, b.apply _) }
->>>>>>> 0b5f6f65
   }
 
   private def msa(ba: Set[Address], o: Order): Order => Result[Order] = {
