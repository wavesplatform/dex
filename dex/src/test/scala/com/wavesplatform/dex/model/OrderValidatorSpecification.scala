--- conflicted
+++ resolved
@@ -107,11 +107,7 @@
           case x: OrderV2 => x.copy(amount = 0L)
         }
         val signed = Order.sign(unsigned, pk)
-<<<<<<< HEAD
-        OrderValidator.timeAware(ntpTime)(signed).left.map(Json.toJsObject(_)) should produce("amount should be > 0")
-=======
-        OrderValidator.timeAware(time)(signed).left.map(_.toJson) should produce("amount should be > 0")
->>>>>>> 0b57e170
+        OrderValidator.timeAware(time)(signed).left.map(Json.toJsObject(_)) should produce("amount should be > 0")
       }
 
       "order signature is invalid" in blockchainTest() { (ov, bc) =>
