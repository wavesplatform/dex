package com.wavesplatform.dex.market

import java.util.concurrent.atomic.AtomicReference

import akka.actor.{Actor, ActorRef, ActorSystem, Kill, Props, Terminated}
import akka.testkit.{ImplicitSender, TestActor, TestActorRef, TestProbe}
import cats.data.NonEmptyList
import com.wavesplatform.account.KeyPair
import com.wavesplatform.common.state.ByteStr
import com.wavesplatform.dex.MatcherTestData
import com.wavesplatform.dex.db.{AssetPairsDB, OrderBookSnapshotDB}
import com.wavesplatform.dex.market.MatcherActor.{ForceStartOrderBook, GetMarkets, MarketData, SaveSnapshot}
import com.wavesplatform.dex.market.MatcherActorSpecification.{DeletingActor, FailAtStartActor, NothingDoActor, RecoveringActor, _}
import com.wavesplatform.dex.market.OrderBookActor.{OrderBookRecovered, OrderBookSnapshotUpdateCompleted}
import com.wavesplatform.dex.model.{Events, ExchangeTransactionCreator, OrderBook}
import com.wavesplatform.dex.queue.{QueueEvent, QueueEventWithMeta}
import com.wavesplatform.dex.settings.{MatchingRules, RawMatchingRules}
import com.wavesplatform.state.AssetDescription
import com.wavesplatform.transaction.Asset
import com.wavesplatform.transaction.Asset.IssuedAsset
import com.wavesplatform.transaction.assets.exchange.AssetPair
import com.wavesplatform.utils.randomBytes
import com.wavesplatform.{NTPTime, WithDB}
import org.scalamock.scalatest.PathMockFactory
import org.scalatest.BeforeAndAfterEach
import org.scalatest.concurrent.Eventually

import scala.concurrent.duration.DurationInt

class MatcherActorSpecification
    extends MatcherSpec("MatcherActor")
    with MatcherTestData
    with WithDB
    with BeforeAndAfterEach
    with PathMockFactory
    with ImplicitSender
    with Eventually
    with NTPTime {

  private val defaultAssetDescription =
    Some(AssetDescription(KeyPair(ByteStr.empty), "Unknown".getBytes, Array.emptyByteArray, 8, reissuable = false, 1, None, 0))

  private def assetDescription(assetId: IssuedAsset): Option[AssetDescription] = defaultAssetDescription

  "MatcherActor" should {
    "return all open markets" in {
      val actor = defaultActor()
      val probe = TestProbe()

      val pair  = AssetPair(randomAssetId, randomAssetId)
      val order = buy(pair, 2000, 1)

<<<<<<< HEAD
      probe.send(actor, wrap(order))
=======
      (blockchain.accountScript _)
        .when(order.sender.toAddress)
        .returns(None)

      (blockchain.accountScript _)
        .when(order.matcherPublicKey.toAddress)
        .returns(None)

      probe.send(actor, wrapLimitOrder(order))
>>>>>>> d42ec80d
      probe.send(actor, GetMarkets)

      probe.expectMsgPF() {
        case s @ Seq(MarketData(_, "Unknown", "Unknown", _, _, _)) =>
          s.size shouldBe 1
      }
    }

    "successfully route the first place to the new order book" in {
      val addressActor = TestProbe()
      val actor        = defaultActor(addressActor = addressActor.ref)
      val probe        = TestProbe()

      val pair  = AssetPair(randomAssetId, randomAssetId)
      val order = buy(pair, 2000, 1)

<<<<<<< HEAD
      probe.send(actor, wrap(order))
=======
      (blockchain.accountScript _)
        .when(order.sender.toAddress)
        .returns(None)

      (blockchain.accountScript _)
        .when(order.matcherPublicKey.toAddress)
        .returns(None)

      probe.send(actor, wrapLimitOrder(order))
>>>>>>> d42ec80d
      addressActor.expectMsgType[Events.OrderAdded]
    }

    "mark an order book as failed" when {
      "it crashes at start" in {
        val pair = AssetPair(randomAssetId, randomAssetId)
        val ob   = emptyOrderBookRefs
        val actor = TestActorRef(
          new MatcherActor(
            matcherSettings,
            mkAssetPairsDB,
            doNothingOnRecovery,
            ob,
            (_, _) => Props(new FailAtStartActor),
            assetDescription
          )
        )

        val probe = TestProbe()
        probe.send(actor, wrapLimitOrder(buy(pair, 2000, 1)))
        eventually { ob.get()(pair) shouldBe 'left }
        probe.expectNoMessage()
      }

      "it crashes during the work" in {
        val ob    = emptyOrderBookRefs
        val actor = defaultActor(ob)
        val probe = TestProbe()

        val a1, a2, a3 = randomAssetId

        val pair1  = AssetPair(a1, a2)
        val order1 = buy(pair1, 2000, 1)

        val pair2  = AssetPair(a2, a3)
        val order2 = buy(pair2, 2000, 1)

        probe.send(actor, wrapLimitOrder(order1))
        probe.send(actor, wrapLimitOrder(order2))

        eventually {
          ob.get()(pair1) shouldBe 'right
          ob.get()(pair2) shouldBe 'right
        }

        val toKill = actor.getChild(List(OrderBookActor.name(pair1)).iterator)

        probe.watch(toKill)
        toKill.tell(Kill, actor)
        probe.expectMsgType[Terminated]

        ob.get()(pair1) shouldBe 'left
      }
    }

    "continue the work when recovery is successful" in {
      val ob      = emptyOrderBookRefs
      var working = false

      val actor = system.actorOf(
        Props(
          new MatcherActor(
            matcherSettings,
            mkAssetPairsDB,
            startResult => working = startResult.isRight,
            ob,
            (_, _) => Props(new FailAtStartActor()),
            assetDescription
          )
        )
      )

      val probe = TestProbe()
      probe.send(actor, MatcherActor.GetSnapshotOffsets)
      probe.expectMsg(MatcherActor.SnapshotOffsetsResponse(Map.empty))

      eventually(timeout(2.seconds))(working shouldBe true)
    }

    "stop the work" when {
      "an order book as failed during recovery" in {
        val apdb    = mkAssetPairsDB
        val obsdb   = mkOrderBookSnapshotDB
        val pair    = AssetPair(randomAssetId, randomAssetId)
        val ob      = emptyOrderBookRefs
        var stopped = false

        matcherHadOrderBooksBefore(apdb, obsdb, pair -> 1)
        val probe = TestProbe()
        val actor = probe.watch(
          system.actorOf(
            Props(
              new MatcherActor(
                matcherSettings,
                apdb,
                startResult => stopped = startResult.isLeft,
                ob,
                (_, _) => Props(new FailAtStartActor),
                assetDescription
              )
            )
          ))

        probe.expectTerminated(actor)
        stopped shouldBe true
      }

      "received Shutdown during start" in {
        val apdb    = mkAssetPairsDB
        val obsdb   = mkOrderBookSnapshotDB
        val pair    = AssetPair(randomAssetId, randomAssetId)
        val ob      = emptyOrderBookRefs
        var stopped = false

        matcherHadOrderBooksBefore(apdb, obsdb, pair -> 1)
        val probe = TestProbe()
        val actor = probe.watch(
          system.actorOf(
            Props(
              new MatcherActor(
                matcherSettings,
                apdb,
                startResult => stopped = startResult.isLeft,
                ob,
                (_, _) => Props(new NothingDoActor),
                assetDescription
              )
            )
          )
        )
        probe.send(actor, MatcherActor.Shutdown)

        probe.expectTerminated(actor)
        stopped shouldBe true
      }
    }

    "delete order books" is pending
    "forward new orders to order books" is pending

    // snapshotOffset == 17
    val pair23 = AssetPair(IssuedAsset(ByteStr(Array(1))), IssuedAsset(ByteStr(Array(2)))) // key = 2-3, snapshot offset = 9: 9, 26, 43, ...
    val pair45 = AssetPair(IssuedAsset(ByteStr(Array(3))), IssuedAsset(ByteStr(Array(4)))) // key = 4-5, snapshot offset = 12: 12, 29, 46, ...

    "force an order book to create a snapshot" when {
      "it didn't do snapshots for a long time" when {
        "first time" in snapshotTest(pair23) { (matcherActor, probes) =>
          val eventSender = TestProbe()
          sendBuyOrders(eventSender, matcherActor, pair23, 0 to 9)
          probes.head.expectMsg(OrderBookSnapshotUpdateCompleted(pair23, Some(9)))
        }

        "later" in snapshotTest(pair23) { (matcherActor, probes) =>
          val eventSender = TestProbe()
          val probe       = probes.head
          sendBuyOrders(eventSender, matcherActor, pair23, 0 to 10)
          probe.expectMsg(OrderBookSnapshotUpdateCompleted(pair23, Some(9)))

          sendBuyOrders(eventSender, matcherActor, pair23, 10 to 28)
          probe.expectMsg(OrderBookSnapshotUpdateCompleted(pair23, Some(26)))
        }

        "multiple order books" in snapshotTest(pair23, pair45) { (matcherActor, probes) =>
          val eventSender            = TestProbe()
          val List(probe23, probe45) = probes
          sendBuyOrders(eventSender, matcherActor, pair23, 0 to 1)
          sendBuyOrders(eventSender, matcherActor, pair45, 2 to 3)

          probe23.expectNoMessage(200.millis)
          probe45.expectNoMessage(200.millis)

          sendBuyOrders(eventSender, matcherActor, pair45, 4 to 10)
          probe23.expectMsg(OrderBookSnapshotUpdateCompleted(pair23, Some(9)))
          probe45.expectNoMessage(200.millis)

          sendBuyOrders(eventSender, matcherActor, pair23, 11 to 14)
          probe23.expectNoMessage(200.millis)
          probe45.expectMsg(OrderBookSnapshotUpdateCompleted(pair45, Some(12)))
        }
      }

      "received a lot of messages and skipped the middle offset" in snapshotTest(pair23) { (matcherActor, probes) =>
        val eventSender = TestProbe()
        val probe       = probes.head
        sendBuyOrders(eventSender, matcherActor, pair23, 0 to 30)
        probe.expectMsg(OrderBookSnapshotUpdateCompleted(pair23, Some(9)))

        // OrderBookSnapshotUpdated(pair23, 26) is ignored in OrderBookActor, because it's waiting for SaveSnapshotSuccess of 9 from SnapshotStore.
        probe.expectNoMessage(200.millis)

        sendBuyOrders(eventSender, matcherActor, pair23, 31 to 45)
        probe.expectMsg(OrderBookSnapshotUpdateCompleted(pair23, Some(43)))
        probe.expectNoMessage(200.millis)
      }
    }

    "create an order book" when {
      "place order - new order book" in {
        val apdb  = mkAssetPairsDB
        val obsdb = mkOrderBookSnapshotDB
        val pair1 = AssetPair(randomAssetId, randomAssetId)
        val pair2 = AssetPair(randomAssetId, randomAssetId)

        matcherHadOrderBooksBefore(apdb, obsdb, pair1 -> 9)
        val ob    = emptyOrderBookRefs
        val actor = defaultActor(ob, apdb = apdb, snapshotStoreActor = system.actorOf(OrderBookSnapshotStoreActor.props(obsdb)))

        val probe = TestProbe()
        probe.send(actor, MatcherActor.GetSnapshotOffsets)
        probe.expectMsg(MatcherActor.SnapshotOffsetsResponse(Map(pair1 -> Some(9L))))

        probe.send(actor, wrapLimitOrder(buy(pair2, 2000, 1)))
        eventually {
          probe.send(actor, MatcherActor.GetSnapshotOffsets)
          probe.expectMsg(MatcherActor.SnapshotOffsetsResponse(Map(pair1 -> Some(9L), pair2 -> None)))
        }
      }

      "force request" in {
        val pair = AssetPair(randomAssetId, randomAssetId)
        val ob   = emptyOrderBookRefs

        val probe = TestProbe()
        val actor = system.actorOf(
          Props(
            new MatcherActor(
              matcherSettings,
              mkAssetPairsDB,
              _ => {},
              ob,
              (pair, matcherActor) => Props(new RecoveringActor(matcherActor, pair)),
              assetDescription
            )
          )
        )

        probe.send(actor, MatcherActor.ForceStartOrderBook(pair))
        probe.expectMsg(MatcherActor.OrderBookCreated(pair))
      }

      "after delete" in {
        val apdb  = mkAssetPairsDB
        val obsdb = OrderBookSnapshotDB.inMem
        val pair  = AssetPair(randomAssetId, randomAssetId)

        matcherHadOrderBooksBefore(apdb, obsdb, pair -> 9L)
        val ob = emptyOrderBookRefs
        val actor = TestActorRef(
          new MatcherActor(
            matcherSettings,
            apdb,
            doNothingOnRecovery,
            ob,
            (assetPair, matcher) => Props(new DeletingActor(matcher, assetPair, Some(9L))),
            assetDescription
          )
        )

        val probe = TestProbe()
        probe.send(actor, QueueEventWithMeta(10L, 0L, QueueEvent.OrderBookDeleted(pair)))

        withClue("Removed from snapshots rotation") {
          eventually {
            probe.send(actor, GetMarkets)
            probe.expectMsgPF() {
              case xs @ Seq() => xs.size shouldBe 0 // To ignore annoying warnings
            }

            probe.send(actor, MatcherActor.GetSnapshotOffsets)
            probe.expectMsg(MatcherActor.SnapshotOffsetsResponse(Map.empty))
          }
        }

        withClue("Can be re-created") {
          val order1 = buy(pair, 2000, 1)
          probe.send(actor, wrapLimitOrder(11L, order1))

          eventually {
            probe.send(actor, GetMarkets)
            probe.expectMsgPF() {
              case Seq(x: MarketData) => x.pair shouldBe pair
            }

            probe.send(actor, MatcherActor.GetSnapshotOffsets)
            probe.expectMsg(MatcherActor.SnapshotOffsetsResponse(Map.empty))
          }
        }
      }
    }
  }

  private def sendBuyOrders(eventSender: TestProbe, actor: ActorRef, assetPair: AssetPair, indexes: Range): Unit = {
    val ts = System.currentTimeMillis()
    indexes.foreach { i =>
      eventSender.send(actor, wrapLimitOrder(i, buy(assetPair, amount = 1000, price = 1, ts = Some(ts + i))))
    }
  }

  /**
    * @param f (MatcherActor, TestProbe) => Any
    */
  private def snapshotTest(assetPairs: AssetPair*)(f: (ActorRef, List[TestProbe]) => Any): Any = {
    val r = assetPairs.map(fakeOrderBookActor).toList
    val actor = TestActorRef(
      new MatcherActor(
        matcherSettings.copy(snapshotsInterval = 17),
        mkAssetPairsDB,
        doNothingOnRecovery,
        emptyOrderBookRefs,
        (assetPair, _) => {
          val idx = assetPairs.indexOf(assetPair)
          if (idx < 0) throw new RuntimeException(s"Can't find $assetPair in $assetPairs")
          r(idx)._1
        },
        assetDescription
      )
    )

    f(actor, r.map(_._2))
  }

  private def fakeOrderBookActor(assetPair: AssetPair): (Props, TestProbe) = {
    val probe = TestProbe()
    val props = Props(new Actor {
      import context.dispatcher
      private var nr = -1L

      override def receive: Receive = {
        case x: QueueEventWithMeta if x.offset > nr => nr = x.offset
        case SaveSnapshot(globalNr) =>
          val event = OrderBookSnapshotUpdateCompleted(assetPair, Some(globalNr))
          context.system.scheduler.scheduleOnce(200.millis) {
            context.parent ! event
            probe.ref ! event
          }
      }
      context.parent ! OrderBookRecovered(assetPair, None)
    })

    (props, probe)
  }

  private def defaultActor(ob: AtomicReference[Map[AssetPair, Either[Unit, ActorRef]]] = emptyOrderBookRefs,
                           apdb: AssetPairsDB = mkAssetPairsDB,
                           addressActor: ActorRef = TestProbe().ref,
                           snapshotStoreActor: ActorRef = emptySnapshotStoreActor): TestActorRef[MatcherActor] = {
    val txFactory = new ExchangeTransactionCreator(MatcherAccount, matcherSettings, false, _ => false, _ => true).createTransaction _
    TestActorRef(
      new MatcherActor(
        matcherSettings,
        apdb,
        doNothingOnRecovery,
        ob,
        (assetPair, matcher) =>
          OrderBookActor.props(
            matcher,
            addressActor,
            snapshotStoreActor,
            assetPair,
            _ => {},
            _ => {},
            _ => {},
            _ => MatchingRules.Default,
            matcherSettings,
            txFactory,
            ntpTime,
            NonEmptyList.one(RawMatchingRules(0, 0.00000001))
        ),
        assetDescription
      )
    )
  }

  private def mkAssetPairsDB: AssetPairsDB               = AssetPairsDB(db)
  private def mkOrderBookSnapshotDB: OrderBookSnapshotDB = OrderBookSnapshotDB(db)

  private def matcherHadOrderBooksBefore(apdb: AssetPairsDB, obsdb: OrderBookSnapshotDB, pairs: (AssetPair, Long)*): Unit = {
    pairs.map(_._1).foreach(apdb.add)
    pairs.foreach { case (pair, offset) => obsdb.update(pair, offset, Some(OrderBook.empty.snapshot)) }
  }

  private def doNothingOnRecovery(x: Either[String, (ActorRef, QueueEventWithMeta.Offset)]): Unit = {}

  private def emptyOrderBookRefs   = new AtomicReference(Map.empty[AssetPair, Either[Unit, ActorRef]])
  private def randomAssetId: Asset = IssuedAsset(ByteStr(randomBytes()))
}

object MatcherActorSpecification {
  private class NothingDoActor extends Actor { override def receive: Receive = Actor.ignoringBehavior }
  private class RecoveringActor(owner: ActorRef, assetPair: AssetPair, startOffset: Option[Long] = None) extends Actor {
    import context.dispatcher
    context.system.scheduler.scheduleOnce(50.millis, owner, OrderBookRecovered(assetPair, startOffset)) // emulates recovering
    override def receive: Receive = {
      case ForceStartOrderBook(p) if p == assetPair => sender() ! MatcherActor.OrderBookCreated(assetPair)
      case _                                        =>
    }
  }
  private class FailAtStartActor extends Actor {
    override def receive: Receive = Actor.emptyBehavior
    override def preStart(): Unit = {
      super.preStart()
      Thread.sleep(50)
      throw new RuntimeException("I don't want to work today")
    }
  }
  private class DeletingActor(owner: ActorRef, assetPair: AssetPair, startOffset: Option[Long] = None)
      extends RecoveringActor(owner, assetPair, startOffset) {
    override def receive: Receive     = handleDelete orElse super.receive
    private def handleDelete: Receive = { case QueueEventWithMeta(_, _, _: QueueEvent.OrderBookDeleted) => context.stop(self) }
  }

  private def emptySnapshotStoreActor(implicit actorSystem: ActorSystem): ActorRef = {
    import OrderBookSnapshotStoreActor._
    val p = TestProbe()
    p.setAutoPilot { (sender: ActorRef, msg: Any) =>
      msg match {
        case _: Message.GetSnapshot => sender ! Response.GetSnapshot(None)
      }
      TestActor.KeepRunning
    }
    p.ref
  }
}<|MERGE_RESOLUTION|>--- conflicted
+++ resolved
@@ -50,19 +50,7 @@
       val pair  = AssetPair(randomAssetId, randomAssetId)
       val order = buy(pair, 2000, 1)
 
-<<<<<<< HEAD
-      probe.send(actor, wrap(order))
-=======
-      (blockchain.accountScript _)
-        .when(order.sender.toAddress)
-        .returns(None)
-
-      (blockchain.accountScript _)
-        .when(order.matcherPublicKey.toAddress)
-        .returns(None)
-
       probe.send(actor, wrapLimitOrder(order))
->>>>>>> d42ec80d
       probe.send(actor, GetMarkets)
 
       probe.expectMsgPF() {
@@ -79,19 +67,7 @@
       val pair  = AssetPair(randomAssetId, randomAssetId)
       val order = buy(pair, 2000, 1)
 
-<<<<<<< HEAD
-      probe.send(actor, wrap(order))
-=======
-      (blockchain.accountScript _)
-        .when(order.sender.toAddress)
-        .returns(None)
-
-      (blockchain.accountScript _)
-        .when(order.matcherPublicKey.toAddress)
-        .returns(None)
-
       probe.send(actor, wrapLimitOrder(order))
->>>>>>> d42ec80d
       addressActor.expectMsgType[Events.OrderAdded]
     }
 
