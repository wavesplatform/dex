package com.wavesplatform.dex.market

import java.util.concurrent.ConcurrentHashMap

import akka.actor.ActorRef
import akka.testkit.{ImplicitSender, TestActorRef, TestProbe}
import cats.data.NonEmptyList
import com.wavesplatform.NTPTime
import com.wavesplatform.common.state.ByteStr
import com.wavesplatform.dex.MatcherTestData
import com.wavesplatform.dex.api.AlreadyProcessed
import com.wavesplatform.dex.db.OrderBookSnapshotDB
import com.wavesplatform.dex.fixtures.RestartableActor
import com.wavesplatform.dex.fixtures.RestartableActor.RestartActor
import com.wavesplatform.dex.market.MatcherActor.SaveSnapshot
import com.wavesplatform.dex.market.OrderBookActor._
import com.wavesplatform.dex.model.Events.{OrderAdded, OrderCanceled, OrderExecuted}
import com.wavesplatform.dex.model._
import com.wavesplatform.dex.queue.QueueEvent.Canceled
<<<<<<< HEAD
import com.wavesplatform.dex.settings.{MatchingRule, DenormalizedMatchingRule}
=======
import com.wavesplatform.dex.settings.{MatchingRules, RawMatchingRules}
import com.wavesplatform.transaction.Asset
>>>>>>> c0470672
import com.wavesplatform.transaction.Asset.{IssuedAsset, Waves}
import com.wavesplatform.transaction.assets.exchange.OrderOps._
import com.wavesplatform.transaction.assets.exchange.{AssetPair, Order, OrderType}
import com.wavesplatform.utils.EmptyBlockchain
import org.scalamock.scalatest.PathMockFactory
import org.scalatest.concurrent.Eventually

import scala.concurrent.duration._

class OrderBookActorSpecification
    extends MatcherSpec("OrderBookActor")
    with NTPTime
    with ImplicitSender
    with MatcherTestData
    with PathMockFactory
    with Eventually {

  private val txFactory = new ExchangeTransactionCreator(EmptyBlockchain, MatcherAccount, matcherSettings).createTransaction _
  private val obc       = new ConcurrentHashMap[AssetPair, OrderBook.AggregatedSnapshot]
  private val md        = new ConcurrentHashMap[AssetPair, MarketStatus]

  private val wctAsset = IssuedAsset(ByteStr(Array.fill(32)(1)))
  private val ethAsset = IssuedAsset(ByteStr("ETH".getBytes))

  private def update(ap: AssetPair)(snapshot: OrderBook.AggregatedSnapshot): Unit = obc.put(ap, snapshot)

  private def obcTest(f: (AssetPair, TestActorRef[OrderBookActor with RestartableActor], TestProbe) => Unit): Unit =
    obcTestWithPrepare((_, _) => ()) { (pair, actor, probe) =>
      probe.expectMsg(OrderBookRecovered(pair, None))
      f(pair, actor, probe)
    }

  private def obcTestWithTickSize(tickSize: Double)(f: (AssetPair, ActorRef, TestProbe) => Unit): Unit =
    obcTestWithPrepare((_, _) => (), NonEmptyList(DenormalizedMatchingRule(0L, tickSize), List.empty)) { (pair, actor, probe) =>
      probe.expectMsg(OrderBookRecovered(pair, None))
      f(pair, actor, probe)
    }

  private def obcTestWithMatchingRules(matchingRules: NonEmptyList[DenormalizedMatchingRule])(f: (AssetPair, ActorRef, TestProbe) => Unit): Unit =
    obcTestWithPrepare((_, _) => (), matchingRules) { (pair, actor, probe) =>
      probe.expectMsg(OrderBookRecovered(pair, None))
      f(pair, actor, probe)
    }

  private def obcTestWithPrepare(prepare: (OrderBookSnapshotDB, AssetPair) => Unit,
                                 matchingRules: NonEmptyList[DenormalizedMatchingRule] = NonEmptyList.one(DenormalizedMatchingRule(0, 0.00000001)))(
      f: (AssetPair, TestActorRef[OrderBookActor with RestartableActor], TestProbe) => Unit): Unit = {

    obc.clear()
    md.clear()

    val tp    = TestProbe()
    val pair  = AssetPair(wctAsset, Waves)
    val obsdb = OrderBookSnapshotDB.inMem

    prepare(obsdb, pair)

    val orderBookActor = TestActorRef(
      new OrderBookActor(
        tp.ref,
        tp.ref,
        system.actorOf(OrderBookSnapshotStoreActor.props(obsdb)),
        pair,
        update(pair),
        p => Option(md.get(p)),
        txFactory,
        ntpTime,
<<<<<<< HEAD
        matchingRules,
        _ => (),
        raw => MatchingRule(raw.startOffset, (BigDecimal(raw.tickSize) * BigDecimal(10).pow(8)).toLongExact)
      ) with RestartableActor)
=======
        matchingRules
      ) with RestartableActor
    )
>>>>>>> c0470672

    f(pair, orderBookActor, tp)
    system.stop(orderBookActor)
  }

  "OrderBookActor" should {
    "recover from snapshot - 1" in obcTestWithPrepare((_, _) => ()) { (pair, _, tp) =>
      tp.expectMsg(OrderBookRecovered(pair, None))
    }

    "recover from snapshot - 2" in obcTestWithPrepare { (obsdb, p) =>
      obsdb.update(p, 50, Some(OrderBook.empty.snapshot))
    } { (pair, _, tp) =>
      tp.expectMsg(OrderBookRecovered(pair, Some(50)))
    }

    "recovery - notify address actor about orders" in obcTestWithPrepare(
      { (obsdb, p) =>
        val ord = buy(p, 10 * Order.PriceConstant, 100)
        val ob  = OrderBook.empty
        ob.add(LimitOrder(ord), ord.timestamp)
        obsdb.update(p, 50, Some(ob.snapshot))
      }
    ) { (pair, _, tp) =>
      tp.expectMsgType[OrderAdded]
      tp.expectMsg(OrderBookRecovered(pair, Some(50)))
    }

    "place buy and sell order to the order book and preserve it after restart" in obcTest { (pair, orderBook, tp) =>
      val ord1 = buy(pair, 10 * Order.PriceConstant, 100)
      val ord2 = sell(pair, 15 * Order.PriceConstant, 150)

      orderBook ! wrapLimitOrder(ord1)
      orderBook ! wrapLimitOrder(ord2)
      tp.receiveN(2)

      orderBook ! SaveSnapshot(Long.MaxValue)
      tp.expectMsgType[OrderBookSnapshotUpdateCompleted]
      orderBook ! RestartActor

      tp.receiveN(2) shouldEqual Seq(ord1, ord2).map(o => OrderAdded(LimitOrder(o), o.timestamp))
      tp.expectMsgType[OrderBookRecovered]
    }

    "execute partial market orders and preserve remaining after restart" in obcTest { (pair, actor, tp) =>
      val ord1 = buy(pair, 10 * Order.PriceConstant, 100)
      val ord2 = sell(pair, 15 * Order.PriceConstant, 100)

      actor ! wrapLimitOrder(ord1)
      actor ! wrapLimitOrder(ord2)

      tp.receiveN(3)

      actor ! SaveSnapshot(Long.MaxValue)
      tp.expectMsgType[OrderBookSnapshotUpdateCompleted]

      actor ! RestartActor
      tp.expectMsg(
        OrderAdded(SellLimitOrder(
                     ord2.amount - ord1.amount,
                     ord2.matcherFee - AcceptedOrder.partialFee(ord2.matcherFee, ord2.amount, ord1.amount),
                     ord2
                   ),
                   ord2.timestamp)
      )
      tp.expectMsgType[OrderBookRecovered]
    }

    "execute one order fully and other partially and restore after restart" in obcTest { (pair, actor, tp) =>
      val ord1 = buy(pair, 10 * Order.PriceConstant, 100)
      val ord2 = buy(pair, 5 * Order.PriceConstant, 100)
      val ord3 = sell(pair, 12 * Order.PriceConstant, 100)

      actor ! wrapLimitOrder(ord1)
      actor ! wrapLimitOrder(ord2)
      actor ! wrapLimitOrder(ord3)
      tp.receiveN(4)

      actor ! SaveSnapshot(Long.MaxValue)
      tp.expectMsgType[OrderBookSnapshotUpdateCompleted]
      actor ! RestartActor

      val restAmount = ord1.amount + ord2.amount - ord3.amount
      tp.expectMsg(
        OrderAdded(BuyLimitOrder(
                     restAmount,
                     ord2.matcherFee - AcceptedOrder.partialFee(ord2.matcherFee, ord2.amount, ord2.amount - restAmount),
                     ord2
                   ),
                   ord2.timestamp)
      )
      tp.expectMsgType[OrderBookRecovered]
    }

    "match multiple best orders at once and restore after restart" in obcTest { (pair, actor, tp) =>
      val ord1 = sell(pair, 10 * Order.PriceConstant, 100)
      val ord2 = sell(pair, 5 * Order.PriceConstant, 100)
      val ord3 = sell(pair, 5 * Order.PriceConstant, 90)
      val ord4 = buy(pair, 19 * Order.PriceConstant, 100)

      actor ! wrapLimitOrder(ord1)
      actor ! wrapLimitOrder(ord2)
      actor ! wrapLimitOrder(ord3)
      actor ! wrapLimitOrder(ord4)
      tp.receiveN(6)

      actor ! SaveSnapshot(Long.MaxValue)
      tp.expectMsgType[OrderBookSnapshotUpdateCompleted]
      actor ! RestartActor

      val restAmount = ord1.amount + ord2.amount + ord3.amount - ord4.amount
      tp.expectMsg(
        OrderAdded(
          SellLimitOrder(
            restAmount,
            ord2.matcherFee - AcceptedOrder.partialFee(ord2.matcherFee, ord2.amount, ord2.amount - restAmount),
            ord2
          ),
          ord2.timestamp
        ))
      tp.expectMsgType[OrderBookRecovered]
    }

    "place orders and restart without waiting for response" in obcTest { (pair, orderBook, tp) =>
      val ord1 = sell(pair, 10 * Order.PriceConstant, 100)
      val ts   = System.currentTimeMillis()

      (1 to 100) foreach { i =>
        orderBook ! wrapLimitOrder(ord1.updateTimestamp(ts + i))
      }

      within(10.seconds) {
        tp.receiveN(100)
      }

      orderBook ! SaveSnapshot(Long.MaxValue)
      tp.expectMsgType[OrderBookSnapshotUpdateCompleted]
      orderBook ! RestartActor

      within(10.seconds) {
        tp.receiveN(100)
      }
      tp.expectMsgType[OrderBookRecovered]
    }

    "ignore outdated requests" in obcTest { (pair, actor, tp) =>
      (1 to 10).foreach { i =>
        actor ! wrapLimitOrder(i, buy(pair, 100000000, 0.00041))
      }
      tp.receiveN(10)

      (1 to 10).foreach { i =>
        actor ! wrapLimitOrder(i, buy(pair, 100000000, 0.00041))
      }
      all(receiveN(10)) shouldBe AlreadyProcessed
    }

    "respond on SaveSnapshotCommand" in obcTest { (pair, actor, tp) =>
      (1 to 10).foreach { i =>
        actor ! wrapLimitOrder(i, buy(pair, 100000000, 0.00041))
      }
      tp.receiveN(10)

      actor ! SaveSnapshot(10)
      tp.expectMsg(OrderBookSnapshotUpdateCompleted(pair, Some(10)))

      (11 to 20).foreach { i =>
        actor ! wrapLimitOrder(i, buy(pair, 100000000, 0.00041))
      }
      tp.receiveN(10)

      actor ! SaveSnapshot(20)
      tp.expectMsg(OrderBookSnapshotUpdateCompleted(pair, Some(20)))
    }

    "don't do a snapshot if there is no changes" in obcTest { (pair, actor, tp) =>
      (1 to 10).foreach { i =>
        actor ! wrapLimitOrder(i, buy(pair, 100000000, 0.00041))
      }
      tp.receiveN(10)

      actor ! SaveSnapshot(10)
      actor ! SaveSnapshot(10)
      tp.expectMsgType[OrderBookSnapshotUpdateCompleted]
      tp.expectNoMessage(200.millis)
    }

    "restore its state at start" in obcTest { (pair, actor, tp) =>
      (1 to 10).foreach { i =>
        actor ! wrapLimitOrder(i, buy(pair, 100000000, 0.00041))
      }
      tp.receiveN(10)

      actor ! SaveSnapshot(10)
      tp.expectMsgType[OrderBookSnapshotUpdateCompleted]
    }

    "cancel order in merge small prices mode" in obcTestWithTickSize(100) { (pair, orderBook, tp) =>
      val buyOrder = buy(pair, 100000000, 0.0000041)

      orderBook ! wrapLimitOrder(1, buyOrder)
      tp.expectMsgType[OrderAdded]

      orderBook ! wrapEvent(2, Canceled(buyOrder.assetPair, buyOrder.id()))
      tp.expectMsgType[OrderCanceled]
    }

    val switchRulesTest = NonEmptyList(
      DenormalizedMatchingRule(0, 0.00000001),
      List(
        DenormalizedMatchingRule(4, 0.000001),
        DenormalizedMatchingRule(10, 0.000003)
      )
    )

    "rules are switched" in obcTestWithMatchingRules(switchRulesTest) { (pair, orderBook, tp) =>
      val buyOrder = buy(pair, 100000000, 0.0000041)
      (0 to 17).foreach { i =>
        orderBook ! wrapLimitOrder(i, buyOrder)
        tp.expectMsgType[OrderAdded]
      }

      eventually {
        val bids = obc.get(pair).bids
        bids.size shouldBe 3

        val level41 = bids.head
        level41.price shouldBe buyOrder.price
        level41.amount shouldBe buyOrder.amount * 4

        val level40 = bids(1)
        level40.price shouldBe (0.000004 * Order.PriceConstant)
        level40.amount shouldBe buyOrder.amount * 6

        val level30 = bids(2)
        level30.price shouldBe (0.000003 * Order.PriceConstant)
        level30.amount shouldBe buyOrder.amount * 8
      }
    }

    val disableRulesTest = NonEmptyList(
      DenormalizedMatchingRule(0, 0.000001),
      List(
        DenormalizedMatchingRule(3, 0.00000001)
      )
    )

    "rules can be disabled" in obcTestWithMatchingRules(disableRulesTest) { (pair, orderBook, tp) =>
      val buyOrder = buy(pair, 100000000, 0.0000041)
      (0 to 10).foreach { i =>
        orderBook ! wrapLimitOrder(i, buyOrder)
        tp.expectMsgType[OrderAdded]
      }

      eventually {
        val bids = obc.get(pair).bids
        bids.size shouldBe 2

        val level41 = bids.head
        level41.price shouldBe buyOrder.price
        level41.amount shouldBe buyOrder.amount * 8

        val level40 = bids(1)
        level40.price shouldBe (0.000004 * Order.PriceConstant)
        level40.amount shouldBe buyOrder.amount * 3
      }
    }

    val matchingRulesForCancelTest = NonEmptyList(
      DenormalizedMatchingRule(0, 0.00000001),
      List(
        DenormalizedMatchingRule(0, 0.00000001),
        DenormalizedMatchingRule(0, 0.000001)
      )
    )

    "correctly cancel order when rules are switched" in obcTestWithMatchingRules(matchingRulesForCancelTest) { (pair, orderBook, tp) =>
      val buyOrder1, buyOrder2 = buy(pair, 100000000, 0.0000041)

      orderBook ! wrapLimitOrder(0, buyOrder1) // order book places order to the price level 41
      tp.expectMsgType[OrderAdded]

      orderBook ! wrapLimitOrder(1, buyOrder2) // now order book places the same order to the price level 40
      tp.expectMsgType[OrderAdded]

      eventually {
        val bids = obc.get(pair).bids
        bids.size shouldBe 2
        bids.head.price shouldBe buyOrder1.price
        bids.last.price shouldBe 0.0000040 * Order.PriceConstant
      }

      orderBook ! wrapEvent(2, Canceled(buyOrder1.assetPair, buyOrder1.id())) // order book is looking for the price level of buyOrder1 correctly (41 but not 40)
      tp.expectMsgType[OrderCanceled]

      eventually {
        val bids = obc.get(pair).bids
        bids.size shouldBe 1
        bids.head.price shouldBe 0.000004 * Order.PriceConstant
      }
    }

    "correctly handle big market orders" in {

      def bigMarketOrderTest(marketOrderType: OrderType, feeAsset: Asset): Unit = obcTest { (wctWavesPair, orderBook, tp) =>
        val counterOrder1Amount = toNormalized(12) // will be executed fully
        val counterOrder2Amount = toNormalized(5)  // will be executed fully
        val counterOrder3Amount = toNormalized(3)  // will be executed partially

        val marketOrderAmount = toNormalized(18)

        val (counterOrder1, counterOrder2, counterOrder3, marketOrder) = marketOrderType match {
          case OrderType.BUY =>
            val buyOrder       = buy(wctWavesPair, amount = marketOrderAmount, price = 110, matcherFee = smallFee, version = 3, feeAsset = feeAsset)
            val marketBuyOrder = MarketOrder(buyOrder, availableForSpending = getSpentAmountWithFee(buyOrder))
            (
              sell(wctWavesPair, amount = counterOrder1Amount, price = 105),
              sell(wctWavesPair, amount = counterOrder2Amount, price = 110),
              sell(wctWavesPair, amount = counterOrder3Amount, price = 110),
              marketBuyOrder
            )
          case OrderType.SELL =>
            val sellOrder       = sell(wctWavesPair, amount = marketOrderAmount, price = 95, matcherFee = smallFee, version = 3, feeAsset = feeAsset)
            val marketSellOrder = MarketOrder(sellOrder, availableForSpending = getSpentAmountWithFee(sellOrder))
            (
              buy(wctWavesPair, amount = counterOrder1Amount, price = 110),
              buy(wctWavesPair, amount = counterOrder2Amount, price = 105),
              buy(wctWavesPair, amount = counterOrder3Amount, price = 105),
              marketSellOrder
            )
        }

        Seq(counterOrder1, counterOrder2, counterOrder3).foreach { o =>
          orderBook ! wrapLimitOrder(o)
          tp.expectMsgType[OrderAdded]
        }

        orderBook ! wrapMarketOrder(marketOrder)

        val oe1 = tp.expectMsgType[OrderExecuted]
        oe1.submitted shouldBe marketOrder
        oe1.counter shouldBe LimitOrder(counterOrder1)
        oe1.executedAmount shouldBe counterOrder1.amount

        val oe2                   = tp.expectMsgType[OrderExecuted]
        val marketOrderRemaining1 = oe1.submittedMarketRemaining(marketOrder)
        oe2.submitted shouldBe marketOrderRemaining1
        oe2.counter shouldBe LimitOrder(counterOrder2)
        oe2.executedAmount shouldBe counterOrder2.amount

        val oe3                   = tp.expectMsgType[OrderExecuted]
        val marketOrderRemaining2 = oe2.submittedMarketRemaining(marketOrderRemaining1)
        oe3.submitted shouldBe marketOrderRemaining2
        oe3.counter shouldBe LimitOrder(counterOrder3)
        oe3.executedAmount shouldBe toNormalized(1)

        tp.receiveN(0)

        eventually {
          obc.get(wctWavesPair).getCounterSideFor(marketOrder).map(_.amount).sum shouldBe toNormalized(2)
          obc.get(wctWavesPair).getSideFor(marketOrder) shouldBe empty
        }
      }

      bigMarketOrderTest(OrderType.SELL, feeAsset = Waves)    // fee in received asset
      bigMarketOrderTest(OrderType.SELL, feeAsset = ethAsset) // fee in third asset
      bigMarketOrderTest(OrderType.SELL, feeAsset = wctAsset) // fee in spent asset

      bigMarketOrderTest(OrderType.BUY, feeAsset = wctAsset) // fee in received asset
      bigMarketOrderTest(OrderType.BUY, feeAsset = ethAsset) // fee in third asset
      bigMarketOrderTest(OrderType.BUY, feeAsset = Waves)    // fee in spent asset
    }

    "cancel market orders because of the stop conditions (no counter orders or partially filled)" in {

      def noCountersOrPartiallyFilledTest(marketOrderType: OrderType, feeAsset: Asset): Unit = obcTest { (wctWavesPair, orderBook, tp) =>
        val marketOrderAmount  = toNormalized(10)
        val counterOrderAmount = toNormalized(4)

        val (counterOrder, marketOrder) = marketOrderType match {
          case OrderType.SELL =>
            val sellOrder       = sell(wctWavesPair, amount = marketOrderAmount, price = 90, matcherFee = smallFee, version = 3, feeAsset = feeAsset)
            val marketSellOrder = MarketOrder(sellOrder, availableForSpending = getSpentAmountWithFee(sellOrder))
            (
              buy(wctWavesPair, amount = counterOrderAmount, price = 100, matcherFee = smallFee, version = 3),
              marketSellOrder
            )
          case OrderType.BUY =>
            val buyOrder       = buy(wctWavesPair, amount = marketOrderAmount, price = 100, matcherFee = smallFee, version = 3, feeAsset = feeAsset)
            val marketBuyOrder = MarketOrder(buyOrder, availableForSpending = getSpentAmountWithFee(buyOrder))
            (
              sell(wctWavesPair, amount = counterOrderAmount, price = 90, matcherFee = smallFee, version = 3),
              marketBuyOrder
            )
        }

        withClue("Stop condition - no counter orders:") {
          orderBook ! wrapMarketOrder(marketOrder)
          val oc = tp.expectMsgType[OrderCanceled]

          oc.acceptedOrder shouldBe marketOrder
          oc.isSystemCancel shouldBe true
          obc.get(wctWavesPair).asks shouldBe empty

          tp.receiveN(0)
        }

        withClue("Stop condition - market order partially filled:") {
          orderBook ! wrapLimitOrder(counterOrder)
          tp.expectMsgType[OrderAdded]

          orderBook ! wrapMarketOrder(marketOrder)

          val oe = tp.expectMsgType[OrderExecuted]
          oe.submitted shouldBe marketOrder
          oe.counter shouldBe LimitOrder(counterOrder)
          oe.executedAmount shouldBe counterOrder.amount

          val oc2 = tp.expectMsgType[OrderCanceled]

          oc2.acceptedOrder shouldBe oe.submittedMarketRemaining(marketOrder)
          oc2.isSystemCancel shouldBe true

          eventually {
            obc.get(wctWavesPair).asks shouldBe empty
            obc.get(wctWavesPair).bids shouldBe empty
          }

          tp.receiveN(0)
        }
      }

      noCountersOrPartiallyFilledTest(marketOrderType = OrderType.SELL, feeAsset = Waves)    // fee in received asset
      noCountersOrPartiallyFilledTest(marketOrderType = OrderType.SELL, feeAsset = ethAsset) // fee in third asset
      noCountersOrPartiallyFilledTest(marketOrderType = OrderType.SELL, feeAsset = wctAsset) // fee in spent asset

      noCountersOrPartiallyFilledTest(marketOrderType = OrderType.BUY, feeAsset = wctAsset) // fee in received asset
      noCountersOrPartiallyFilledTest(marketOrderType = OrderType.BUY, feeAsset = ethAsset) // fee in third asset
      noCountersOrPartiallyFilledTest(marketOrderType = OrderType.BUY, feeAsset = Waves)    // fee in spent asset
    }

    "cancel market orders because of the stop conditions (available balance for spending is exhausted)" in {

      def afsIsNotEnoughTest(marketOrderType: OrderType, feeAsset: Asset, isFeeConsideredInExecutionAmount: Boolean): Unit =
        obcTest { (wctWavesPair, orderBook, tp) =>
          val moAmount             = toNormalized(4)
          val availableForSpending = moAmount / 2

          val (counterOrder, marketOrder) = marketOrderType match {
            case OrderType.SELL =>
              val buyOrder = buy(wctWavesPair, amount = moAmount, price = 100, matcherFee = smallFee, version = 3)
              val marketSellOrder =
                MarketOrder(
                  buyOrder.updateType(OrderType.SELL).updateMatcherFeeAssetId(feeAsset),
                  availableForSpending = availableForSpending
                )
              buyOrder -> marketSellOrder
            case OrderType.BUY =>
              val sellOrder = sell(wctWavesPair, amount = moAmount, price = 90, matcherFee = smallFee, version = 3)
              val marketBuyOrder =
                MarketOrder(
                  sellOrder.updateType(OrderType.BUY).updateMatcherFeeAssetId(feeAsset),
                  availableForSpending = availableForSpending
                )
              sellOrder -> marketBuyOrder
          }

          orderBook ! wrapLimitOrder(counterOrder)
          tp.expectMsgType[OrderAdded]

          orderBook ! wrapMarketOrder(marketOrder)

          val oe = tp.expectMsgType[OrderExecuted]
          oe.submitted shouldBe marketOrder
          oe.counter shouldBe LimitOrder(counterOrder)

          (marketOrderType, isFeeConsideredInExecutionAmount) match {
            case (OrderType.SELL, true)  => oe.executedAmount + oe.submittedExecutedFee shouldBe marketOrder.availableForSpending
            case (OrderType.SELL, false) => oe.executedAmount shouldBe marketOrder.availableForSpending

            case (OrderType.BUY, true) =>
              oe.executedAmountOfPriceAsset + oe.submittedExecutedFee should be <= marketOrder.availableForSpending
              MatcherModel.getCost(oe.executedAmount + 1, marketOrder.price) + oe.submittedExecutedFee should be > marketOrder.availableForSpending

            case (OrderType.BUY, false) =>
              oe.executedAmountOfPriceAsset should be <= marketOrder.availableForSpending
              MatcherModel.getCost(oe.executedAmount + 1, marketOrder.price) should be > marketOrder.availableForSpending
          }

          val oc = tp.expectMsgType[OrderCanceled]

          oc.acceptedOrder shouldBe oe.submittedMarketRemaining(marketOrder)
          oc.isSystemCancel shouldBe true

          tp.receiveN(0)

          eventually {
            obc.get(wctWavesPair).getSideFor(marketOrder) shouldBe empty
            obc.get(wctWavesPair).getCounterSideFor(marketOrder).map(_.amount).sum shouldBe counterOrder.amount - oe.executedAmount
          }
        }

      afsIsNotEnoughTest(marketOrderType = OrderType.SELL, feeAsset = Waves, isFeeConsideredInExecutionAmount = false)    // fee in received asset
      afsIsNotEnoughTest(marketOrderType = OrderType.SELL, feeAsset = ethAsset, isFeeConsideredInExecutionAmount = false) // fee in third asset
      afsIsNotEnoughTest(marketOrderType = OrderType.SELL, feeAsset = wctAsset, isFeeConsideredInExecutionAmount = true)  // fee in spent asset

      afsIsNotEnoughTest(marketOrderType = OrderType.BUY, feeAsset = wctAsset, isFeeConsideredInExecutionAmount = false) // fee in received asset
      afsIsNotEnoughTest(marketOrderType = OrderType.BUY, feeAsset = ethAsset, isFeeConsideredInExecutionAmount = false) // fee in third asset
      afsIsNotEnoughTest(marketOrderType = OrderType.BUY, feeAsset = Waves, isFeeConsideredInExecutionAmount = true)     // fee in spent asset
    }
  }
}<|MERGE_RESOLUTION|>--- conflicted
+++ resolved
@@ -17,12 +17,8 @@
 import com.wavesplatform.dex.model.Events.{OrderAdded, OrderCanceled, OrderExecuted}
 import com.wavesplatform.dex.model._
 import com.wavesplatform.dex.queue.QueueEvent.Canceled
-<<<<<<< HEAD
-import com.wavesplatform.dex.settings.{MatchingRule, DenormalizedMatchingRule}
-=======
-import com.wavesplatform.dex.settings.{MatchingRules, RawMatchingRules}
+import com.wavesplatform.dex.settings.{DenormalizedMatchingRule, MatchingRule}
 import com.wavesplatform.transaction.Asset
->>>>>>> c0470672
 import com.wavesplatform.transaction.Asset.{IssuedAsset, Waves}
 import com.wavesplatform.transaction.assets.exchange.OrderOps._
 import com.wavesplatform.transaction.assets.exchange.{AssetPair, Order, OrderType}
@@ -90,16 +86,10 @@
         p => Option(md.get(p)),
         txFactory,
         ntpTime,
-<<<<<<< HEAD
         matchingRules,
         _ => (),
         raw => MatchingRule(raw.startOffset, (BigDecimal(raw.tickSize) * BigDecimal(10).pow(8)).toLongExact)
       ) with RestartableActor)
-=======
-        matchingRules
-      ) with RestartableActor
-    )
->>>>>>> c0470672
 
     f(pair, orderBookActor, tp)
     system.stop(orderBookActor)
