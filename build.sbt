import CommonSettings.autoImport.network
import ReleasePlugin.autoImport._
import sbt.Keys._
import sbt._
import sbt.internal.inc.ReflectUtilities

Global / resolvers += Resolver.bintrayRepo("ethereum", "maven") // JNI LevelDB

// Scalafix
scalafixDependencies in ThisBuild += "org.scalatest" %% "autofix" % "3.1.0.0"
addCompilerPlugin(scalafixSemanticdb)

lazy val commonOwaspSettings = Seq(
  dependencyCheckAssemblyAnalyzerEnabled := Some(false)
)

// Used in unit and integration tests
lazy val `dex-test-common` = project.settings(commonOwaspSettings).dependsOn(`waves-integration`)

lazy val dex = project
  .settings(commonOwaspSettings)
  .dependsOn(
    `waves-integration`,
    `dex-test-common` % "test->compile"
  )

lazy val `dex-it-common` = project
  .settings(commonOwaspSettings)
  .dependsOn(
    dex % "compile;runtime->provided",
    `dex-test-common`
  )

lazy val `dex-it` = project
  .settings(commonOwaspSettings)
  .dependsOn(
    dex % "compile;test->test",
    `waves-integration-it`,
    `dex-it-common`
  )

lazy val `waves-grpc` = project.settings(commonOwaspSettings)

lazy val `waves-ext` = project
  .settings(commonOwaspSettings)
  .dependsOn(
    `waves-grpc`,
    `dex-test-common` % "test->compile"
  )

lazy val `waves-integration` = project.settings(commonOwaspSettings).dependsOn(`waves-grpc`)

lazy val `waves-integration-it` = project
  .settings(commonOwaspSettings)
  .dependsOn(
    `waves-integration`,
    `dex-it-common`
  )

lazy val `dex-jmh` = project.dependsOn(dex % "compile;test->test")

lazy val it = project
  .settings(
    description := "Hack for near future to support builds in TeamCity for old and new branches both",
    Test / test := Def.sequential(
      root / Compile / cleanAll,
      Def.task {
        Command.process("fullCheck", state.value)
      }
    ).value
  )

lazy val root = (project in file("."))
  .settings(name := "dex-root")
  .settings(commonOwaspSettings)
  .aggregate(
    dex,
    `dex-it`,
    `dex-it-common`,
    `dex-test-common`,
    `waves-ext`,
    `waves-grpc`,
    `waves-integration`,
    `waves-integration-it`,
    `dex-jmh`
  )

inScope(Global)(
  Seq(
    scalaVersion := "2.12.10",
    organization := "com.wavesplatform",
    organizationName := "Waves Platform",
    organizationHomepage := Some(url("https://wavesplatform.com")),
    scmInfo := Some(ScmInfo(url("https://github.com/wavesplatform/dex"), "git@github.com:wavesplatform/dex.git", None)),
    licenses := Seq(("MIT", url("https://github.com/wavesplatform/dex/blob/master/LICENSE"))),
    scalacOptions ++= Seq(
      "-feature",
      "-deprecation",
      "-unchecked",
      "-language:higherKinds",
      "-language:implicitConversions",
      "-language:postfixOps",
      "-Ywarn-unused:-implicits",
      "-Xlint",
      "-Ypartial-unification",
      "-opt:l:inline",
      "-opt-inline-from:**",
      "-Yrangepos" // required for scalafix
    ),
    crossPaths := false,
    scalafmtOnCompile := false,
    dependencyOverrides ++= Dependencies.globalEnforcedVersions.value,
    cancelable := true,
    logBuffered := false,
    coverageExcludedPackages := ".*",
    parallelExecution := false,
    testListeners := Seq.empty, // Fix for doubled test reports
    /* http://www.scalatest.org/user_guide/using_the_runner
     * o - select the standard output reporter
     * I - show reminder of failed and canceled tests without stack traces
     * D - show all durations
     * O - drop InfoProvided events
     * F - show full stack traces
     * u - select the JUnit XML reporter with output directory
     */
    testOptions += Tests.Argument("-oIDOF", "-u", "target/test-reports"),
    testOptions += Tests.Setup(_ => sys.props("sbt-testing") = "true"),
    concurrentRestrictions := {
      val threadNumber = Option(System.getenv("SBT_THREAD_NUMBER")).fold(1)(_.toInt)
      Seq(Tags.limit(Tags.ForkedTestGroup, threadNumber))
    },
    network := NodeNetwork(sys.props.get("network")),
    // To speedup the compilation
    Compile / doc / sources := Seq.empty,
    Compile / packageDoc / publishArtifact := false
  )
)

// ThisBuild options
git.useGitDescribe := true
git.uncommittedSignifier := Some("DIRTY")

// root project settings
enablePlugins(ReleasePlugin)

// https://stackoverflow.com/a/48592704/4050580
def allProjects: List[ProjectReference] = ReflectUtilities.allVals[Project](this).values.toList.map(x => x: ProjectReference)

Compile / cleanAll := {
  val xs = allProjects
  streams.value.log.info(s"Cleaning ${xs.mkString(", ")}")
  clean.all(ScopeFilter(inProjects(allProjects: _*), inConfigurations(Compile, Test))).value
}

<<<<<<< HEAD
lazy val checkPRRaw = taskKey[Unit]("Build a project and run unit tests")
checkPRRaw := {
  // try/finally is a hack to run clean before all tasks
  try {
    (root / Compile / cleanAll).value
  } finally {
    (dex / Test / test).value
    (`waves-ext` / Test / test).value
    (`waves-integration` / Test / test).value
    (`dex-jmh` / Test / compile).value
  }
}
=======
lazy val quickCheckRaw = taskKey[Unit]("Build a project and run unit tests")
quickCheckRaw := Def
  .sequential(
    root / Test / compile,
    `waves-ext` / Test / test,
    `waves-integration` / Test / test,
    dex / Test / test,
    root / Compile / packageAll
  )
  .value

lazy val fullCheckRaw = taskKey[Unit]("Build a project and run all tests")
fullCheckRaw := Def
  .sequential(
    quickCheckRaw,
    Def.task {
      val wavesIntegrationDocker = (`waves-integration-it` / Docker / docker).value
      val dexDocker              = (`dex-it` / Docker / docker).value
    },
    `waves-integration-it` / Test / test,
    `dex-it` / Test / test
  )
  .value
>>>>>>> 0347e0b1

def mkCheckCommand(name: String, task: TaskKey[Unit]): Command = Command.command(name) { state =>
  val updatedState = Project
    .extract(state)
    .appendWithoutSession(Seq(Global / scalacOptions ++= Seq("-Xfatal-warnings", "-Ywarn-unused:-imports")), state)

  Project.extract(updatedState).runTask(task, updatedState)
  state
}

commands ++= List(
  mkCheckCommand("quickCheck", root / quickCheckRaw),
  mkCheckCommand("fullCheck", root / fullCheckRaw)
)

// IDE settings
ideExcludedDirectories := Seq((root / baseDirectory).value / "_local")<|MERGE_RESOLUTION|>--- conflicted
+++ resolved
@@ -77,12 +77,12 @@
     dex,
     `dex-it`,
     `dex-it-common`,
+    `dex-jmh`,
     `dex-test-common`,
     `waves-ext`,
     `waves-grpc`,
     `waves-integration`,
-    `waves-integration-it`,
-    `dex-jmh`
+    `waves-integration-it`
   )
 
 inScope(Global)(
@@ -152,20 +152,6 @@
   clean.all(ScopeFilter(inProjects(allProjects: _*), inConfigurations(Compile, Test))).value
 }
 
-<<<<<<< HEAD
-lazy val checkPRRaw = taskKey[Unit]("Build a project and run unit tests")
-checkPRRaw := {
-  // try/finally is a hack to run clean before all tasks
-  try {
-    (root / Compile / cleanAll).value
-  } finally {
-    (dex / Test / test).value
-    (`waves-ext` / Test / test).value
-    (`waves-integration` / Test / test).value
-    (`dex-jmh` / Test / compile).value
-  }
-}
-=======
 lazy val quickCheckRaw = taskKey[Unit]("Build a project and run unit tests")
 quickCheckRaw := Def
   .sequential(
@@ -189,7 +175,6 @@
     `dex-it` / Test / test
   )
   .value
->>>>>>> 0347e0b1
 
 def mkCheckCommand(name: String, task: TaskKey[Unit]): Command = Command.command(name) { state =>
   val updatedState = Project
