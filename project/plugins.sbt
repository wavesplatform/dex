--- conflicted
+++ resolved
@@ -6,6 +6,7 @@
 )
 
 Seq(
+  "org.jetbrains"     % "sbt-ide-settings"       % "1.0.0",
   "com.eed3si9n"      % "sbt-assembly"           % "0.14.5",
   "com.typesafe.sbt"  % "sbt-native-packager"    % "1.3.2",
   "org.scalastyle"    %% "scalastyle-sbt-plugin" % "1.0.0",
@@ -13,13 +14,7 @@
   "se.marcuslonnberg" % "sbt-docker"             % "1.4.1",
   "com.typesafe.sbt"  % "sbt-git"                % "0.9.3",
   "com.lucidchart"    % "sbt-scalafmt"           % "1.15",
-<<<<<<< HEAD
-  "org.jetbrains"     % "sbt-ide-settings"       % "1.0.0",
   "com.thesamet"      % "sbt-protoc"             % "0.99.19"
-=======
-  "com.thesamet"      % "sbt-protoc"             % "0.99.19",
-  "org.jetbrains"     % "sbt-ide-settings"       % "1.0.0"
->>>>>>> 01e31c44
 ).map(addSbtPlugin)
 
 libraryDependencies ++= Seq(
