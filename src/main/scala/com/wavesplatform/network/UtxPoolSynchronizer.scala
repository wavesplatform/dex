package com.wavesplatform.network

import java.util.concurrent.TimeUnit

import com.google.common.cache.CacheBuilder
import com.wavesplatform.common.state.ByteStr
import com.wavesplatform.settings.SynchronizationSettings.UtxSynchronizerSettings
import com.wavesplatform.transaction.Transaction
import com.wavesplatform.utils.ScorexLogging
import com.wavesplatform.utx.UtxPool
import io.netty.channel.Channel
import io.netty.channel.group.ChannelGroup
import monix.eval.Task
import monix.execution.{CancelableFuture, Scheduler}
import monix.reactive.OverflowStrategy

import scala.util.{Failure, Success}

object UtxPoolSynchronizer extends ScorexLogging {

  def start(utx: UtxPool,
            settings: UtxSynchronizerSettings,
            allChannels: ChannelGroup,
            txSource: ChannelObservable[Transaction]): CancelableFuture[Unit] = {
    implicit val scheduler: Scheduler = Scheduler.forkJoin(settings.parallelism, settings.maxThreads, "utx-pool-sync")

    val dummy = new Object()
    val knownTransactions = CacheBuilder
      .newBuilder()
      .maximumSize(settings.networkTxCacheSize)
      .expireAfterWrite(settings.networkTxCacheTime.toMillis, TimeUnit.MILLISECONDS)
      .build[ByteStr, Object]

    val newTxSource = txSource
      .observeOn(scheduler)
      .filter { case (_, tx) =>
        var isNew = false
        knownTransactions.get(tx.id(), { () => isNew = true; dummy })
        isNew
      }

<<<<<<< HEAD
                      case Left(error) =>
                        log.debug(s"Error adding transaction to UTX pool: $error")

                      case _ =>
                      // Ignore
                    }
                }
            }
          allChannels.flush()
=======
    val synchronizerFuture = newTxSource
      .whileBusyBuffer(OverflowStrategy.DropOldAndSignal(settings.maxQueueSize, { dropped =>
        log.warn(s"UTX queue overflow: $dropped transactions dropped")
        None
      }))
      .mapParallelUnordered(settings.parallelism) { case (sender, transaction) => Task {
          concurrent.blocking(utx.putIfNew(transaction)) match {
            case Right((isNew, _)) =>
              if (isNew) Some(allChannels.write(RawBytes.from(transaction), (_: Channel) != sender))
              else None

            case Left(error) =>
              log.debug(s"Error adding transaction to UTX pool: $error")
              None
          }
>>>>>>> c63f7e74
        }
      }
      .bufferTimedAndCounted(settings.maxBufferTime, settings.maxBufferSize)
      .filter(_.flatten.nonEmpty)
      .foreachL(_ => allChannels.flush())
      .runAsyncLogErr

    synchronizerFuture.onComplete {
      case Success(_)     => log.info("UtxPoolSynschronizer stops")
      case Failure(error) => log.error("Error in utx pool synchronizer", error)
    }

    synchronizerFuture
  }
}<|MERGE_RESOLUTION|>--- conflicted
+++ resolved
@@ -39,17 +39,6 @@
         isNew
       }
 
-<<<<<<< HEAD
-                      case Left(error) =>
-                        log.debug(s"Error adding transaction to UTX pool: $error")
-
-                      case _ =>
-                      // Ignore
-                    }
-                }
-            }
-          allChannels.flush()
-=======
     val synchronizerFuture = newTxSource
       .whileBusyBuffer(OverflowStrategy.DropOldAndSignal(settings.maxQueueSize, { dropped =>
         log.warn(s"UTX queue overflow: $dropped transactions dropped")
@@ -65,7 +54,6 @@
               log.debug(s"Error adding transaction to UTX pool: $error")
               None
           }
->>>>>>> c63f7e74
         }
       }
       .bufferTimedAndCounted(settings.maxBufferTime, settings.maxBufferSize)
