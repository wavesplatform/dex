package com.wavesplatform.network

import java.net.{InetAddress, InetSocketAddress}

import com.google.common.collect.EvictingQueue
import com.wavesplatform.settings.NetworkSettings
import com.wavesplatform.utils.createMVStore
import org.h2.mvstore.MVMap
import scorex.utils.{LogMVMapBuilder, ScorexLogging}

import scala.collection.JavaConverters._
import scala.util.Random

class PeerDatabaseImpl(settings: NetworkSettings) extends PeerDatabase with AutoCloseable with ScorexLogging {

  private val database = createMVStore(settings.file)
  private val peersPersistence = database.openMap("peers", new LogMVMapBuilder[InetSocketAddress, Long])
  private val blacklist = database.openMap("blacklist", new LogMVMapBuilder[InetAddress, Long])
  private val reasons = database.openMap("reasons", new LogMVMapBuilder[InetAddress, String])
  private val unverifiedPeers = EvictingQueue.create[InetSocketAddress](settings.maxUnverifiedPeers)

  for (a <- settings.knownPeers.view.map(inetSocketAddress(_, 6863))) {
    // add peers from config with max timestamp so they never get evicted from the list of known peers
    doTouch(a, Long.MaxValue)
  }

  override def addCandidate(socketAddress: InetSocketAddress): Unit = unverifiedPeers.synchronized {
    if (!peersPersistence.containsKey(socketAddress) && !unverifiedPeers.contains(socketAddress)) {
      unverifiedPeers.add(socketAddress)
    }
  }

  private def doTouch(socketAddress: InetSocketAddress, timestamp: Long): Unit = unverifiedPeers.synchronized {
    unverifiedPeers.removeIf(_ == socketAddress)
    peersPersistence.compute(socketAddress, (_, prevTs) => Option(prevTs).fold(timestamp)(_.max(timestamp)))
    database.commit()
  }

  override def touch(socketAddress: InetSocketAddress): Unit = doTouch(socketAddress, System.currentTimeMillis())

  override def blacklist(address: InetAddress, reason: String): Unit = unverifiedPeers.synchronized {
    unverifiedPeers.removeIf(_.getAddress == address)
    blacklist.put(address, System.currentTimeMillis())
    reasons.put(address, reason)
    database.commit()
  }

  override def knownPeers: Map[InetSocketAddress, Long] = {
    removeObsoleteRecords(peersPersistence, settings.peersDataResidenceTime.toMillis)
      .asScala.toMap.filterKeys(address => !blacklistedHosts.contains(address.getAddress))
  }

  override def blacklistedHosts: Set[InetAddress] =
    removeObsoleteRecords(blacklist, settings.blackListResidenceTime.toMillis).keySet().asScala.toSet

  override def detailedBlacklist: Map[InetAddress, (Long, String)] =
    removeObsoleteRecords(blacklist, settings.blackListResidenceTime.toMillis)
      .asScala
      .toMap
      .map { case (h, t) => h -> (t, Option(reasons.get(h)).getOrElse("")) }

  override def randomPeer(excluded: Set[InetSocketAddress]): Option[InetSocketAddress] = unverifiedPeers.synchronized {
<<<<<<< HEAD
//    log.trace(s"Excluding: $excluded")
=======
    log.trace(s"Excluding: $excluded")

>>>>>>> 72ad73c0
    def excludeAddress(isa: InetSocketAddress) = excluded(isa) || blacklistedHosts(isa.getAddress)

//    log.trace(s"Evicting queue: $unverifiedPeers")
    val unverified = Option(unverifiedPeers.peek()).filterNot(excludeAddress)
    val verified = Random.shuffle(knownPeers.keySet.diff(excluded).toSeq).headOption.filterNot(excludeAddress)

//    log.trace(s"Unverified: $unverified; Verified: $verified")
    (unverified, verified) match {
      case (Some(_), v@Some(_)) => if (Random.nextBoolean()) Some(unverifiedPeers.poll()) else v
      case (Some(_), None) => Some(unverifiedPeers.poll())
      case (None, v@Some(_)) => v
      case _ => None
    }
  }

  private def removeObsoleteRecords[T](map: MVMap[T, Long], maxAge: Long): MVMap[T, Long] = {
    val earliestValidTs = System.currentTimeMillis() - maxAge

    map.entrySet().asScala.collect {
      case e if e.getValue < earliestValidTs => e.getKey
    }.foreach(map.remove)

    database.commit()

    map
  }

  override def close(): Unit = database.close()
}<|MERGE_RESOLUTION|>--- conflicted
+++ resolved
@@ -60,12 +60,7 @@
       .map { case (h, t) => h -> (t, Option(reasons.get(h)).getOrElse("")) }
 
   override def randomPeer(excluded: Set[InetSocketAddress]): Option[InetSocketAddress] = unverifiedPeers.synchronized {
-<<<<<<< HEAD
 //    log.trace(s"Excluding: $excluded")
-=======
-    log.trace(s"Excluding: $excluded")
-
->>>>>>> 72ad73c0
     def excludeAddress(isa: InetSocketAddress) = excluded(isa) || blacklistedHosts(isa.getAddress)
 
 //    log.trace(s"Evicting queue: $unverifiedPeers")
