package com.wavesplatform.network

import java.net.{InetSocketAddress, NetworkInterface}
import java.nio.channels.ClosedChannelException
import java.util.concurrent.ConcurrentHashMap

import com.wavesplatform.metrics.Metrics
import com.wavesplatform.network.MessageObserver.Messages
import com.wavesplatform.settings._
import com.wavesplatform.{UtxPool, Version}
import io.netty.bootstrap.{Bootstrap, ServerBootstrap}
import io.netty.channel._
import io.netty.channel.group.ChannelGroup
import io.netty.channel.nio.NioEventLoopGroup
import io.netty.channel.socket.SocketChannel
import io.netty.channel.socket.nio.{NioServerSocketChannel, NioSocketChannel}
import io.netty.handler.codec.{LengthFieldBasedFrameDecoder, LengthFieldPrepender}
import io.netty.util.concurrent.DefaultThreadFactory
import monix.execution.Scheduler
import monix.reactive.Observable
import monix.reactive.subjects.ConcurrentSubject
import org.asynchttpclient.netty.channel.NoopHandler
import org.influxdb.dto.Point
import scorex.transaction._
import scorex.utils.ScorexLogging

import scala.collection.JavaConverters._
import scala.concurrent.duration._

trait NS {
  def connect(remoteAddress: InetSocketAddress): Unit

  def shutdown(): Unit

  val messages: Messages
  val closedChannels: Observable[Channel]
}

object NetworkServer extends ScorexLogging {

  def apply(settings: WavesSettings,
            lastBlockInfos: Observable[LastBlockInfo],
            history: NgHistory,
            utxPool: UtxPool,
            peerDatabase: PeerDatabase,
            allChannels: ChannelGroup,
            peerInfo: ConcurrentHashMap[Channel, PeerInfo]
           ): NS = {
    @volatile var shutdownInitiated = false

    val bossGroup = new NioEventLoopGroup(0, new DefaultThreadFactory("nio-boss-group", true))
    val workerGroup = new NioEventLoopGroup(0, new DefaultThreadFactory("nio-worker-group", true))
    val handshake = Handshake(Constants.ApplicationName + settings.blockchainSettings.addressSchemeCharacter, Version.VersionTuple,
      settings.networkSettings.nodeName, settings.networkSettings.nonce, settings.networkSettings.declaredAddress)

<<<<<<< HEAD
    val trafficWatcher = if (settings.metrics.enable) new TrafficWatcher else new NoopHandler
    val messageCodec = new MessageCodec(peerDatabase)

    val excludedAddresses: Set[InetSocketAddress] = {
      val localAddresses = if (settings.networkSettings.bindAddress.getAddress.isAnyLocalAddress) {
        NetworkInterface.getNetworkInterfaces.asScala
          .flatMap(_.getInetAddresses.asScala
            .map(a => new InetSocketAddress(a, settings.networkSettings.bindAddress.getPort)))
          .toSet
      } else Set(settings.networkSettings.bindAddress)
=======
  private val scoreObserver = new RemoteScoreObserver(
    settings.synchronizationSettings.scoreTTL,
    history.lastBlockIds(settings.synchronizationSettings.maxRollback), history.score(), allChannels)

  private val trafficWatcher = if (settings.metrics.enable) {
    log.debug("Watching and reporting of traffic is enabled")
    new TrafficWatcher
  } else new NoopHandler

  private val trafficLogger = if (settings.networkSettings.trafficLogger.enable) {
    log.debug("Logging of traffic is enabled")
    new TrafficLogger(settings.networkSettings.trafficLogger)
  } else new NoopHandler

  private val discardingHandler = new DiscardingHandler(blockchainReadiness)
  private val messageCodec = new MessageCodec(peerDatabase)
>>>>>>> 799eeabb

      localAddresses ++ settings.networkSettings.declaredAddress.toSet
    }

    val lengthFieldPrepender = new LengthFieldPrepender(4)

    // There are two error handlers by design. WriteErrorHandler adds a future listener to make sure writes to network
    // succeed. It is added to the head of pipeline (it's the closest of the two to actual network), because some writes
    // are initiated from the middle of the pipeline (e.g. extension requests). FatalErrorHandler, on the other hand,
    // reacts to inbound exceptions (the ones thrown during channelRead). It is added to the tail of pipeline to handle
    // exceptions bubbling up from all the handlers below. When a fatal exception is caught (like OutOfMemory), the
    // application is terminated.
    val writeErrorHandler = new WriteErrorHandler
    val fatalErrorHandler = new FatalErrorHandler

    val historyReplier = new HistoryReplier(history, settings.synchronizationSettings)
    val inboundConnectionFilter: PipelineInitializer.HandlerWrapper = new InboundConnectionFilter(peerDatabase,
      settings.networkSettings.maxInboundConnections,
      settings.networkSettings.maxConnectionsPerHost)

    val closedChannelsSubject = ConcurrentSubject.publish[Channel](Scheduler.singleThread("closed-channels"))
    val (mesageObserver, newtworkMessages) = MessageObserver()
    val discardingHandler = new DiscardingHandler(lastBlockInfos.map(_.ready))
    val peerConnections = new ConcurrentHashMap[PeerKey, Channel](10, 0.9f, 10)
    val serverHandshakeHandler = new HandshakeHandler.Server(handshake, peerInfo, peerConnections, peerDatabase, allChannels)
    val utxPoolSynchronizer = new UtxPoolSynchronizer(utxPool, allChannels)

    def peerSynchronizer: ChannelHandlerAdapter = {
      if (settings.networkSettings.enablePeersExchange) {
        new PeerSynchronizer(peerDatabase, settings.networkSettings.peersBroadcastInterval)
      } else PeerSynchronizer.Disabled
    }

    val serverChannel = settings.networkSettings.declaredAddress.map { _ =>
      new ServerBootstrap()
        .group(bossGroup, workerGroup)
        .channel(classOf[NioServerSocketChannel])
        .childHandler(new PipelineInitializer[SocketChannel](Seq(
          inboundConnectionFilter,
          new HandshakeDecoder(peerDatabase),
          new HandshakeTimeoutHandler(settings.networkSettings.handshakeTimeout),
          serverHandshakeHandler,
          lengthFieldPrepender,
          new LengthFieldBasedFrameDecoder(100 * 1024 * 1024, 0, 4, 0, 4),
          new LegacyFrameCodec(peerDatabase),
          trafficWatcher,
          discardingHandler,
          messageCodec,
          writeErrorHandler,
          peerSynchronizer,
          historyReplier,
          utxPoolSynchronizer,
          mesageObserver,
          fatalErrorHandler)))
        .bind(settings.networkSettings.bindAddress)
        .channel()
    }

    val outgoingChannels = new ConcurrentHashMap[InetSocketAddress, Channel]

    val clientHandshakeHandler = new HandshakeHandler.Client(handshake, peerInfo, peerConnections, peerDatabase, allChannels)

    val bootstrap = new Bootstrap()
      .option(ChannelOption.CONNECT_TIMEOUT_MILLIS, settings.networkSettings.connectionTimeout.toMillis.toInt: Integer)
      .group(workerGroup)
      .channel(classOf[NioSocketChannel])
      .handler(new PipelineInitializer[SocketChannel](Seq(
        new HandshakeDecoder(peerDatabase),
        new HandshakeTimeoutHandler(settings.networkSettings.handshakeTimeout),
        clientHandshakeHandler,
        lengthFieldPrepender,
        new LengthFieldBasedFrameDecoder(100 * 1024 * 1024, 0, 4, 0, 4),
        new LegacyFrameCodec(peerDatabase),
        trafficWatcher,
        discardingHandler,
        messageCodec,
        trafficLogger,
        writeErrorHandler,
        peerSynchronizer,
        historyReplier,
<<<<<<< HEAD
=======
        microBlockSynchronizer,
        new ExtensionSignaturesLoader(settings.synchronizationSettings.synchronizationTimeout, peerDatabase, knownInvalidBlocks),
        new ExtensionBlocksLoader(settings.synchronizationSettings.synchronizationTimeout, peerDatabase, history, knownInvalidBlocks),
        new OptimisticExtensionLoader,
>>>>>>> 799eeabb
        utxPoolSynchronizer,
        mesageObserver,
        fatalErrorHandler)))

<<<<<<< HEAD
    def formatOutgoingChannelEvent(channel: Channel, event: String) = s"${id(channel)} $event, outgoing channel count: ${outgoingChannels.size()}"
=======
  private val outgoingChannels = new ConcurrentHashMap[InetSocketAddress, Channel]

  private val clientHandshakeHandler =
    new HandshakeHandler.Client(handshake, peerInfo, peerConnections, peerDatabase, allChannels)

  private val bootstrap = new Bootstrap()
    .option(ChannelOption.CONNECT_TIMEOUT_MILLIS, settings.networkSettings.connectionTimeout.toMillis.toInt: Integer)
    .group(workerGroup)
    .channel(classOf[NioSocketChannel])
    .handler(new PipelineInitializer[SocketChannel](Seq(
      new HandshakeDecoder(peerDatabase),
      new HandshakeTimeoutHandler(settings.networkSettings.handshakeTimeout),
      clientHandshakeHandler,
      lengthFieldPrepender,
      new LengthFieldBasedFrameDecoder(100 * 1024 * 1024, 0, 4, 0, 4),
      new LegacyFrameCodec(peerDatabase),
      trafficWatcher,
      discardingHandler,
      messageCodec,
      trafficLogger,
      writeErrorHandler,
      peerSynchronizer,
      historyReplier,
      microBlockSynchronizer,
      new ExtensionSignaturesLoader(settings.synchronizationSettings.synchronizationTimeout, peerDatabase, knownInvalidBlocks),
      new ExtensionBlocksLoader(settings.synchronizationSettings.synchronizationTimeout, peerDatabase, history, knownInvalidBlocks),
      new OptimisticExtensionLoader,
      utxPoolSynchronizer,
      scoreObserver,
      coordinatorHandler,
      fatalErrorHandler)))

  private val connectTask = workerGroup.scheduleWithFixedDelay(1.second, 5.seconds) {
    import scala.collection.JavaConverters._

    val outgoing = outgoingChannels.keySet.iterator().asScala.toVector
    def outgoingStr = outgoing.map(_.toString).sorted.mkString("[", ", ", "]")

    val all = peerInfo.values().iterator().asScala.flatMap(_.declaredAddress).toVector

    val incoming = all.filterNot(outgoing.contains)
    def incomingStr = incoming.map(_.toString).sorted.mkString("[", ", ", "]")

    log.trace(s"Outgoing: $outgoingStr ++ incoming: $incomingStr")
    if (outgoingChannels.size() < settings.networkSettings.maxOutboundConnections) {
      peerDatabase
        .randomPeer(excluded = excludedAddresses ++ all)
        .foreach(connect)
    }
>>>>>>> 799eeabb

    def handleChannelClosed(remoteAddress: InetSocketAddress)(closeFuture: ChannelFuture): Unit = {
      closedChannelsSubject.onNext(closeFuture.channel())
      outgoingChannels.remove(remoteAddress, closeFuture.channel())
      if (!shutdownInitiated) peerDatabase.suspend(remoteAddress.getAddress)

      if (closeFuture.isSuccess)
        log.trace(formatOutgoingChannelEvent(closeFuture.channel(), "Channel closed (expected)"))
      else
        log.debug(formatOutgoingChannelEvent(closeFuture.channel(), s"Channel closed: ${Option(closeFuture.cause()).map(_.getMessage).getOrElse("no message")}"))

    }

    def handleConnectionAttempt(remoteAddress: InetSocketAddress)(thisConnFuture: ChannelFuture): Unit = {
      if (thisConnFuture.isSuccess) {
        log.trace(formatOutgoingChannelEvent(thisConnFuture.channel(), "Connection established"))
        peerDatabase.touch(remoteAddress)
        thisConnFuture.channel().closeFuture().addListener(handleChannelClosed(remoteAddress))
      } else if (thisConnFuture.cause() != null) {
        peerDatabase.suspend(remoteAddress.getAddress)
        outgoingChannels.remove(remoteAddress, thisConnFuture.channel())
        thisConnFuture.cause() match {
          case e: ClosedChannelException =>
            // this can happen when the node is shut down before connection attempt succeeds
            log.trace(formatOutgoingChannelEvent(
              thisConnFuture.channel(),
              s"Channel closed by connection issue: ${Option(e.getMessage).getOrElse("no message")}"
            ))
          case other => log.debug(formatOutgoingChannelEvent(thisConnFuture.channel(), other.getMessage))
        }
      }
    }


    def doConnect(remoteAddress: InetSocketAddress): Unit =
      outgoingChannels.computeIfAbsent(remoteAddress, _ => {
        val newConnFuture = bootstrap.connect(remoteAddress)

        log.trace(s"${id(newConnFuture.channel())} Connecting to $remoteAddress")
        newConnFuture.addListener(handleConnectionAttempt(remoteAddress)).channel()
      })

    val connectTask = workerGroup.scheduleWithFixedDelay(1.second, 5.seconds) {
      import scala.collection.JavaConverters._
      val outgoing = outgoingChannels.keySet.iterator().asScala.toVector

      def outgoingStr = outgoing.map(_.toString).sorted.mkString("[", ", ", "]")

      val all = peerInfo.values().iterator().asScala.flatMap(_.declaredAddress).toVector
      val incoming = all.filterNot(outgoing.contains)

      def incomingStr = incoming.map(_.toString).sorted.mkString("[", ", ", "]")

      log.trace(s"Outgoing: $outgoingStr ++ incoming: $incomingStr")
      if (outgoingChannels.size() < settings.networkSettings.maxOutboundConnections) {
        peerDatabase
          .randomPeer(excluded = excludedAddresses ++ all)
          .foreach(doConnect)
      }

      Metrics.write(
        Point
          .measurement("connections")
          .addField("outgoing", outgoingStr)
          .addField("incoming", incomingStr)
          .addField("n", all.size)
      )
    }




    def doShutdown(): Unit = try {
      shutdownInitiated = true
      connectTask.cancel(false)
      serverChannel.foreach(_.close().await())
      log.debug("Unbound server")
      allChannels.close().await()
      log.debug("Closed all channels")
    } finally {
      workerGroup.shutdownGracefully().await()
      bossGroup.shutdownGracefully().await()
    }

    new NS {
      override def connect(remoteAddress: InetSocketAddress): Unit = doConnect(remoteAddress)

      override def shutdown(): Unit = doShutdown()

      override val messages: Messages = newtworkMessages

      override val closedChannels: Observable[Channel] = closedChannelsSubject
    }
  }
}<|MERGE_RESOLUTION|>--- conflicted
+++ resolved
@@ -53,8 +53,15 @@
     val handshake = Handshake(Constants.ApplicationName + settings.blockchainSettings.addressSchemeCharacter, Version.VersionTuple,
       settings.networkSettings.nodeName, settings.networkSettings.nonce, settings.networkSettings.declaredAddress)
 
-<<<<<<< HEAD
-    val trafficWatcher = if (settings.metrics.enable) new TrafficWatcher else new NoopHandler
+    val trafficWatcher = if (settings.metrics.enable) {
+      log.debug("Watching and reporting of traffic is enabled")
+      new TrafficWatcher
+    } else new NoopHandler
+
+    val trafficLogger = if (settings.networkSettings.trafficLogger.enable) {
+      log.debug("Logging of traffic is enabled")
+      new TrafficLogger(settings.networkSettings.trafficLogger)
+    } else new NoopHandler
     val messageCodec = new MessageCodec(peerDatabase)
 
     val excludedAddresses: Set[InetSocketAddress] = {
@@ -64,24 +71,6 @@
             .map(a => new InetSocketAddress(a, settings.networkSettings.bindAddress.getPort)))
           .toSet
       } else Set(settings.networkSettings.bindAddress)
-=======
-  private val scoreObserver = new RemoteScoreObserver(
-    settings.synchronizationSettings.scoreTTL,
-    history.lastBlockIds(settings.synchronizationSettings.maxRollback), history.score(), allChannels)
-
-  private val trafficWatcher = if (settings.metrics.enable) {
-    log.debug("Watching and reporting of traffic is enabled")
-    new TrafficWatcher
-  } else new NoopHandler
-
-  private val trafficLogger = if (settings.networkSettings.trafficLogger.enable) {
-    log.debug("Logging of traffic is enabled")
-    new TrafficLogger(settings.networkSettings.trafficLogger)
-  } else new NoopHandler
-
-  private val discardingHandler = new DiscardingHandler(blockchainReadiness)
-  private val messageCodec = new MessageCodec(peerDatabase)
->>>>>>> 799eeabb
 
       localAddresses ++ settings.networkSettings.declaredAddress.toSet
     }
@@ -130,6 +119,7 @@
           trafficWatcher,
           discardingHandler,
           messageCodec,
+          trafficLogger,
           writeErrorHandler,
           peerSynchronizer,
           historyReplier,
@@ -162,70 +152,11 @@
         writeErrorHandler,
         peerSynchronizer,
         historyReplier,
-<<<<<<< HEAD
-=======
-        microBlockSynchronizer,
-        new ExtensionSignaturesLoader(settings.synchronizationSettings.synchronizationTimeout, peerDatabase, knownInvalidBlocks),
-        new ExtensionBlocksLoader(settings.synchronizationSettings.synchronizationTimeout, peerDatabase, history, knownInvalidBlocks),
-        new OptimisticExtensionLoader,
->>>>>>> 799eeabb
         utxPoolSynchronizer,
         mesageObserver,
         fatalErrorHandler)))
 
-<<<<<<< HEAD
     def formatOutgoingChannelEvent(channel: Channel, event: String) = s"${id(channel)} $event, outgoing channel count: ${outgoingChannels.size()}"
-=======
-  private val outgoingChannels = new ConcurrentHashMap[InetSocketAddress, Channel]
-
-  private val clientHandshakeHandler =
-    new HandshakeHandler.Client(handshake, peerInfo, peerConnections, peerDatabase, allChannels)
-
-  private val bootstrap = new Bootstrap()
-    .option(ChannelOption.CONNECT_TIMEOUT_MILLIS, settings.networkSettings.connectionTimeout.toMillis.toInt: Integer)
-    .group(workerGroup)
-    .channel(classOf[NioSocketChannel])
-    .handler(new PipelineInitializer[SocketChannel](Seq(
-      new HandshakeDecoder(peerDatabase),
-      new HandshakeTimeoutHandler(settings.networkSettings.handshakeTimeout),
-      clientHandshakeHandler,
-      lengthFieldPrepender,
-      new LengthFieldBasedFrameDecoder(100 * 1024 * 1024, 0, 4, 0, 4),
-      new LegacyFrameCodec(peerDatabase),
-      trafficWatcher,
-      discardingHandler,
-      messageCodec,
-      trafficLogger,
-      writeErrorHandler,
-      peerSynchronizer,
-      historyReplier,
-      microBlockSynchronizer,
-      new ExtensionSignaturesLoader(settings.synchronizationSettings.synchronizationTimeout, peerDatabase, knownInvalidBlocks),
-      new ExtensionBlocksLoader(settings.synchronizationSettings.synchronizationTimeout, peerDatabase, history, knownInvalidBlocks),
-      new OptimisticExtensionLoader,
-      utxPoolSynchronizer,
-      scoreObserver,
-      coordinatorHandler,
-      fatalErrorHandler)))
-
-  private val connectTask = workerGroup.scheduleWithFixedDelay(1.second, 5.seconds) {
-    import scala.collection.JavaConverters._
-
-    val outgoing = outgoingChannels.keySet.iterator().asScala.toVector
-    def outgoingStr = outgoing.map(_.toString).sorted.mkString("[", ", ", "]")
-
-    val all = peerInfo.values().iterator().asScala.flatMap(_.declaredAddress).toVector
-
-    val incoming = all.filterNot(outgoing.contains)
-    def incomingStr = incoming.map(_.toString).sorted.mkString("[", ", ", "]")
-
-    log.trace(s"Outgoing: $outgoingStr ++ incoming: $incomingStr")
-    if (outgoingChannels.size() < settings.networkSettings.maxOutboundConnections) {
-      peerDatabase
-        .randomPeer(excluded = excludedAddresses ++ all)
-        .foreach(connect)
-    }
->>>>>>> 799eeabb
 
     def handleChannelClosed(remoteAddress: InetSocketAddress)(closeFuture: ChannelFuture): Unit = {
       closedChannelsSubject.onNext(closeFuture.channel())
