--- conflicted
+++ resolved
@@ -15,15 +15,10 @@
 object InvalidBlockStorage {
 
   object Empty extends InvalidBlockStorage {
-<<<<<<< HEAD
     var s: Set[ByteStr] = Set.empty[ByteStr]
     override def add(blockId: ByteStr): Unit = s += blockId
+
     override def contains(blockId: ByteStr): Boolean = s.contains(blockId)
-=======
-    override def add(blockId: ByteStr): Unit = {}
-
-    override def contains(blockId: ByteStr): Boolean = false
->>>>>>> 7cebcf54
   }
 
 }
