--- conflicted
+++ resolved
@@ -107,15 +107,10 @@
   def aliasIsDisabled(alias: Alias): Key[Boolean] =
     Key("alias-is-disabled", bytes(AliasIsDisabledPrefix, alias.bytes.arr), Option(_).exists(_(0) == 1), if (_) Array[Byte](1) else Array[Byte](0))
 
-<<<<<<< HEAD
-  def carryFeeHistory: Key[Seq[Int]]   = historyKey(44, Array())
-  def carryFee(height: Int): Key[Long] = Key(h(45, height), Option(_).fold(0L)(Longs.fromByteArray), Longs.toByteArray)
-
-  def assetScriptHistory(assetId: ByteStr): Key[Seq[Int]] = historyKey(46, assetId.arr)
-  def assetScript(assetId: ByteStr)(height: Int): Key[Option[Script]] =
-    Key.opt(hBytes(47, height, assetId.arr), ScriptReader.fromBytes(_).explicitGet(), _.bytes().arr)
-=======
   def carryFeeHistory: Key[Seq[Int]]   = historyKey("carry-fee-history", 44, Array())
   def carryFee(height: Int): Key[Long] = Key("carry-fee", h(45, height), Option(_).fold(0L)(Longs.fromByteArray), Longs.toByteArray)
->>>>>>> de639167
+
+  def assetScriptHistory(assetId: ByteStr): Key[Seq[Int]] = historyKey("asset-script-history", 46, assetId.arr)
+  def assetScript(assetId: ByteStr)(height: Int): Key[Option[Script]] =
+    Key.opt("asset-script", hBytes(47, height, assetId.arr), ScriptReader.fromBytes(_).explicitGet(), _.bytes().arr)
 }