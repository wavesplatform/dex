package com.wavesplatform.database

import java.nio.ByteBuffer
import java.nio.charset.StandardCharsets

import com.google.common.io.ByteStreams.{newDataInput, newDataOutput}
import com.google.common.primitives.{Ints, Longs}
import com.wavesplatform.crypto
import com.wavesplatform.settings.FunctionalitySettings
import com.wavesplatform.state2._
import com.wavesplatform.state2.reader.LeaseDetails
import org.iq80.leveldb.{DB, ReadOptions}
import scorex.account.{Address, Alias}
import scorex.block.{Block, BlockHeader}
import scorex.serialization.Deser
import scorex.transaction._
import scorex.transaction.assets._
import scorex.transaction.assets.exchange.ExchangeTransaction
import scorex.transaction.lease.{LeaseCancelTransaction, LeaseTransaction}
import scorex.transaction.smart.{Script, SetScriptTransaction}

import scala.collection.immutable
import scala.collection.mutable.ArrayBuffer

/** The following namespaces are used:
  *
  * address -> waves balance history[]
  * (H, address) -> waves balance
  * address -> lease balance history[]
  * (H, address) -> lease balance
  * address -> asset ids[]
  * (address, asset id) -> asset balance history[]
  * (H, address, asset ID) -> asset balance
  * tx id -> (height, tx bytes)
  * H -> changed addresses[]
  * H -> (address, asset id)[]
  * H -> block
  * H -> txs[]
  *
  */
object LevelDBWriter {

  trait Key[V] {
    def keyBytes: Array[Byte]

    def parse(bytes: Array[Byte]): V

    def encode(v: V): Array[Byte]

    override lazy val toString: String = BigInt(keyBytes).toString(16)
  }

  object Key {
    def apply[V](key: Array[Byte], parser: Array[Byte] => V, encoder: V => Array[Byte]): Key[V] = new Key[V] {
<<<<<<< HEAD
      override def keyBytes: Array[Byte] = key

      override def parse(bytes: Array[Byte]) = parser(bytes)

      override def encode(v: V) = encoder(v)
=======
      override def keyBytes: Array[Byte]     = key
      override def parse(bytes: Array[Byte]) = parser(bytes)
      override def encode(v: V)              = encoder(v)
>>>>>>> 6a530ffb
    }

    def opt[V](key: Array[Byte], parser: Array[Byte] => V, encoder: V => Array[Byte]): Key[Option[V]] =
      apply[Option[V]](key, Option(_).map(parser), _.fold[Array[Byte]](null)(encoder))
  }

  object k {
    val UTF8 = StandardCharsets.UTF_8

    private def h(prefix: Int, height: Int): Array[Byte] = {
      val ndo = newDataOutput(6)
      ndo.writeShort(prefix)
      ndo.writeInt(height)
      ndo.toByteArray
    }

    private def byteKeyWithH(prefix: Int, height: Int, bytes: Array[Byte]) = {
      val ndo = newDataOutput(6 + bytes.length)
      ndo.writeShort(prefix)
      ndo.writeInt(height)
      ndo.write(bytes)
      ndo.toByteArray
    }

    private def byteKey(prefix: Int, bytes: Array[Byte]) = {
      val ndo = newDataOutput(2 + bytes.length)
      ndo.writeShort(prefix)
      ndo.write(bytes)
      ndo.toByteArray
    }

<<<<<<< HEAD
    private def addr(prefix: Int, address: BigInt) = byteKey(prefix, address.toByteArray)

=======
    private def addr(prefix: Int, address: BigInt)    = byteKey(prefix, address.toByteArray)
>>>>>>> 6a530ffb
    private def hash(prefix: Int, hashBytes: ByteStr) = byteKey(prefix, hashBytes.arr)

    private def addressWithH(prefix: Int, height: Int, addressId: BigInt): Array[Byte] = {
      val addressIdBytes = addressId.toByteArray
      val ndo            = newDataOutput(6 + addressIdBytes.length)
      ndo.writeShort(prefix)
      ndo.writeInt(height)
      ndo.write(addressIdBytes)
      ndo.toByteArray
    }

    private def writeIntSeq(values: Seq[Int]): Array[Byte] = {
      val ndo = newDataOutput(4 * values.length)
      values.foreach(ndo.writeInt)
      ndo.toByteArray
    }

    private def readIntSeq(data: Array[Byte]): Seq[Int] = Option(data).fold(Seq.empty[Int]) { d =>
      val ndi = newDataInput(d)
      (1 to d.length / 4).map(_ => ndi.readInt())
    }

<<<<<<< HEAD
=======
    private def readStrings(data: Array[Byte]): Seq[String] = Option(data).fold(Seq.empty[String]) { d =>
      val b = ByteBuffer.wrap(d)
      val s = Seq.newBuilder[String]

      while (b.remaining() > 0) {
        val len = b.get()
        val buffer = new Array[Byte](len)
        b.get(buffer)
        s += new String(buffer, UTF8)
      }
      s.result()
    }

    private def writeStrings(strings: Seq[String]): Array[Byte] = {
      val b = ByteBuffer.allocate(strings.map(_.length + 1).sum)
      for (s <- strings) {
        b.put(s.length.toByte).put(s.getBytes(UTF8))
      }
      b.array()
    }

>>>>>>> 6a530ffb
    private def readTxIds(data: Array[Byte]): Seq[ByteStr] = Option(data).fold(Seq.empty[ByteStr]) { d =>
      val b   = ByteBuffer.wrap(d)
      val ids = Seq.newBuilder[ByteStr]

      while (b.remaining() > 0) {
        val buffer = b.get() match {
          case crypto.DigestSize      => new Array[Byte](crypto.DigestSize)
          case crypto.SignatureLength => new Array[Byte](crypto.SignatureLength)
        }
        b.get(buffer)
        ids += ByteStr(buffer)
      }

      ids.result()
    }

    private def writeTxIds(ids: Seq[ByteStr]): Array[Byte] = {
      val b = ByteBuffer.allocate(ids.foldLeft(0) { case (prev, id) => prev + 1 + id.arr.length })
      for (id <- ids) {
        b.put(id.arr.length match {
            case crypto.DigestSize      => crypto.DigestSize.toByte
            case crypto.SignatureLength => crypto.SignatureLength.toByte
          })
          .put(id.arr)
      }
      b.array()
    }

    private def writeBigIntSeq(values: Seq[BigInt]) = {
      val ndo = newDataOutput()
      ndo.writeInt(values.size)
      for (v <- values) {
        val bytes = v.toByteArray
        ndo.writeByte(bytes.length)
        ndo.write(bytes)
      }
      ndo.toByteArray
    }

    private def readBigIntSeq(data: Array[Byte]) = Option(data).fold(Seq.empty[BigInt]) { d =>
      val ndi    = newDataInput(d)
      val length = ndi.readInt()
      for (_ <- 0 until length) yield {
        val size  = ndi.readByte()
        val bytes = new Array[Byte](size)
        ndi.readFully(bytes)
        BigInt(bytes)
      }
    }

    private def historyKey(prefix: Int, bytes: Array[Byte]) = Key(byteKey(prefix, bytes), readIntSeq, writeIntSeq)

    val version = Key[Int](Array(0, 0), Option(_).fold(1)(Ints.fromByteArray), Ints.toByteArray)
    val height  = Key[Int](Array(0, 1), Option(_).fold(0)(Ints.fromByteArray), Ints.toByteArray)

    def score(height: Int) = Key[BigInt](h(2, height), Option(_).fold(BigInt(0))(BigInt(_)), _.toByteArray)

    private def blockAtHeight(height: Int) = h(3, height)
<<<<<<< HEAD

    def blockAt(height: Int) = Key.opt[Block](blockAtHeight(height), Block.parseBytes(_).get, _.bytes())

    def blockBytes(height: Int) = Key.opt[Array[Byte]](blockAtHeight(height), identity, identity)

    def blockHeader(height: Int) =
      Key.opt[(BlockHeader, Int)](blockAtHeight(height), b => (BlockHeader.parseBytes(b).get._1, b.length), _ => Array.empty) // this dummy encoder is never used: we omnly store blocks, not block headers
=======
    def blockAt(height: Int)               = Key.opt[Block](blockAtHeight(height), Block.parseBytes(_).get, _.bytes())
    def blockBytes(height: Int)            = Key.opt[Array[Byte]](blockAtHeight(height), identity, identity)
    def blockHeader(height: Int) =
      Key.opt[(BlockHeader, Int)](blockAtHeight(height), b => (BlockHeader.parseBytes(b).get._1, b.length), _ => Array.empty) // this dummy encoder is never used: we only store blocks, not block headers
>>>>>>> 6a530ffb

    def heightOf(blockId: ByteStr) = Key.opt[Int](hash(4, blockId), Ints.fromByteArray, Ints.toByteArray)

    def wavesBalanceHistory(addressId: BigInt): Key[Seq[Int]] = historyKey(5, addressId.toByteArray)

    def wavesBalance(height: Int, addressId: BigInt) =
      Key[Long](addressWithH(6, height, addressId), Option(_).fold(0L)(Longs.fromByteArray), Longs.toByteArray)

<<<<<<< HEAD
    def assetList(addressId: BigInt) = Key[Set[ByteStr]](addr(7, addressId), readTxIds(_).toSet, assets => writeTxIds(assets.toSeq))

=======
    def assetList(addressId: BigInt)                             = Key[Set[ByteStr]](addr(7, addressId), readTxIds(_).toSet, assets => writeTxIds(assets.toSeq))
>>>>>>> 6a530ffb
    def assetBalanceHistory(addressId: BigInt, assetId: ByteStr) = historyKey(8, addressId.toByteArray ++ assetId.arr)

    def assetBalance(height: Int, addressId: BigInt, assetId: ByteStr) =
      Key[Long](byteKeyWithH(9, height, addressId.toByteArray ++ assetId.arr), Option(_).fold(0L)(Longs.fromByteArray), Longs.toByteArray)

    private def readAssetInfo(data: Array[Byte]) = {
      val b      = ByteBuffer.wrap(data)
      val script = Deser.parseOption(data, 1 + 8)(x => Script.fromBytes(Deser.parseArraySize(x, 0)._1).explicitGet())._1
      AssetInfo(b.get() == 1, b.getLong, script)
    }

    private def writeAssetInfo(ai: AssetInfo) =
<<<<<<< HEAD
      ByteBuffer.allocate(1 + 8).put((if (ai.isReissuable) 1 else 0): Byte).putLong(ai.volume.longValue()).array()

    def assetInfoHistory(assetId: ByteStr): Key[Seq[Int]] = historyKey(10, assetId.arr)

=======
      ByteBuffer
        .allocate(1 + 8 + 1 + ai.script.map(_.bytes().arr.length + 4).getOrElse(0))
        .put((if (ai.isReissuable) 1 else 0): Byte)
        .putLong(ai.volume.longValue())
        .put(Deser.serializeOption(ai.script.map(s => s.bytes()))(x => Deser.serializeArray(x.arr)))
        .array()

    def assetInfoHistory(assetId: ByteStr): Key[Seq[Int]]        = historyKey(10, assetId.arr)
>>>>>>> 6a530ffb
    def assetInfo(height: Int, assetId: ByteStr): Key[AssetInfo] = Key(byteKeyWithH(11, height, assetId.arr), readAssetInfo, writeAssetInfo)

    private def writeLeaseBalance(lb: LeaseBalance): Array[Byte] = {
      val ndo = newDataOutput()
      ndo.writeLong(lb.in)
      ndo.writeLong(lb.out)
      ndo.toByteArray
    }

    private def readLeaseBalance(data: Array[Byte]) = Option(data).fold(LeaseBalance.empty) { d =>
      val ndi = newDataInput(d)
      LeaseBalance(ndi.readLong(), ndi.readLong())
    }

    def leaseBalanceHistory(addressId: BigInt): Key[Seq[Int]] = historyKey(12, addressId.toByteArray)
<<<<<<< HEAD

=======
>>>>>>> 6a530ffb
    def leaseBalance(height: Int, addressId: BigInt): Key[LeaseBalance] =
      Key(byteKeyWithH(13, height, addressId.toByteArray), readLeaseBalance, writeLeaseBalance)

    def leaseStatusHistory(leaseId: ByteStr): Key[Seq[Int]] = historyKey(14, leaseId.arr)
<<<<<<< HEAD

=======
>>>>>>> 6a530ffb
    def leaseStatus(height: Int, leaseId: ByteStr): Key[Boolean] =
      Key(byteKeyWithH(15, height, leaseId.arr), _(0) == 1, active => Array[Byte](if (active) 1 else 0))

    def filledVolumeAndFeeHistory(orderId: ByteStr): Key[Seq[Int]] = historyKey(16, orderId.arr)

    private def readVolumeAndFee(data: Array[Byte]) = Option(data).fold(VolumeAndFee.empty) { d =>
      val ndi = newDataInput(d)
      VolumeAndFee(ndi.readLong(), ndi.readLong())
    }

    private def writeVolumeAndFee(vf: VolumeAndFee) = {
      val ndo = newDataOutput()
      ndo.writeLong(vf.volume)
      ndo.writeLong(vf.fee)
      ndo.toByteArray
    }

    def filledVolumeAndFee(height: Int, orderId: ByteStr): Key[VolumeAndFee] =
      Key(byteKeyWithH(17, height, orderId.arr), readVolumeAndFee, writeVolumeAndFee)

    private def readTransactionInfo(data: Array[Byte]) =
      (Ints.fromByteArray(data), TransactionParser.parseBytes(data.drop(4)).get)

    private def writeTransactionInfo(txInfo: (Int, Transaction)) = {
      val (h, tx) = txInfo
      val txBytes = tx.bytes()
      ByteBuffer.allocate(4 + txBytes.length).putInt(h).put(txBytes).array()
    }

    def transactionInfo(txId: ByteStr): Key[Option[(Int, Transaction)]] = Key.opt(hash(18, txId), readTransactionInfo, writeTransactionInfo)

    def addressTransactionHistory(addressId: BigInt): Key[Seq[Int]] = historyKey(19, addressId.toByteArray)

    private def readTransactionIds(data: Array[Byte]) = Option(data).fold(Seq.empty[(Int, ByteStr)]) { d =>
      val b   = ByteBuffer.wrap(d)
      val ids = Seq.newBuilder[(Int, ByteStr)]
      while (b.hasRemaining) {
        ids += b.get.toInt -> {
          val buf = new Array[Byte](b.get)
          b.get(buf)
          ByteStr(buf)
        }
      }
      ids.result()
    }

    private def writeTransactionIds(ids: Seq[(Int, ByteStr)]) = {
      val size   = ids.foldLeft(0) { case (prev, (_, id)) => prev + 2 + id.arr.length }
      val buffer = ByteBuffer.allocate(size)
      for ((typeId, id) <- ids) {
        buffer.put(typeId.toByte).put(id.arr.length.toByte).put(id.arr)
      }
      buffer.array()
    }

    def addressTransactionIds(height: Int, addressId: BigInt): Key[Seq[(Int, ByteStr)]] =
      Key(byteKeyWithH(20, height, addressId.toByteArray), readTransactionIds, writeTransactionIds)

<<<<<<< HEAD
    def changedAddresses(height: Int): Key[Seq[BigInt]] = Key(h(21, height), readBigIntSeq, writeBigIntSeq)

=======
    def changedAddresses(height: Int): Key[Seq[BigInt]]        = Key(h(21, height), readBigIntSeq, writeBigIntSeq)
>>>>>>> 6a530ffb
    def transactionIdsAtHeight(height: Int): Key[Seq[ByteStr]] = Key(h(22, height), readTxIds, writeTxIds)

    def addressIdOfAlias(alias: Alias): Key[Option[BigInt]] = Key.opt(byteKey(23, alias.bytes.arr), BigInt(_), _.toByteArray)

<<<<<<< HEAD
    val lastAddressId: Key[Option[BigInt]] = Key.opt(Array[Byte](0, 24), BigInt(_), _.toByteArray)

    def addressId(address: Address): Key[Option[BigInt]] = Key.opt(byteKey(25, address.bytes.arr), BigInt(_), _.toByteArray)

    def idToAddress(id: BigInt): Key[Address] = Key(byteKey(26, id.toByteArray), Address.fromBytes(_).explicitGet(), _.bytes.arr)
=======
    val lastAddressId: Key[Option[BigInt]]               = Key.opt(Array[Byte](0, 24), BigInt(_), _.toByteArray)
    def addressId(address: Address): Key[Option[BigInt]] = Key.opt(byteKey(25, address.bytes.arr), BigInt(_), _.toByteArray)
    def idToAddress(id: BigInt): Key[Address]            = Key(byteKey(26, id.toByteArray), Address.fromBytes(_).explicitGet(), _.bytes.arr)
>>>>>>> 6a530ffb

    def addressScriptHistory(addressId: BigInt): Key[Seq[Int]] = historyKey(27, addressId.toByteArray)

    def addressScript(height: Int, addressId: BigInt): Key[Option[Script]] =
      Key.opt(byteKeyWithH(28, height, addressId.toByteArray), Script.fromBytes(_).right.get, _.bytes().arr)

    private def readFeatureMap(data: Array[Byte]): Map[Short, Int] = Option(data).fold(Map.empty[Short, Int]) { _ =>
      val b        = ByteBuffer.wrap(data)
      val features = Map.newBuilder[Short, Int]
      while (b.hasRemaining) {
        features += b.getShort -> b.getInt
      }

      features.result()
    }

    private def writeFeatureMap(features: Map[Short, Int]): Array[Byte] = {
      val b = ByteBuffer.allocate(features.size * 6)
      for ((featureId, height) <- features)
        b.putShort(featureId).putInt(height)

      b.array()
    }

<<<<<<< HEAD
    def approvedFeatures: Key[Map[Short, Int]] = Key(Array[Byte](0, 29), readFeatureMap, writeFeatureMap)

=======
    def approvedFeatures: Key[Map[Short, Int]]  = Key(Array[Byte](0, 29), readFeatureMap, writeFeatureMap)
>>>>>>> 6a530ffb
    def activatedFeatures: Key[Map[Short, Int]] = Key(Array[Byte](0, 30), readFeatureMap, writeFeatureMap)

    def dataKeyList(addressId: BigInt) = Key[Set[String]](addr(31, addressId), readStrings(_).toSet, keys => writeStrings(keys.toSeq))
    def dataHistory(addressId: BigInt, key: String): Key[Seq[Int]] = historyKey(32, addressId.toByteArray ++ key.getBytes(UTF8))
    def data(height: Int, addressId: BigInt, key: String): Key[Option[DataEntry[_]]] = Key.opt(
      byteKeyWithH(33, height, addressId.toByteArray ++ key.getBytes(UTF8)),
      DataEntry.parseValue(key, _, 0)._1, _.valueBytes)
  }

  private def loadAssetInfo(db: ReadOnlyDB, assetId: ByteStr) = {
    db.get(k.assetInfoHistory(assetId)).headOption.map(h => db.get(k.assetInfo(h, assetId)))
  }

  private def loadLeaseStatus(db: ReadOnlyDB, leaseId: ByteStr) =
    db.get(k.leaseStatusHistory(leaseId)).headOption.fold(false)(h => db.get(k.leaseStatus(h, leaseId)))

  private def resolveAlias(db: ReadOnlyDB, alias: Alias) = {
    db.get(k.addressIdOfAlias(alias)).map(addressId => db.get(k.idToAddress(addressId)))
  }

  /** {{{
    * ([10, 7, 4], 5, 11) => [10, 7]
    * ([10, 7], 5, 11) => [10, 7, 1]
    * }}}
    */
  private def sliceWaves(v: Seq[Int], from: Int, to: Int): Seq[Int] = {
    val (c1, c2) = v.dropWhile(_ > to).partition(_ > from)
    c1 :+ c2.headOption.getOrElse(1)
  }

  private def sliceLease(v: Seq[Int], from: Int, to: Int): Seq[Int] = {
    val (c1, c2) = v.dropWhile(_ > to).partition(_ > from)
    c1 ++ c2.headOption
  }

  /** {{{([15, 12, 3], [12, 5]) => [(15, 12), (12, 12), (3, 12), (3, 5), (3, 0)]}}} */
  private def merge(wbh: Seq[Int], lbh: Seq[Int]): Seq[(Int, Int)] = {
    val wi     = wbh.iterator.buffered
    val li     = lbh.iterator.buffered
    val result = Seq.newBuilder[(Int, Int)]

    while (wi.hasNext || li.hasNext) {
      val nextW = wi.headOption.getOrElse(0)
      val nextL = li.headOption.getOrElse(0)

      result += {
        if (nextW > nextL) (wi.next(), nextL)
        else if (nextW < nextL) (nextW, li.next())
        else (wi.next(), li.next())
      }
    }

    result.result()
  }
}

class LevelDBWriter(writableDB: DB, fs: FunctionalitySettings) extends Caches {

  import LevelDBWriter._

  private def readOnly[A](f: ReadOnlyDB => A): A = {
    val s = writableDB.getSnapshot
    try f(new ReadOnlyDB(writableDB, new ReadOptions().snapshot(s)))
    finally s.close()
  }

  private def readWrite[A](f: RW => A): A = {
    val rw = new RW(writableDB)
    try f(rw)
    finally rw.close()
  }

  override protected def loadMaxAddressId(): BigInt = readOnly { db =>
    db.get(k.lastAddressId).getOrElse(BigInt(0))
  }

  override protected def loadAddressId(address: Address): Option[BigInt] = readOnly(db => db.get(k.addressId(address)))

  override protected def loadHeight(): Int = readOnly(_.get(k.height))

  override protected def loadScore(): BigInt = readOnly { db =>
    db.get(k.score(db.get(k.height)))
  }

  override protected def loadLastBlock(): Option[Block] = readOnly { db =>
    db.get(k.blockAt(db.get(k.height)))
  }

  override protected def loadScript(address: Address): Option[Script] = readOnly { db =>
    addressIdCache.get(address).fold[Option[Script]](None) { addressId =>
      loadFromHistory[Option[Script]](db, addressId, k.addressScriptHistory, k.addressScript).flatten
    }
  }

  override def accountData(address: Address): AccountDataInfo = readOnly { db =>
    val data = for {
      addressId <- addressIdCache.get(address).toSeq
      key <- db.get(k.dataKeyList(addressId))
      value <- accountData(address, key)
    } yield key -> value
    AccountDataInfo(data.toMap)
  }

  override def accountData(address: Address, key: String): Option[DataEntry[_]] = readOnly { db =>
    addressIdCache.get(address).fold[Option[DataEntry[_]]](None) { addressId =>
      loadFromHistory[Option[DataEntry[_]]](db, addressId, k.dataHistory(_, key), k.data(_, _, key)).flatten
    }
  }

  private def loadFromHistory[A](db: ReadOnlyDB, addressId: BigInt, key: BigInt => Key[Seq[Int]], v: (Int, BigInt) => Key[A]) =
    for {
      lastChange <- db.get(key(addressId)).headOption
    } yield db.get(v(lastChange, addressId))

  private def loadPortfolio(addressId: BigInt, db: ReadOnlyDB) = Portfolio(
    loadFromHistory(db, addressId, k.wavesBalanceHistory, k.wavesBalance).getOrElse(0L),
    loadFromHistory(db, addressId, k.leaseBalanceHistory, k.leaseBalance).getOrElse(LeaseBalance.empty),
    (for {
      assetId <- db.get(k.assetList(addressId))
      h       <- db.get(k.assetBalanceHistory(addressId, assetId)).headOption
    } yield assetId -> db.get(k.assetBalance(h, addressId, assetId))).toMap
  )

  override protected def loadPortfolio(address: Address): Portfolio = readOnly { db =>
    addressIdCache.get(address).fold(Portfolio.empty)(loadPortfolio(_, db))
  }

  override protected def loadAssetInfo(assetId: ByteStr): Option[AssetInfo] =
    readOnly(LevelDBWriter.loadAssetInfo(_, assetId))

  override protected def loadAssetDescription(assetId: ByteStr): Option[AssetDescription] = readOnly { db =>
    db.get(k.transactionInfo(assetId)) match {
      case Some((_, i: IssueTransaction)) =>
        val ai = LevelDBWriter.loadAssetInfo(db, assetId).getOrElse(AssetInfo(false, 0, None))
        Some(AssetDescription(i.sender, i.name, i.decimals, ai.isReissuable, ai.volume, ai.script))
      case Some((_, i: SmartIssueTransaction)) =>
        val ai = LevelDBWriter.loadAssetInfo(db, assetId).getOrElse(AssetInfo(false, 0, None))
        Some(AssetDescription(i.sender, i.name, i.decimals, ai.isReissuable, ai.volume, ai.script))
      case _ => None
    }
  }

  override protected def loadVolumeAndFee(orderId: ByteStr): VolumeAndFee = readOnly { db =>
    db.get(k.filledVolumeAndFeeHistory(orderId)).headOption.fold(VolumeAndFee.empty)(h => db.get(k.filledVolumeAndFee(h, orderId)))
  }

  override protected def loadApprovedFeatures(): Map[Short, Int] = readOnly(_.get(k.approvedFeatures))

  override protected def loadActivatedFeatures(): Map[Short, Int] = fs.preActivatedFeatures ++ readOnly(_.get(k.activatedFeatures))

  private def updateHistory(rw: RW, key: Key[Seq[Int]], threshold: Int, kf: Int => Key[_]): Seq[Array[Byte]] = {
    val (c1, c2) = rw.get(key).partition(_ > threshold)
    rw.put(key, (height +: c1) ++ c2.headOption)
    c2.drop(1).map(kf(_).keyBytes)
  }

  override protected def doAppend(block: Block,
                                  newAddresses: Map[Address, BigInt],
                                  wavesBalances: Map[BigInt, Long],
                                  assetBalances: Map[BigInt, Map[ByteStr, Long]],
                                  leaseBalances: Map[BigInt, LeaseBalance],
                                  leaseStates: Map[ByteStr, Boolean],
                                  transactions: Map[ByteStr, (Transaction, Set[BigInt])],
                                  reissuedAssets: Map[ByteStr, AssetInfo],
                                  filledQuantity: Map[ByteStr, VolumeAndFee],
                                  scripts: Map[BigInt, Option[Script]],
                                  data: Map[BigInt, AccountDataInfo],
                                  aliases: Map[Alias, BigInt]): Unit = readWrite { rw =>
    val expiredKeys = new ArrayBuffer[Array[Byte]]

    rw.put(k.height, height)
    rw.put(k.blockAt(height), Some(block))
    rw.put(k.heightOf(block.uniqueId), Some(height))
    rw.put(k.lastAddressId, Some(loadMaxAddressId() + newAddresses.size))
    rw.put(k.score(height), rw.get(k.score(height - 1)) + block.blockScore())

    for ((address, id) <- newAddresses) {
      rw.put(k.addressId(address), Some(id))
      rw.put(k.idToAddress(id), address)
    }

    val threshold = height - 2000

    for ((addressId, balance) <- wavesBalances) {
      rw.put(k.wavesBalance(height, addressId), balance)
      expiredKeys ++= updateHistory(rw, k.wavesBalanceHistory(addressId), threshold, h => k.wavesBalance(h, addressId))
    }

    for ((addressId, leaseBalance) <- leaseBalances) {
      rw.put(k.leaseBalance(height, addressId), leaseBalance)
      expiredKeys ++= updateHistory(rw, k.leaseBalanceHistory(addressId), threshold, k.leaseBalance(_, addressId))
    }

    for ((orderId, volumeAndFee) <- filledQuantity) {
      val kk = k.filledVolumeAndFee(height, orderId)
      rw.put(kk, volumeAndFee)
      expiredKeys ++= updateHistory(rw, k.filledVolumeAndFeeHistory(orderId), threshold, k.filledVolumeAndFee(_, orderId))
    }

    for ((addressId, assets) <- assetBalances) {
      rw.put(k.assetList(addressId), rw.get(k.assetList(addressId)) ++ assets.keySet)
      for ((assetId, balance) <- assets) {
        rw.put(k.assetBalance(height, addressId, assetId), balance)
        expiredKeys ++= updateHistory(rw, k.assetBalanceHistory(addressId, assetId), threshold, k.assetBalance(_, addressId, assetId))
      }
    }

    for ((assetId, assetInfo) <- reissuedAssets) {
      rw.put(k.assetInfo(height, assetId), assetInfo)
      expiredKeys ++= updateHistory(rw, k.assetInfoHistory(assetId), threshold, k.assetInfo(_, assetId))
    }

    for ((leaseId, state) <- leaseStates) {
      rw.put(k.leaseStatus(height, leaseId), state)
      expiredKeys ++= updateHistory(rw, k.leaseStatusHistory(leaseId), threshold, k.leaseStatus(_, leaseId))
    }

    for ((addressId, script) <- scripts) {
      expiredKeys ++= updateHistory(rw, k.addressScriptHistory(addressId), threshold, k.addressScript(_, addressId))
      script.foreach(s => rw.put(k.addressScript(height, addressId), Some(s)))
    }

    for ((addressId, addressData) <- data) {
      rw.put(k.dataKeyList(addressId), rw.get(k.dataKeyList(addressId)) ++ addressData.data.keySet)
      for ((key, value) <- addressData.data) {
        rw.put(k.data(height, addressId, key), Some(value))
        expiredKeys ++= updateHistory(rw, k.dataHistory(addressId, key), threshold, k.data(_, addressId, key))
      }
    }

    val accountTransactions = (for {
      (id, (tx, addresses)) <- transactions.toSeq
      addressId             <- addresses
    } yield (addressId, (tx.transactionType.id, id))).groupBy(_._1).mapValues(_.map(_._2))

    for ((addressId, txs) <- accountTransactions) {
      rw.put(k.addressTransactionIds(height, addressId), txs)
    }

    for ((alias, addressId) <- aliases) {
      rw.put(k.addressIdOfAlias(alias), Some(addressId))
    }

    for ((id, (tx, _)) <- transactions) {
      rw.put(k.transactionInfo(id), Some((height, tx)))
    }

    val activationWindowSize = fs.activationWindowSize(height)
    if (height % activationWindowSize == 0) {
      val minVotes = fs.blocksForFeatureActivation(height)
      val newlyApprovedFeatures = featureVotes(height).collect {
        case (featureId, voteCount) if voteCount + (if (block.featureVotes(featureId)) 1 else 0) >= minVotes => featureId -> height
      }

      if (newlyApprovedFeatures.nonEmpty) {
        approvedFeaturesCache = newlyApprovedFeatures ++ rw.get(k.approvedFeatures)
        rw.put(k.approvedFeatures, approvedFeaturesCache)
        activatedFeaturesCache = newlyApprovedFeatures.mapValues(_ + activationWindowSize) ++ rw.get(k.activatedFeatures)
        rw.put(k.activatedFeatures, activatedFeaturesCache)
      }
    }

    rw.put(k.transactionIdsAtHeight(height), transactions.keys.toSeq)
    expiredKeys.foreach(rw.delete)
  }

  override protected def doRollback(targetBlockId: ByteStr): Seq[Block] = readWrite { rw =>
    rw.get(k.heightOf(targetBlockId)).fold(Seq.empty[Block]) { targetHeight =>
      rw.put(k.height, targetHeight)

      for {
        currentHeight <- height until targetHeight by -1
        blockAtHeight <- rw.get(k.blockAt(currentHeight))
      } yield {
        for (addressId <- rw.get(k.changedAddresses(currentHeight))) {
          for (assetId <- rw.get(k.assetList(addressId))) {
            rw.delete(k.assetBalance(currentHeight, addressId, assetId))
            val kabh = k.assetBalanceHistory(addressId, assetId)
            rw.put(kabh, rw.get(kabh).filterNot(_ == currentHeight))
          }

          rw.delete(k.wavesBalance(currentHeight, addressId))
          val kwbh = k.wavesBalanceHistory(addressId)
          rw.put(kwbh, rw.get(kwbh).filterNot(_ == currentHeight))

          rw.delete(k.leaseBalance(currentHeight, addressId))
          val klbh = k.leaseBalanceHistory(addressId)
          rw.put(klbh, rw.get(klbh).filterNot(_ == currentHeight))

          portfolioCache.invalidate(rw.get(k.idToAddress(addressId)))

        }

        for (txId <- rw.get(k.transactionIdsAtHeight(currentHeight))) {
          forgetTransaction(txId)
          val ktxId         = k.transactionInfo(txId)
          val Some((_, tx)) = rw.get(ktxId)

          import scorex.transaction.TransactionParser.{TransactionType => T}

          rw.delete(ktxId)
          tx.transactionType match {
            case T.GenesisTransaction                                                                                      => // genesis transaction can not be rolled back
            case T.PaymentTransaction | T.TransferTransaction | T.VersionedTransferTransaction | T.MassTransferTransaction => // balances already restored
            case T.IssueTransaction =>
              rollbackAssetInfo(rw, tx.id(), currentHeight)
            case T.ReissueTransaction =>
              rollbackAssetInfo(rw, tx.asInstanceOf[ReissueTransaction].assetId, currentHeight)
            case T.BurnTransaction =>
              rollbackAssetInfo(rw, tx.asInstanceOf[BurnTransaction].assetId, currentHeight)
            case T.LeaseTransaction =>
              rw.delete(k.leaseStatus(currentHeight, tx.id()))
            case T.LeaseCancelTransaction =>
              rw.delete(k.leaseStatus(currentHeight, tx.asInstanceOf[LeaseCancelTransaction].leaseId))
            case T.SetScriptTransaction =>
              val address = tx.asInstanceOf[SetScriptTransaction].sender.toAddress
              scriptCache.invalidate(address)
              addressIdCache.get(address).foreach { addressId =>
                rw.delete(k.addressScript(currentHeight, addressId))
                val kash = k.addressScriptHistory(addressId)
                rw.put(kash, rw.get(kash).filter(_ != currentHeight))
              }
            case T.DataTransaction =>
              val dtx = tx.asInstanceOf[DataTransaction]
              val address = dtx.sender.toAddress
              addressIdCache.get(address).foreach { addressId =>
                dtx.data.foreach { e =>
                  rw.delete(k.data(currentHeight, addressId, e.key))
                  val kdh = k.dataHistory(addressId, e.key)
                  rw.put(kdh, rw.get(kdh).filter(_ != currentHeight))
                }
              }
            case T.CreateAliasTransaction =>
              rw.delete(k.addressIdOfAlias(tx.asInstanceOf[CreateAliasTransaction].alias))
            case T.ExchangeTransaction =>
              val et = tx.asInstanceOf[ExchangeTransaction]
              rollbackOrderFill(rw, ByteStr(et.buyOrder.id()), currentHeight)
              rollbackOrderFill(rw, ByteStr(et.sellOrder.id()), currentHeight)
          }
        }

        blockAtHeight
      }
    }
  }

  private def rollbackAssetInfo(rw: RW, assetId: ByteStr, currentHeight: Int): Unit = {
    rw.delete(k.assetInfo(currentHeight, assetId))
    val kaih = k.assetInfoHistory(assetId)
    rw.put(kaih, rw.get(kaih).filter(_ != currentHeight))
    assetInfoCache.invalidate(assetId)
    assetDescriptionCache.invalidate(assetId)
  }

  private def rollbackOrderFill(rw: RW, orderId: ByteStr, currentHeight: Int): Unit = {
    rw.delete(k.filledVolumeAndFee(currentHeight, orderId))
    val kfvh = k.filledVolumeAndFeeHistory(orderId)
    rw.put(kfvh, rw.get(kfvh).filter(_ != currentHeight))
    volumeAndFeeCache.invalidate(orderId)
  }

  override def transactionInfo(id: ByteStr): Option[(Int, Transaction)] = readOnly(db => db.get(k.transactionInfo(id)))

  override def addressTransactions(address: Address,
                                   types: Set[TransactionParser.TransactionType.Value],
                                   from: Int,
                                   count: Int): Seq[(Int, Transaction)] = readOnly { db =>
    val filter = types.map(_.id)
    db.get(k.addressId(address)).fold(Seq.empty[(Int, Transaction)]) { addressId =>
      val txs = for {
        h              <- (db.get(k.height) to 1 by -1).view
        (txType, txId) <- db.get(k.addressTransactionIds(h, addressId))
        if filter.isEmpty || filter(txType)
        (_, tx) <- db.get(k.transactionInfo(txId))
      } yield (h, tx)

      txs.slice(from, count).force
    }
  }

  override def resolveAlias(a: Alias): Option[Address] = readOnly(db => LevelDBWriter.resolveAlias(db, a))

  override def leaseDetails(leaseId: ByteStr): Option[LeaseDetails] = readOnly { db =>
    db.get(k.transactionInfo(leaseId)) match {
      case Some((h, lt: LeaseTransaction)) =>
        Some(LeaseDetails(lt.sender, lt.recipient, h, lt.amount, loadLeaseStatus(db, leaseId)))
      case _ => None
    }
  }

  override def balanceSnapshots(address: Address, from: Int, to: Int): Seq[BalanceSnapshot] = readOnly { db =>
    db.get(k.addressId(address)).fold(Seq(BalanceSnapshot(1, 0, 0, 0))) { addressId =>
      val wbh = sliceWaves(db.get(k.wavesBalanceHistory(addressId)), from, to)
      val lbh = sliceLease(db.get(k.leaseBalanceHistory(addressId)), from, to)
      for {
        (wh, lh) <- merge(wbh, lbh)
        wb = db.get(k.wavesBalance(wh, addressId))
        lb = db.get(k.leaseBalance(lh, addressId))
      } yield BalanceSnapshot(wh.max(lh), wb, lb.in, lb.out)
    }
  }

  override def allActiveLeases: Set[LeaseTransaction] = readOnly { db =>
    val txs = for {
      h  <- 1 to db.get(k.height)
      id <- db.get(k.transactionIdsAtHeight(h))
      if loadLeaseStatus(db, id)
      (_, tx) <- db.get(k.transactionInfo(id))
    } yield tx

    txs.collect { case lt: LeaseTransaction => lt }.toSet
  }

  override def collectPortfolios(filter: Portfolio => Boolean) = readOnly { db =>
    (for {
      addressId <- BigInt(1) to db.get(k.lastAddressId).getOrElse(BigInt(0))
      portfolio = loadPortfolio(addressId, db)
      if filter(portfolio)
    } yield db.get(k.idToAddress(addressId)) -> portfolio).toMap
  }

  override def scoreOf(blockId: ByteStr): Option[BigInt] = readOnly(db => db.get(k.heightOf(blockId)).map(h => db.get(k.score(h))))

  override def blockHeaderAndSize(height: Int): Option[(BlockHeader, Int)] = readOnly(_.get(k.blockHeader(height)))

  override def blockHeaderAndSize(blockId: ByteStr): Option[(BlockHeader, Int)] =
    readOnly(db => db.get(k.heightOf(blockId)).flatMap(h => db.get(k.blockHeader(h))))

  override def blockBytes(height: Int): Option[Array[Byte]] = readOnly(_.get(k.blockBytes(height)))

  override def blockBytes(blockId: ByteStr): Option[Array[Byte]] =
    readOnly(db => db.get(k.heightOf(blockId)).flatMap(h => db.get(k.blockBytes(h))))

  override def heightOf(blockId: ByteStr): Option[Int] = readOnly(_.get(k.heightOf(blockId)))

  override def lastBlockIds(howMany: Int): immutable.IndexedSeq[ByteStr] = readOnly { db =>
    // since this is called from outside of the main blockchain updater thread, instead of using cached height,
    // explicitly read height from storage to make this operation atomic.
    val currentHeight = db.get(k.height)
    (currentHeight until (currentHeight - howMany).max(0) by -1)
      .map(h => db.get(k.blockHeader(h)).get._1.signerData.signature)
  }

  override def blockIdsAfter(parentSignature: ByteStr, howMany: Int): Option[Seq[ByteStr]] = readOnly { db =>
    db.get(k.heightOf(parentSignature)).map { parentHeight =>
      (parentHeight until (parentHeight + howMany))
        .flatMap { h =>
          db.get(k.blockHeader(h))
        }
        .map { b =>
          b._1.signerData.signature
        }
    }
  }

  override def parent(block: Block, back: Int): Option[Block] = readOnly { db =>
    db.get(k.heightOf(block.reference)).flatMap(h => db.get(k.blockAt(h - back + 1)))
  }

  override def featureVotes(height: Int): Map[Short, Int] = readOnly { db =>
    fs.activationWindow(height)
      .flatMap(h => db.get(k.blockHeader(h)).fold(Seq.empty[Short])(_._1.featureVotes.toSeq))
      .groupBy(identity)
      .mapValues(_.size)
  }

  private def distribution(height: Int, historyKey: BigInt => Key[Seq[Int]], balanceKey: (Int, BigInt) => Key[Long]): Map[Address, Long] = readOnly {
    db =>
      val result        = Map.newBuilder[Address, Long]
      var lastAddressId = db.get(k.lastAddressId).getOrElse(BigInt(0))
      while (lastAddressId > 0) {
        val abh          = db.get(historyKey(lastAddressId))
        val actualHeight = abh.partition(_ > height)._2.headOption.getOrElse(1)
        val balance      = db.get(balanceKey(actualHeight, lastAddressId))
        if (balance > 0) {
          result += db.get(k.idToAddress(lastAddressId)) -> balance
        }
        lastAddressId -= 1
      }
      result.result()
  }

  override def assetDistribution(height: Int, assetId: ByteStr) =
    distribution(height, k.assetBalanceHistory(_, assetId), k.assetBalance(_, _, assetId))

  override def wavesDistribution(height: Int) =
    distribution(height, k.wavesBalanceHistory, k.wavesBalance)
}<|MERGE_RESOLUTION|>--- conflicted
+++ resolved
@@ -52,17 +52,10 @@
 
   object Key {
     def apply[V](key: Array[Byte], parser: Array[Byte] => V, encoder: V => Array[Byte]): Key[V] = new Key[V] {
-<<<<<<< HEAD
-      override def keyBytes: Array[Byte] = key
-
-      override def parse(bytes: Array[Byte]) = parser(bytes)
-
-      override def encode(v: V) = encoder(v)
-=======
       override def keyBytes: Array[Byte]     = key
       override def parse(bytes: Array[Byte]) = parser(bytes)
-      override def encode(v: V)              = encoder(v)
->>>>>>> 6a530ffb
+
+      override def encode(v: V) = encoder(v)
     }
 
     def opt[V](key: Array[Byte], parser: Array[Byte] => V, encoder: V => Array[Byte]): Key[Option[V]] =
@@ -94,12 +87,7 @@
       ndo.toByteArray
     }
 
-<<<<<<< HEAD
-    private def addr(prefix: Int, address: BigInt) = byteKey(prefix, address.toByteArray)
-
-=======
     private def addr(prefix: Int, address: BigInt)    = byteKey(prefix, address.toByteArray)
->>>>>>> 6a530ffb
     private def hash(prefix: Int, hashBytes: ByteStr) = byteKey(prefix, hashBytes.arr)
 
     private def addressWithH(prefix: Int, height: Int, addressId: BigInt): Array[Byte] = {
@@ -122,14 +110,12 @@
       (1 to d.length / 4).map(_ => ndi.readInt())
     }
 
-<<<<<<< HEAD
-=======
     private def readStrings(data: Array[Byte]): Seq[String] = Option(data).fold(Seq.empty[String]) { d =>
       val b = ByteBuffer.wrap(d)
       val s = Seq.newBuilder[String]
 
       while (b.remaining() > 0) {
-        val len = b.get()
+        val len    = b.get()
         val buffer = new Array[Byte](len)
         b.get(buffer)
         s += new String(buffer, UTF8)
@@ -145,7 +131,6 @@
       b.array()
     }
 
->>>>>>> 6a530ffb
     private def readTxIds(data: Array[Byte]): Seq[ByteStr] = Option(data).fold(Seq.empty[ByteStr]) { d =>
       val b   = ByteBuffer.wrap(d)
       val ids = Seq.newBuilder[ByteStr]
@@ -204,20 +189,13 @@
     def score(height: Int) = Key[BigInt](h(2, height), Option(_).fold(BigInt(0))(BigInt(_)), _.toByteArray)
 
     private def blockAtHeight(height: Int) = h(3, height)
-<<<<<<< HEAD
 
     def blockAt(height: Int) = Key.opt[Block](blockAtHeight(height), Block.parseBytes(_).get, _.bytes())
 
     def blockBytes(height: Int) = Key.opt[Array[Byte]](blockAtHeight(height), identity, identity)
 
-    def blockHeader(height: Int) =
-      Key.opt[(BlockHeader, Int)](blockAtHeight(height), b => (BlockHeader.parseBytes(b).get._1, b.length), _ => Array.empty) // this dummy encoder is never used: we omnly store blocks, not block headers
-=======
-    def blockAt(height: Int)               = Key.opt[Block](blockAtHeight(height), Block.parseBytes(_).get, _.bytes())
-    def blockBytes(height: Int)            = Key.opt[Array[Byte]](blockAtHeight(height), identity, identity)
     def blockHeader(height: Int) =
       Key.opt[(BlockHeader, Int)](blockAtHeight(height), b => (BlockHeader.parseBytes(b).get._1, b.length), _ => Array.empty) // this dummy encoder is never used: we only store blocks, not block headers
->>>>>>> 6a530ffb
 
     def heightOf(blockId: ByteStr) = Key.opt[Int](hash(4, blockId), Ints.fromByteArray, Ints.toByteArray)
 
@@ -226,12 +204,7 @@
     def wavesBalance(height: Int, addressId: BigInt) =
       Key[Long](addressWithH(6, height, addressId), Option(_).fold(0L)(Longs.fromByteArray), Longs.toByteArray)
 
-<<<<<<< HEAD
-    def assetList(addressId: BigInt) = Key[Set[ByteStr]](addr(7, addressId), readTxIds(_).toSet, assets => writeTxIds(assets.toSeq))
-
-=======
     def assetList(addressId: BigInt)                             = Key[Set[ByteStr]](addr(7, addressId), readTxIds(_).toSet, assets => writeTxIds(assets.toSeq))
->>>>>>> 6a530ffb
     def assetBalanceHistory(addressId: BigInt, assetId: ByteStr) = historyKey(8, addressId.toByteArray ++ assetId.arr)
 
     def assetBalance(height: Int, addressId: BigInt, assetId: ByteStr) =
@@ -244,12 +217,6 @@
     }
 
     private def writeAssetInfo(ai: AssetInfo) =
-<<<<<<< HEAD
-      ByteBuffer.allocate(1 + 8).put((if (ai.isReissuable) 1 else 0): Byte).putLong(ai.volume.longValue()).array()
-
-    def assetInfoHistory(assetId: ByteStr): Key[Seq[Int]] = historyKey(10, assetId.arr)
-
-=======
       ByteBuffer
         .allocate(1 + 8 + 1 + ai.script.map(_.bytes().arr.length + 4).getOrElse(0))
         .put((if (ai.isReissuable) 1 else 0): Byte)
@@ -258,7 +225,6 @@
         .array()
 
     def assetInfoHistory(assetId: ByteStr): Key[Seq[Int]]        = historyKey(10, assetId.arr)
->>>>>>> 6a530ffb
     def assetInfo(height: Int, assetId: ByteStr): Key[AssetInfo] = Key(byteKeyWithH(11, height, assetId.arr), readAssetInfo, writeAssetInfo)
 
     private def writeLeaseBalance(lb: LeaseBalance): Array[Byte] = {
@@ -274,18 +240,12 @@
     }
 
     def leaseBalanceHistory(addressId: BigInt): Key[Seq[Int]] = historyKey(12, addressId.toByteArray)
-<<<<<<< HEAD
-
-=======
->>>>>>> 6a530ffb
+
     def leaseBalance(height: Int, addressId: BigInt): Key[LeaseBalance] =
       Key(byteKeyWithH(13, height, addressId.toByteArray), readLeaseBalance, writeLeaseBalance)
 
     def leaseStatusHistory(leaseId: ByteStr): Key[Seq[Int]] = historyKey(14, leaseId.arr)
-<<<<<<< HEAD
-
-=======
->>>>>>> 6a530ffb
+
     def leaseStatus(height: Int, leaseId: ByteStr): Key[Boolean] =
       Key(byteKeyWithH(15, height, leaseId.arr), _(0) == 1, active => Array[Byte](if (active) 1 else 0))
 
@@ -344,27 +304,15 @@
     def addressTransactionIds(height: Int, addressId: BigInt): Key[Seq[(Int, ByteStr)]] =
       Key(byteKeyWithH(20, height, addressId.toByteArray), readTransactionIds, writeTransactionIds)
 
-<<<<<<< HEAD
-    def changedAddresses(height: Int): Key[Seq[BigInt]] = Key(h(21, height), readBigIntSeq, writeBigIntSeq)
-
-=======
     def changedAddresses(height: Int): Key[Seq[BigInt]]        = Key(h(21, height), readBigIntSeq, writeBigIntSeq)
->>>>>>> 6a530ffb
     def transactionIdsAtHeight(height: Int): Key[Seq[ByteStr]] = Key(h(22, height), readTxIds, writeTxIds)
 
     def addressIdOfAlias(alias: Alias): Key[Option[BigInt]] = Key.opt(byteKey(23, alias.bytes.arr), BigInt(_), _.toByteArray)
 
-<<<<<<< HEAD
-    val lastAddressId: Key[Option[BigInt]] = Key.opt(Array[Byte](0, 24), BigInt(_), _.toByteArray)
-
-    def addressId(address: Address): Key[Option[BigInt]] = Key.opt(byteKey(25, address.bytes.arr), BigInt(_), _.toByteArray)
-
-    def idToAddress(id: BigInt): Key[Address] = Key(byteKey(26, id.toByteArray), Address.fromBytes(_).explicitGet(), _.bytes.arr)
-=======
     val lastAddressId: Key[Option[BigInt]]               = Key.opt(Array[Byte](0, 24), BigInt(_), _.toByteArray)
     def addressId(address: Address): Key[Option[BigInt]] = Key.opt(byteKey(25, address.bytes.arr), BigInt(_), _.toByteArray)
-    def idToAddress(id: BigInt): Key[Address]            = Key(byteKey(26, id.toByteArray), Address.fromBytes(_).explicitGet(), _.bytes.arr)
->>>>>>> 6a530ffb
+
+    def idToAddress(id: BigInt): Key[Address] = Key(byteKey(26, id.toByteArray), Address.fromBytes(_).explicitGet(), _.bytes.arr)
 
     def addressScriptHistory(addressId: BigInt): Key[Seq[Int]] = historyKey(27, addressId.toByteArray)
 
@@ -389,19 +337,13 @@
       b.array()
     }
 
-<<<<<<< HEAD
-    def approvedFeatures: Key[Map[Short, Int]] = Key(Array[Byte](0, 29), readFeatureMap, writeFeatureMap)
-
-=======
     def approvedFeatures: Key[Map[Short, Int]]  = Key(Array[Byte](0, 29), readFeatureMap, writeFeatureMap)
->>>>>>> 6a530ffb
     def activatedFeatures: Key[Map[Short, Int]] = Key(Array[Byte](0, 30), readFeatureMap, writeFeatureMap)
 
-    def dataKeyList(addressId: BigInt) = Key[Set[String]](addr(31, addressId), readStrings(_).toSet, keys => writeStrings(keys.toSeq))
+    def dataKeyList(addressId: BigInt)                             = Key[Set[String]](addr(31, addressId), readStrings(_).toSet, keys => writeStrings(keys.toSeq))
     def dataHistory(addressId: BigInt, key: String): Key[Seq[Int]] = historyKey(32, addressId.toByteArray ++ key.getBytes(UTF8))
-    def data(height: Int, addressId: BigInt, key: String): Key[Option[DataEntry[_]]] = Key.opt(
-      byteKeyWithH(33, height, addressId.toByteArray ++ key.getBytes(UTF8)),
-      DataEntry.parseValue(key, _, 0)._1, _.valueBytes)
+    def data(height: Int, addressId: BigInt, key: String): Key[Option[DataEntry[_]]] =
+      Key.opt(byteKeyWithH(33, height, addressId.toByteArray ++ key.getBytes(UTF8)), DataEntry.parseValue(key, _, 0)._1, _.valueBytes)
   }
 
   private def loadAssetInfo(db: ReadOnlyDB, assetId: ByteStr) = {
@@ -492,8 +434,8 @@
   override def accountData(address: Address): AccountDataInfo = readOnly { db =>
     val data = for {
       addressId <- addressIdCache.get(address).toSeq
-      key <- db.get(k.dataKeyList(addressId))
-      value <- accountData(address, key)
+      key       <- db.get(k.dataKeyList(addressId))
+      value     <- accountData(address, key)
     } yield key -> value
     AccountDataInfo(data.toMap)
   }
@@ -718,7 +660,7 @@
                 rw.put(kash, rw.get(kash).filter(_ != currentHeight))
               }
             case T.DataTransaction =>
-              val dtx = tx.asInstanceOf[DataTransaction]
+              val dtx     = tx.asInstanceOf[DataTransaction]
               val address = dtx.sender.toAddress
               addressIdCache.get(address).foreach { addressId =>
                 dtx.data.foreach { e =>
