package com.wavesplatform.database

import cats.kernel.Monoid
import com.google.common.cache.CacheBuilder
import com.wavesplatform.database.patch.DisableHijackedAliases
import com.wavesplatform.features.BlockchainFeatures
import com.wavesplatform.settings.FunctionalitySettings
import com.wavesplatform.state._
import com.wavesplatform.state.reader.LeaseDetails
import org.iq80.leveldb.{DB, ReadOptions}
import scorex.account.{Address, Alias}
import scorex.block.{Block, BlockHeader}
import scorex.transaction.Transaction.Type
import scorex.transaction.ValidationError.{AliasDoesNotExist, AliasIsDisabled}
import scorex.transaction._
import scorex.transaction.assets._
import scorex.transaction.assets.exchange.ExchangeTransaction
import scorex.transaction.lease.{LeaseCancelTransaction, LeaseTransaction}
import scorex.transaction.smart.SetScriptTransaction
import scorex.transaction.smart.script.Script
import scorex.transaction.transfer._
import scorex.utils.ScorexLogging

import scala.annotation.tailrec
import scala.collection.mutable.ArrayBuffer
import scala.collection.{immutable, mutable}

object LevelDBWriter {
  private def loadLeaseStatus(db: ReadOnlyDB, leaseId: ByteStr): Boolean =
    db.get(Keys.leaseStatusHistory(leaseId)).headOption.fold(false)(h => db.get(Keys.leaseStatus(leaseId)(h)))

  /** {{{
    * ([10, 7, 4], 5, 11) => [10, 7, 4]
    * ([10, 7], 5, 11) => [10, 7, 1]
    * }}}
    */
  private[database] def slice(v: Seq[Int], from: Int, to: Int): Seq[Int] = {
    val (c1, c2) = v.dropWhile(_ > to).partition(_ > from)
    c1 :+ c2.headOption.getOrElse(1)
  }

  /** {{{([15, 12, 3], [12, 5]) => [(15, 12), (12, 12), (3, 12), (3, 5)]}}}
    *
    * @param wbh WAVES balance history
    * @param lbh Lease balance history
    */
  private[database] def merge(wbh: Seq[Int], lbh: Seq[Int]): Seq[(Int, Int)] = {
    @tailrec
    def recMerge(wh: Int, wt: Seq[Int], lh: Int, lt: Seq[Int], buf: ArrayBuffer[(Int, Int)]): ArrayBuffer[(Int, Int)] = {
      buf += wh -> lh
      if (wt.isEmpty && lt.isEmpty) {
        buf
      } else if (wt.isEmpty) {
        recMerge(wh, wt, lt.head, lt.tail, buf)
      } else if (lt.isEmpty) {
        recMerge(wt.head, wt.tail, lh, lt, buf)
      } else {
        if (wh >= lh) {
          recMerge(wt.head, wt.tail, lh, lt, buf)
        } else {
          recMerge(wh, wt, lt.head, lt.tail, buf)
        }
      }
    }

    recMerge(wbh.head, wbh.tail, lbh.head, lbh.tail, ArrayBuffer.empty)
  }

  implicit class ReadOnlyDBExt(val db: ReadOnlyDB) extends AnyVal {
    def fromHistory[A](historyKey: Key[Seq[Int]], valueKey: Int => Key[A]): Option[A] =
      for {
        lastChange <- db.get(historyKey).headOption
      } yield db.get(valueKey(lastChange))

    def hasInHistory(historyKey: Key[Seq[Int]], v: Int => Key[_]): Boolean =
      db.get(historyKey)
        .headOption
        .exists(h => db.has(v(h)))
  }

  implicit class RWExt(val db: RW) extends AnyVal {
    def fromHistory[A](historyKey: Key[Seq[Int]], valueKey: Int => Key[A]): Option[A] =
      for {
        lastChange <- db.get(historyKey).headOption
      } yield db.get(valueKey(lastChange))
  }
}

class LevelDBWriter(writableDB: DB, fs: FunctionalitySettings, val maxCacheSize: Int = 100000) extends Caches with ScorexLogging {

  import LevelDBWriter._

  private def readOnly[A](f: ReadOnlyDB => A): A = {
    val s = writableDB.getSnapshot
    try f(new ReadOnlyDB(writableDB, new ReadOptions().snapshot(s)))
    finally s.close()
  }

  private def readWrite[A](f: RW => A): A = {
    val rw = new RW(writableDB)
    try f(rw)
    finally rw.close()
  }

  override protected def loadMaxAddressId(): BigInt = readOnly(db => db.get(Keys.lastAddressId).getOrElse(BigInt(0)))

  override protected def loadAddressId(address: Address): Option[BigInt] = readOnly(db => db.get(Keys.addressId(address)))

  override protected def loadHeight(): Int = readOnly(_.get(Keys.height))

  override protected def loadScore(): BigInt = readOnly(db => db.get(Keys.score(db.get(Keys.height))))

  override protected def loadLastBlock(): Option[Block] = readOnly(db => db.get(Keys.blockAt(db.get(Keys.height))))

  override protected def loadScript(address: Address): Option[Script] = readOnly { db =>
    addressId(address).fold(Option.empty[Script]) { addressId =>
      db.fromHistory(Keys.addressScriptHistory(addressId), Keys.addressScript(addressId)).flatten
    }
  }

  override protected def hasScriptBytes(address: Address): Boolean = readOnly { db =>
    addressId(address).fold(false) { addressId =>
      db.hasInHistory(Keys.addressScriptHistory(addressId), Keys.addressScript(addressId))
    }
  }

  override def accountData(address: Address): AccountDataInfo = readOnly { db =>
    AccountDataInfo((for {
      addressId <- addressId(address).toSeq
      keyChunkCount = db.get(Keys.dataKeyChunkCount(addressId))
      chunkNo <- Range(0, keyChunkCount)
      key     <- db.get(Keys.dataKeyChunk(addressId, chunkNo))
      value   <- accountData(address, key)
    } yield key -> value).toMap)
  }

  override def accountData(address: Address, key: String): Option[DataEntry[_]] = readOnly { db =>
    addressId(address).fold(Option.empty[DataEntry[_]]) { addressId =>
      db.fromHistory(Keys.dataHistory(addressId, key), Keys.data(addressId, key)).flatten
    }
  }

  override def balance(address: Address, mayBeAssetId: Option[AssetId]): Long = readOnly { db =>
    addressId(address).fold(0L) { addressId =>
      mayBeAssetId match {
        case Some(assetId) => db.fromHistory(Keys.assetBalanceHistory(addressId, assetId), Keys.assetBalance(addressId, assetId)).getOrElse(0L)
        case None          => db.fromHistory(Keys.wavesBalanceHistory(addressId), Keys.wavesBalance(addressId)).getOrElse(0L)
      }
    }
  }

  private def loadLposPortfolio(db: ReadOnlyDB, addressId: BigInt) = Portfolio(
    db.fromHistory(Keys.wavesBalanceHistory(addressId), Keys.wavesBalance(addressId)).getOrElse(0L),
    db.fromHistory(Keys.leaseBalanceHistory(addressId), Keys.leaseBalance(addressId)).getOrElse(LeaseBalance.empty),
    Map.empty
  )

  private def loadPortfolio(db: ReadOnlyDB, addressId: BigInt) = loadLposPortfolio(db, addressId).copy(
    assets = (for {
      assetId <- db.get(Keys.assetList(addressId))
    } yield assetId -> db.fromHistory(Keys.assetBalanceHistory(addressId, assetId), Keys.assetBalance(addressId, assetId)).getOrElse(0L)).toMap
  )

  override protected def loadPortfolio(address: Address): Portfolio = readOnly { db =>
    addressId(address).fold(Portfolio.empty)(loadPortfolio(db, _))
  }

  override protected def loadAssetDescription(assetId: ByteStr): Option[AssetDescription] = readOnly { db =>
    db.get(Keys.transactionInfo(assetId)) match {
      case Some((_, i: IssueTransaction)) =>
        val ai          = db.fromHistory(Keys.assetInfoHistory(assetId), Keys.assetInfo(assetId)).getOrElse(AssetInfo(i.reissuable, i.quantity, i.script))
        val sponsorship = db.fromHistory(Keys.sponsorshipHistory(assetId), Keys.sponsorship(assetId)).fold(0L)(_.minFee)
        Some(AssetDescription(i.sender, i.name, i.description, i.decimals, ai.isReissuable, ai.volume, ai.script, sponsorship))
      case _ => None
    }
  }

  override protected def loadVolumeAndFee(orderId: ByteStr): VolumeAndFee = readOnly { db =>
    db.fromHistory(Keys.filledVolumeAndFeeHistory(orderId), Keys.filledVolumeAndFee(orderId)).getOrElse(VolumeAndFee.empty)
  }

  override protected def loadApprovedFeatures(): Map[Short, Int] = readOnly(_.get(Keys.approvedFeatures))

  override protected def loadActivatedFeatures(): Map[Short, Int] = fs.preActivatedFeatures ++ readOnly(_.get(Keys.activatedFeatures))

  private def updateHistory(rw: RW, key: Key[Seq[Int]], threshold: Int, kf: Int => Key[_]): Seq[Array[Byte]] =
    updateHistory(rw, rw.get(key), key, threshold, kf)

  private def updateHistory(rw: RW, history: Seq[Int], key: Key[Seq[Int]], threshold: Int, kf: Int => Key[_]): Seq[Array[Byte]] = {
    val (c1, c2) = history.partition(_ > threshold)
    rw.put(key, (height +: c1) ++ c2.headOption)
    c2.drop(1).map(kf(_).keyBytes)
  }

  override protected def doAppend(block: Block,
                                  newAddresses: Map[Address, BigInt],
                                  wavesBalances: Map[BigInt, Long],
                                  assetBalances: Map[BigInt, Map[ByteStr, Long]],
                                  leaseBalances: Map[BigInt, LeaseBalance],
                                  leaseStates: Map[ByteStr, Boolean],
                                  transactions: Map[ByteStr, (Transaction, Set[BigInt])],
                                  addressTransactions: Map[BigInt, List[(Int, ByteStr)]],
                                  reissuedAssets: Map[ByteStr, AssetInfo],
                                  filledQuantity: Map[ByteStr, VolumeAndFee],
                                  scripts: Map[BigInt, Option[Script]],
                                  data: Map[BigInt, AccountDataInfo],
                                  aliases: Map[Alias, BigInt],
                                  sponsorship: Map[AssetId, Sponsorship]): Unit = readWrite { rw =>
    val expiredKeys = new ArrayBuffer[Array[Byte]]

    rw.put(Keys.height, height)
    rw.put(Keys.blockAt(height), Some(block))
    rw.put(Keys.heightOf(block.uniqueId), Some(height))
    rw.put(Keys.lastAddressId, Some(loadMaxAddressId() + newAddresses.size))
    rw.put(Keys.score(height), rw.get(Keys.score(height - 1)) + block.blockScore())

    for ((address, id) <- newAddresses) {
      rw.put(Keys.addressId(address), Some(id))
      rw.put(Keys.idToAddress(id), address)
    }

    val threshold        = height - 2000
    val changedAddresses = Set.newBuilder[BigInt]

    val newAddressesForWaves = ArrayBuffer.empty[BigInt]
    for ((addressId, balance) <- wavesBalances) {
      val kwbh = Keys.wavesBalanceHistory(addressId)
      val wbh  = rw.get(kwbh)
      if (wbh.isEmpty) {
        newAddressesForWaves += addressId
      }
      rw.put(Keys.wavesBalance(addressId)(height), balance)
      changedAddresses += addressId
      expiredKeys ++= updateHistory(rw, wbh, kwbh, threshold, Keys.wavesBalance(addressId))
    }

    if (newAddressesForWaves.nonEmpty) {
      val newSeqNr = rw.get(Keys.addressesForWavesSeqNr) + 1
      rw.put(Keys.addressesForWavesSeqNr, newSeqNr)
      rw.put(Keys.addressesForWaves(newSeqNr), newAddressesForWaves)
    }

    for ((addressId, leaseBalance) <- leaseBalances) {
      rw.put(Keys.leaseBalance(addressId)(height), leaseBalance)
      changedAddresses += addressId
      expiredKeys ++= updateHistory(rw, Keys.leaseBalanceHistory(addressId), threshold, Keys.leaseBalance(addressId))
    }

    val newAddressesForAsset = mutable.AnyRefMap.empty[ByteStr, Set[BigInt]]
    for ((addressId, assets) <- assetBalances) {
      val prevAssets = rw.get(Keys.assetList(addressId))
      val newAssets  = assets.keySet.diff(prevAssets)
      for (assetId <- newAssets) {
        newAddressesForAsset += assetId -> (newAddressesForAsset.getOrElse(assetId, Set.empty) + addressId)
      }
      rw.put(Keys.assetList(addressId), prevAssets ++ assets.keySet)
      changedAddresses += addressId
      for ((assetId, balance) <- assets) {
        rw.put(Keys.assetBalance(addressId, assetId)(height), balance)
        expiredKeys ++= updateHistory(rw, Keys.assetBalanceHistory(addressId, assetId), threshold, Keys.assetBalance(addressId, assetId))
      }
    }

    for ((assetId, newAddressIds) <- newAddressesForAsset) {
      val seqNrKey  = Keys.addressesForAssetSeqNr(assetId)
      val nextSeqNr = rw.get(seqNrKey) + 1
      val key       = Keys.addressesForAsset(assetId, nextSeqNr)

      rw.put(seqNrKey, nextSeqNr)
      rw.put(key, newAddressIds.toSeq)
    }

    rw.put(Keys.changedAddresses(height), changedAddresses.result().toSeq)

    for ((orderId, volumeAndFee) <- filledQuantity) {
      rw.put(Keys.filledVolumeAndFee(orderId)(height), volumeAndFee)
      expiredKeys ++= updateHistory(rw, Keys.filledVolumeAndFeeHistory(orderId), threshold, Keys.filledVolumeAndFee(orderId))
    }

    for ((assetId, assetInfo) <- reissuedAssets) {
      val combinedAssetInfo = rw.fromHistory(Keys.assetInfoHistory(assetId), Keys.assetInfo(assetId)).fold(assetInfo) { p =>
        Monoid.combine(p, assetInfo)
      }
      rw.put(Keys.assetInfo(assetId)(height), combinedAssetInfo)
      expiredKeys ++= updateHistory(rw, Keys.assetInfoHistory(assetId), threshold, Keys.assetInfo(assetId))
    }

    for ((leaseId, state) <- leaseStates) {
      rw.put(Keys.leaseStatus(leaseId)(height), state)
      expiredKeys ++= updateHistory(rw, Keys.leaseStatusHistory(leaseId), threshold, Keys.leaseStatus(leaseId))
    }

    for ((addressId, script) <- scripts) {
      expiredKeys ++= updateHistory(rw, Keys.addressScriptHistory(addressId), threshold, Keys.addressScript(addressId))
      script.foreach(s => rw.put(Keys.addressScript(addressId)(height), Some(s)))
    }

    for ((addressId, addressData) <- data) {
      val newKeys = (
        for {
          (key, value) <- addressData.data
          kdh   = Keys.dataHistory(addressId, key)
          isNew = rw.get(kdh).isEmpty
          _     = rw.put(Keys.data(addressId, key)(height), Some(value))
          _     = expiredKeys ++= updateHistory(rw, kdh, threshold, Keys.data(addressId, key))
          if isNew
        } yield key
      ).toSeq
      if (newKeys.nonEmpty) {
        val chunkCountKey = Keys.dataKeyChunkCount(addressId)
        val chunkCount    = rw.get(chunkCountKey)
        rw.put(Keys.dataKeyChunk(addressId, chunkCount), newKeys)
        rw.put(chunkCountKey, chunkCount + 1)
      }
    }

<<<<<<< HEAD
    for ((addressId, txs) <- addressTransactions) {
      rw.put(Keys.addressTransactionIds(height, addressId), txs)
=======
    val accountTransactions = (for {
      (id, (tx, addresses)) <- transactions.toSeq
      addressId             <- addresses
    } yield (addressId, (tx.builder.typeId.toInt, id))).groupBy(_._1).mapValues(_.map(_._2))

    for ((addressId, txs) <- accountTransactions) {
      val kk        = Keys.addressTransactionSeqNr(addressId)
      val nextSeqNr = rw.get(kk) + 1
      rw.put(Keys.addressTransactionIds(addressId, nextSeqNr), txs)
      rw.put(kk, nextSeqNr)
>>>>>>> 94633feb
    }

    for ((alias, addressId) <- aliases) {
      rw.put(Keys.addressIdOfAlias(alias), Some(addressId))
    }

    for ((id, (tx, _)) <- transactions) {
      rw.put(Keys.transactionInfo(id), Some((height, tx)))
    }

    val activationWindowSize = fs.activationWindowSize(height)
    if (height % activationWindowSize == 0) {
      val minVotes = fs.blocksForFeatureActivation(height)
      val newlyApprovedFeatures = featureVotes(height).collect {
        case (featureId, voteCount) if voteCount + (if (block.featureVotes(featureId)) 1 else 0) >= minVotes => featureId -> height
      }

      if (newlyApprovedFeatures.nonEmpty) {
        approvedFeaturesCache = newlyApprovedFeatures ++ rw.get(Keys.approvedFeatures)
        rw.put(Keys.approvedFeatures, approvedFeaturesCache)

        val featuresToSave = newlyApprovedFeatures.mapValues(_ + activationWindowSize) ++ rw.get(Keys.activatedFeatures)

        activatedFeaturesCache = featuresToSave ++ fs.preActivatedFeatures
        rw.put(Keys.activatedFeatures, featuresToSave)
      }
    }

    for ((assetId, sp: SponsorshipValue) <- sponsorship) {
      rw.put(Keys.sponsorship(assetId)(height), sp)
      expiredKeys ++= updateHistory(rw, Keys.sponsorshipHistory(assetId), threshold, Keys.sponsorship(assetId))
    }

    rw.put(Keys.transactionIdsAtHeight(height), transactions.keys.toSeq)

    expiredKeys.foreach(rw.delete)

    if (activatedFeatures.get(BlockchainFeatures.DataTransaction.id).contains(height)) {
      DisableHijackedAliases(rw)
    }
  }

  override protected def doRollback(targetBlockId: ByteStr): Seq[Block] = {
    readOnly(_.get(Keys.heightOf(targetBlockId))).fold(Seq.empty[Block]) { targetHeight =>
      log.debug(s"Rolling back to block $targetBlockId at $targetHeight")

      val discardedBlocks = Seq.newBuilder[Block]

      for (currentHeight <- height until targetHeight by -1) {
        val portfoliosToInvalidate = Seq.newBuilder[Address]
        val assetInfoToInvalidate  = Seq.newBuilder[ByteStr]
        val ordersToInvalidate     = Seq.newBuilder[ByteStr]
        val scriptsToDiscard       = Seq.newBuilder[Address]

        readWrite { rw =>
          log.trace(s"Rolling back to ${currentHeight - 1}")
          rw.put(Keys.height, currentHeight - 1)

          for (addressId <- rw.get(Keys.changedAddresses(currentHeight))) {
            val address = rw.get(Keys.idToAddress(addressId))

            for (assetId <- rw.get(Keys.assetList(addressId))) {
              rw.delete(Keys.assetBalance(addressId, assetId)(currentHeight))
              rw.filterHistory(Keys.assetBalanceHistory(addressId, assetId), currentHeight)
            }

            rw.delete(Keys.wavesBalance(addressId)(currentHeight))
            rw.filterHistory(Keys.wavesBalanceHistory(addressId), currentHeight)

            rw.delete(Keys.leaseBalance(addressId)(currentHeight))
            rw.filterHistory(Keys.leaseBalanceHistory(addressId), currentHeight)

            log.trace(s"Discarding portfolio for $address")

            portfoliosToInvalidate += address
            balanceAtHeightCache.invalidate((currentHeight, addressId))
            leaseBalanceAtHeightCache.invalidate((currentHeight, addressId))
          }

          val txIdsAtHeight = Keys.transactionIdsAtHeight(currentHeight)
          for (txId <- rw.get(txIdsAtHeight)) {
            forgetTransaction(txId)
            val ktxId = Keys.transactionInfo(txId)

            for ((_, tx) <- rw.get(ktxId)) tx match {
              case _: GenesisTransaction                                                       => // genesis transaction can not be rolled back
              case _: PaymentTransaction | _: TransferTransaction | _: MassTransferTransaction => // balances already restored

              case _: IssueTransaction        => assetInfoToInvalidate += rollbackAssetInfo(rw, tx.id(), currentHeight)
              case tx: ReissueTransaction     => assetInfoToInvalidate += rollbackAssetInfo(rw, tx.assetId, currentHeight)
              case tx: BurnTransaction        => assetInfoToInvalidate += rollbackAssetInfo(rw, tx.assetId, currentHeight)
              case tx: SponsorFeeTransaction  => assetInfoToInvalidate += rollbackSponsorship(rw, tx.assetId, currentHeight)
              case _: LeaseTransaction        => rollbackLeaseStatus(rw, tx.id(), currentHeight)
              case tx: LeaseCancelTransaction => rollbackLeaseStatus(rw, tx.leaseId, currentHeight)

              case tx: SetScriptTransaction =>
                val address = tx.sender.toAddress
                scriptsToDiscard += address
                addressId(address).foreach { addressId =>
                  rw.delete(Keys.addressScript(addressId)(currentHeight))
                  rw.filterHistory(Keys.addressScriptHistory(addressId), currentHeight)
                }

              case tx: DataTransaction =>
                val address = tx.sender.toAddress
                addressId(address).foreach { addressId =>
                  tx.data.foreach { e =>
                    log.trace(s"Discarding ${e.key} for $address at $currentHeight")
                    rw.delete(Keys.data(addressId, e.key)(currentHeight))
                    rw.filterHistory(Keys.dataHistory(addressId, e.key), currentHeight)
                  }
                }

              case tx: CreateAliasTransaction => rw.delete(Keys.addressIdOfAlias(tx.alias))
              case tx: ExchangeTransaction =>
                ordersToInvalidate += rollbackOrderFill(rw, ByteStr(tx.buyOrder.id()), currentHeight)
                ordersToInvalidate += rollbackOrderFill(rw, ByteStr(tx.sellOrder.id()), currentHeight)
            }

            rw.delete(ktxId)
          }

          rw.delete(txIdsAtHeight)

          val discardedBlock = rw
            .get(Keys.blockAt(currentHeight))
            .getOrElse(throw new IllegalArgumentException(s"No block at height $currentHeight"))

          discardedBlocks += discardedBlock

          rw.delete(Keys.blockAt(currentHeight))
          rw.delete(Keys.heightOf(discardedBlock.uniqueId))

          if (activatedFeatures.get(BlockchainFeatures.DataTransaction.id).contains(currentHeight)) {
            DisableHijackedAliases.revert(rw)
          }
        }

        portfoliosToInvalidate.result().foreach(discardPortfolio)
        assetInfoToInvalidate.result().foreach(discardAssetDescription)
        ordersToInvalidate.result().foreach(discardVolumeAndFee)
        scriptsToDiscard.result().foreach(discardScript)
      }

      log.debug(s"Rollback to block $targetBlockId at $targetHeight completed")

      discardedBlocks.result()
    }
  }

  private def rollbackAssetInfo(rw: RW, assetId: ByteStr, currentHeight: Int): ByteStr = {
    rw.delete(Keys.assetInfo(assetId)(currentHeight))
    rw.filterHistory(Keys.assetInfoHistory(assetId), currentHeight)
    assetId
  }

  private def rollbackOrderFill(rw: RW, orderId: ByteStr, currentHeight: Int): ByteStr = {
    rw.delete(Keys.filledVolumeAndFee(orderId)(currentHeight))
    rw.filterHistory(Keys.filledVolumeAndFeeHistory(orderId), currentHeight)
    orderId
  }

  private def rollbackLeaseStatus(rw: RW, leaseId: ByteStr, currentHeight: Int): Unit = {
    rw.delete(Keys.leaseStatus(leaseId)(currentHeight))
    rw.filterHistory(Keys.leaseStatusHistory(leaseId), currentHeight)
  }

  private def rollbackSponsorship(rw: RW, assetId: ByteStr, currentHeight: Int): ByteStr = {
    rw.delete(Keys.sponsorship(assetId)(currentHeight))
    rw.filterHistory(Keys.sponsorshipHistory(assetId), currentHeight)
    assetId
  }

  override def transactionInfo(id: ByteStr): Option[(Int, Transaction)] = readOnly(db => db.get(Keys.transactionInfo(id)))

  override def transactionHeight(id: ByteStr): Option[Int] = readOnly(db => db.get(Keys.transactionHeight(id)))

  override def addressTransactions(address: Address, types: Set[Type], count: Int, from: Int): Seq[(Int, Transaction)] = readOnly { db =>
    db.get(Keys.addressId(address)).fold(Seq.empty[(Int, Transaction)]) { addressId =>
      val txs = for {
        seqNr          <- (db.get(Keys.addressTransactionSeqNr(addressId)) to 1 by -1).view
        (txType, txId) <- db.get(Keys.addressTransactionIds(addressId, seqNr))
        if types.isEmpty || types.contains(txType.toByte)
        (h, tx) <- db.get(Keys.transactionInfo(txId))
      } yield (h, tx)

      txs.slice(from, count).force
    }
  }

  override def resolveAlias(alias: Alias): Either[ValidationError, Address] = readOnly { db =>
    if (db.get(Keys.aliasIsDisabled(alias))) Left(AliasIsDisabled(alias))
    else
      db.get(Keys.addressIdOfAlias(alias))
        .map(addressId => db.get(Keys.idToAddress(addressId)))
        .toRight(AliasDoesNotExist(alias))
  }

  override def leaseDetails(leaseId: ByteStr): Option[LeaseDetails] = readOnly { db =>
    db.get(Keys.transactionInfo(leaseId)) match {
      case Some((h, lt: LeaseTransaction)) =>
        Some(LeaseDetails(lt.sender, lt.recipient, h, lt.amount, loadLeaseStatus(db, leaseId)))
      case _ => None
    }
  }

  // These two caches are used exclusively for balance snapshots. They are not used for portfolios, because there aren't
  // as many miners, so snapshots will rarely be evicted due to overflows.

  private val balanceAtHeightCache = CacheBuilder
    .newBuilder()
    .maximumSize(100000)
    .recordStats()
    .build[(Int, BigInt), java.lang.Long]()

  private val leaseBalanceAtHeightCache = CacheBuilder
    .newBuilder()
    .maximumSize(100000)
    .recordStats()
    .build[(Int, BigInt), LeaseBalance]()

  override def balanceSnapshots(address: Address, from: Int, to: Int): Seq[BalanceSnapshot] = readOnly { db =>
    db.get(Keys.addressId(address)).fold(Seq(BalanceSnapshot(1, 0, 0, 0))) { addressId =>
      val wbh = slice(db.get(Keys.wavesBalanceHistory(addressId)), from, to)
      val lbh = slice(db.get(Keys.leaseBalanceHistory(addressId)), from, to)
      for {
        (wh, lh) <- merge(wbh, lbh)
        wb = balanceAtHeightCache.get((wh, addressId), () => db.get(Keys.wavesBalance(addressId)(wh)))
        lb = leaseBalanceAtHeightCache.get((lh, addressId), () => db.get(Keys.leaseBalance(addressId)(lh)))
      } yield BalanceSnapshot(wh.max(lh), wb, lb.in, lb.out)
    }
  }

  override def allActiveLeases: Set[LeaseTransaction] = readOnly { db =>
    val txs = for {
      h  <- 1 to db.get(Keys.height)
      id <- db.get(Keys.transactionIdsAtHeight(h))
      if loadLeaseStatus(db, id)
      (_, tx) <- db.get(Keys.transactionInfo(id))
    } yield tx

    txs.collect { case lt: LeaseTransaction => lt }.toSet
  }

  override def collectLposPortfolios[A](pf: PartialFunction[(Address, Portfolio), A]) = readOnly { db =>
    val b = Map.newBuilder[Address, A]
    for (id <- BigInt(1) to db.get(Keys.lastAddressId).getOrElse(BigInt(0))) {
      val address = db.get(Keys.idToAddress(id))
      pf.runWith(b += address -> _)(address -> loadLposPortfolio(db, id))
    }
    b.result()
  }

  override def scoreOf(blockId: ByteStr): Option[BigInt] = readOnly(db => db.get(Keys.heightOf(blockId)).map(h => db.get(Keys.score(h))))

  override def blockHeaderAndSize(height: Int): Option[(BlockHeader, Int)] = readOnly(_.get(Keys.blockHeader(height)))

  override def blockHeaderAndSize(blockId: ByteStr): Option[(BlockHeader, Int)] =
    readOnly(db => db.get(Keys.heightOf(blockId)).flatMap(h => db.get(Keys.blockHeader(h))))

  override def blockBytes(height: Int): Option[Array[Byte]] = readOnly(_.get(Keys.blockBytes(height)))

  override def blockBytes(blockId: ByteStr): Option[Array[Byte]] =
    readOnly(db => db.get(Keys.heightOf(blockId)).flatMap(h => db.get(Keys.blockBytes(h))))

  override def heightOf(blockId: ByteStr): Option[Int] = readOnly(_.get(Keys.heightOf(blockId)))

  override def lastBlockIds(howMany: Int): immutable.IndexedSeq[ByteStr] = readOnly { db =>
    // since this is called from outside of the main blockchain updater thread, instead of using cached height,
    // explicitly read height from storage to make this operation atomic.
    val currentHeight = db.get(Keys.height)
    (currentHeight until (currentHeight - howMany).max(0) by -1)
      .map(h => db.get(Keys.blockHeader(h)).get._1.signerData.signature)
  }

  override def blockIdsAfter(parentSignature: ByteStr, howMany: Int): Option[Seq[ByteStr]] = readOnly { db =>
    db.get(Keys.heightOf(parentSignature)).map { parentHeight =>
      (parentHeight until (parentHeight + howMany))
        .flatMap { h =>
          db.get(Keys.blockHeader(h))
        }
        .map { b =>
          b._1.signerData.signature
        }
    }
  }

  override def parent(block: Block, back: Int): Option[Block] = readOnly { db =>
    db.get(Keys.heightOf(block.reference)).flatMap(h => db.get(Keys.blockAt(h - back + 1)))
  }

  override def featureVotes(height: Int): Map[Short, Int] = readOnly { db =>
    fs.activationWindow(height)
      .flatMap(h => db.get(Keys.blockHeader(h)).fold(Seq.empty[Short])(_._1.featureVotes.toSeq))
      .groupBy(identity)
      .mapValues(_.size)
  }

  override def assetDistribution(assetId: ByteStr): Map[Address, Long] = readOnly { db =>
    (for {
      seqNr     <- (1 to db.get(Keys.addressesForAssetSeqNr(assetId))).par
      addressId <- db.get(Keys.addressesForAsset(assetId, seqNr)).par
      balance   <- db.fromHistory(Keys.assetBalanceHistory(addressId, assetId), Keys.assetBalance(addressId, assetId))
      if balance > 0
    } yield db.get(Keys.idToAddress(addressId)) -> balance).toMap.seq
  }

  override def wavesDistribution(height: Int): Map[Address, Long] = readOnly { db =>
    (for {
      seqNr     <- (1 to db.get(Keys.addressesForWavesSeqNr)).par
      addressId <- db.get(Keys.addressesForWaves(seqNr)).par
      history = db.get(Keys.wavesBalanceHistory(addressId))
      actualHeight <- history.partition(_ > height)._2.headOption
      balance = db.get(Keys.wavesBalance(addressId)(actualHeight))
      if balance > 0
    } yield db.get(Keys.idToAddress(addressId)) -> balance).toMap.seq
  }
}<|MERGE_RESOLUTION|>--- conflicted
+++ resolved
@@ -314,21 +314,11 @@
       }
     }
 
-<<<<<<< HEAD
     for ((addressId, txs) <- addressTransactions) {
-      rw.put(Keys.addressTransactionIds(height, addressId), txs)
-=======
-    val accountTransactions = (for {
-      (id, (tx, addresses)) <- transactions.toSeq
-      addressId             <- addresses
-    } yield (addressId, (tx.builder.typeId.toInt, id))).groupBy(_._1).mapValues(_.map(_._2))
-
-    for ((addressId, txs) <- accountTransactions) {
       val kk        = Keys.addressTransactionSeqNr(addressId)
       val nextSeqNr = rw.get(kk) + 1
       rw.put(Keys.addressTransactionIds(addressId, nextSeqNr), txs)
       rw.put(kk, nextSeqNr)
->>>>>>> 94633feb
     }
 
     for ((alias, addressId) <- aliases) {
