--- conflicted
+++ resolved
@@ -16,15 +16,8 @@
 class NgState(val base: Block, val baseBlockDiff: Diff, val baseBlockCarry: Long, val approvedFeatures: Set[Short]) extends ScorexLogging {
   private[this] val MaxTotalDiffs = 15
 
-<<<<<<< HEAD
   private val microDiffs: MMap[BlockId, (Diff, Long, Long)] = MMap.empty  // microDiff, carryFee, timestamp
-  private val micros: MList[MicroBlock]                     = MList.empty // fresh head
-=======
-  private val state = new SynchronizedAppendState[MicroBlock, BlockId, (Diff, Long, Long)](_.totalResBlockSig)
-
-  private def microDiffs = state.mapping // microDiff, carryFee, timestamp
-  private def microBlocks     = state.stack   // fresh head
->>>>>>> 30d33c26
+  private val microBlocks: MList[MicroBlock]                = MList.empty // fresh head
 
   def microBlockIds: Seq[BlockId] =
     microBlocks.map(_.totalResBlockSig)
@@ -93,14 +86,8 @@
   }
 
   def append(m: MicroBlock, diff: Diff, microblockCarry: Long, timestamp: Long): Unit = {
-<<<<<<< HEAD
     microDiffs.put(m.totalResBlockSig, (diff, microblockCarry, timestamp))
-    micros.prepend(m)
-  }
-
-  def carryFee: Long = baseBlockCarry + microDiffs.values.map(_._2).sum
-=======
-    state.append(m, (diff, microblockCarry, timestamp))
+    microBlocks.prepend(m)
     internalCaches.invalidate(m.totalResBlockSig)
   }
 
@@ -154,45 +141,4 @@
       bestBlockCache = None
     }
   }
-}
-
-/**
-  * Allow atomically appends to state
-  * Return internal stack and mapping state without dirty reads
-  */
-private class SynchronizedAppendState[T, K, V](toKey: T => K) {
-  private def inLock[R](l: Lock, f: => R) = {
-    try {
-      l.lock()
-      val res = f
-      res
-    } finally {
-      l.unlock()
-    }
-  }
-  private val lock                     = new ReentrantReadWriteLock
-  private def writeLock[B](f: => B): B = inLock(lock.writeLock(), f)
-  private def readLock[B](f: => B): B  = inLock(lock.readLock(), f)
-
-  @volatile private var internalStack = List.empty[T]
-  @volatile private var internalMap   = Map.empty[K, V]
-
-  /**
-    * Stack state
-    */
-  def stack: List[T] = readLock(internalStack)
-
-  /**
-    * Mapping state
-    */
-  def mapping: Map[K, V] = readLock(internalMap)
-
-  /**
-    * Atomically appends to state both stack and map
-    */
-  def append(t: T, v: V): Unit = writeLock {
-    internalStack = t :: internalStack
-    internalMap = internalMap.updated(toKey(t), v)
-  }
->>>>>>> 30d33c26
 }