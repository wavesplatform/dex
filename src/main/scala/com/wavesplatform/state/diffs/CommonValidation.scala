package com.wavesplatform.state.diffs

import cats._
import cats.implicits._
import com.wavesplatform.account.Address
import com.wavesplatform.features.FeatureProvider._
import com.wavesplatform.features.{BlockchainFeature, BlockchainFeatures}
import com.wavesplatform.lang.StdLibVersion._
import com.wavesplatform.settings.FunctionalitySettings
import com.wavesplatform.state._
import com.wavesplatform.transaction.Asset.{IssuedAsset, Waves}
import com.wavesplatform.transaction.ValidationError._
import com.wavesplatform.transaction._
import com.wavesplatform.transaction.assets._
import com.wavesplatform.transaction.assets.exchange.{Order, _}
import com.wavesplatform.transaction.lease._
import com.wavesplatform.transaction.smart.script.v1.ExprScript
import com.wavesplatform.transaction.smart.script.{ContractScript, Script}
import com.wavesplatform.transaction.smart.{InvokeScriptTransaction, SetScriptTransaction}
import com.wavesplatform.transaction.transfer._

import scala.util.{Left, Right, Try}

object CommonValidation {

  val ScriptExtraFee = 400000L
  val FeeUnit        = 100000

  val FeeConstants: Map[Byte, Long] = Map(
    GenesisTransaction.typeId                  -> 0,
    PaymentTransaction.typeId                  -> 1,
    IssueTransaction.typeId                    -> 1000,
    ReissueTransaction.typeId                  -> 1000,
    BurnTransaction.typeId                     -> 1,
    TransferTransaction.typeId                 -> 1,
    MassTransferTransaction.typeId             -> 1,
    LeaseTransaction.typeId                    -> 1,
    LeaseCancelTransaction.typeId              -> 1,
    ExchangeTransaction.typeId                 -> 3,
    CreateAliasTransaction.typeId              -> 1,
    DataTransaction.typeId                     -> 1,
    SetScriptTransaction.typeId                -> 10,
    SponsorFeeTransaction.typeId               -> 1000,
    SetAssetScriptTransaction.typeId           -> (1000 - 4),
    smart.InvokeScriptTransaction.typeId -> 5
  )

  def disallowSendingGreaterThanBalance[T <: Transaction](blockchain: Blockchain,
                                                          settings: FunctionalitySettings,
                                                          blockTime: Long,
                                                          tx: T): Either[ValidationError, T] =
    if (blockTime >= settings.allowTemporaryNegativeUntil) {
      def checkTransfer(sender: Address, assetId: Asset, amount: Long, feeAssetId: Asset, feeAmount: Long) = {
        val amountDiff = assetId match {
          case aid @ IssuedAsset(_) => Portfolio(0, LeaseBalance.empty, Map(aid -> -amount))
          case Waves                => Portfolio(-amount, LeaseBalance.empty, Map.empty)
        }
        val feeDiff = feeAssetId match {
          case aid @ IssuedAsset(_) => Portfolio(0, LeaseBalance.empty, Map(aid -> -feeAmount))
          case Waves                => Portfolio(-feeAmount, LeaseBalance.empty, Map.empty)
        }

        val spendings       = Monoid.combine(amountDiff, feeDiff)
        val oldWavesBalance = blockchain.balance(sender, Waves)

        val newWavesBalance = oldWavesBalance + spendings.balance
        if (newWavesBalance < 0) {
          Left(
            GenericError(
              "Attempt to transfer unavailable funds: Transaction application leads to " +
                s"negative waves balance to (at least) temporary negative state, current balance equals $oldWavesBalance, " +
                s"spends equals ${spendings.balance}, result is $newWavesBalance"))
        } else {
          val balanceError = spendings.assets.collectFirst {
            case (aid, delta) if delta < 0 && blockchain.balance(sender, aid) + delta < 0 =>
              val availableBalance = blockchain.balance(sender, aid)
              GenericError(
                "Attempt to transfer unavailable funds: Transaction application leads to negative asset " +
                  s"'$aid' balance to (at least) temporary negative state, current balance is $availableBalance, " +
                  s"spends equals $delta, result is ${availableBalance + delta}")
          }
          balanceError.fold[Either[ValidationError, T]](Right(tx))(Left(_))
        }
      }

      tx match {
        case ptx: PaymentTransaction if blockchain.balance(ptx.sender, Waves) < (ptx.amount + ptx.fee) =>
          Left(
            GenericError(
              "Attempt to pay unavailable funds: balance " +
                s"${blockchain.balance(ptx.sender, Waves)} is less than ${ptx.amount + ptx.fee}"))
        case ttx: TransferTransaction     => checkTransfer(ttx.sender, ttx.assetId, ttx.amount, ttx.feeAssetId, ttx.fee)
        case mtx: MassTransferTransaction => checkTransfer(mtx.sender, mtx.assetId, mtx.transfers.map(_.amount).sum, Waves, mtx.fee)
        case citx: InvokeScriptTransaction =>
          citx.payment.map(p => checkTransfer(citx.sender, p.assetId, p.amount, citx.feeAssetId, citx.fee)).find(_.isLeft).getOrElse(Right(tx))
        case _ => Right(tx)
      }
    } else Right(tx)

  def disallowDuplicateIds[T <: Transaction](blockchain: Blockchain,
                                             settings: FunctionalitySettings,
                                             height: Int,
                                             tx: T): Either[ValidationError, T] = tx match {
    case _: PaymentTransaction => Right(tx)
    case _ =>
      val id = tx.id()
      Either.cond(!blockchain.containsTransaction(tx), tx, AlreadyInTheState(id, blockchain.transactionInfo(id).get._1))
  }

  def disallowBeforeActivationTime[T <: Transaction](blockchain: Blockchain, height: Int, tx: T): Either[ValidationError, T] = {

    def activationBarrier(b: BlockchainFeature, msg: Option[String] = None): Either[ActivationError, T] =
      Either.cond(
        blockchain.isFeatureActivated(b, height),
        tx,
        ValidationError.ActivationError(msg.getOrElse(b.description + " feature has not been activated yet"))
      )

    def scriptActivation(sc: Script): Either[ActivationError, T] = {

      val ab = activationBarrier(BlockchainFeatures.Ride4DApps)

      def scriptVersionActivation(sc: Script): Either[ActivationError, T] = sc.stdLibVersion match {
        case V1 | V2 if sc.containsBlockV2.value => ab
        case V1 | V2                             => Right(tx)
        case V3                                  => ab
      }

      def scriptTypeActivation(sc: Script): Either[ActivationError, T] = sc match {
        case e: ExprScript                        => Right(tx)
        case c: ContractScript.ContractScriptImpl => ab
      }

      for {
        _ <- scriptVersionActivation(sc)
        _ <- scriptTypeActivation(sc)
      } yield tx

    }

    tx match {
      case _: BurnTransactionV1     => Right(tx)
      case _: PaymentTransaction    => Right(tx)
      case _: GenesisTransaction    => Right(tx)
      case _: TransferTransactionV1 => Right(tx)
      case _: IssueTransactionV1    => Right(tx)
      case _: ReissueTransactionV1  => Right(tx)
      case _: ExchangeTransactionV1 => Right(tx)

      case exv2: ExchangeTransactionV2 =>
        activationBarrier(BlockchainFeatures.SmartAccountTrading).flatMap { tx =>
          (exv2.buyOrder, exv2.sellOrder) match {
            case (_: OrderV3, _: Order) | (_: Order, _: OrderV3) => activationBarrier(BlockchainFeatures.OrderV3)
            case _                                               => Right(tx)
          }
        }

      case _: LeaseTransactionV1       => Right(tx)
      case _: LeaseCancelTransactionV1 => Right(tx)
      case _: CreateAliasTransactionV1 => Right(tx)
      case _: MassTransferTransaction  => activationBarrier(BlockchainFeatures.MassTransfer)
      case _: DataTransaction          => activationBarrier(BlockchainFeatures.DataTransaction)

      case sst: SetScriptTransaction =>
        sst.script match {
          case None     => Right(tx)
          case Some(sc) => scriptActivation(sc)
        }

      case _: TransferTransactionV2 => activationBarrier(BlockchainFeatures.SmartAccounts)
      case it: IssueTransactionV2 =>
        it.script match {
          case None     => Right(tx)
          case Some(sc) => scriptActivation(sc)
        }

      case it: SetAssetScriptTransaction =>
        it.script match {
          case None     => Left(GenericError("Cannot set empty script"))
          case Some(sc) => scriptActivation(sc)
        }

      case _: ReissueTransactionV2          => activationBarrier(BlockchainFeatures.SmartAccounts)
      case _: BurnTransactionV2             => activationBarrier(BlockchainFeatures.SmartAccounts)
      case _: LeaseTransactionV2            => activationBarrier(BlockchainFeatures.SmartAccounts)
      case _: LeaseCancelTransactionV2      => activationBarrier(BlockchainFeatures.SmartAccounts)
      case _: CreateAliasTransactionV2      => activationBarrier(BlockchainFeatures.SmartAccounts)
      case _: SponsorFeeTransaction         => activationBarrier(BlockchainFeatures.FeeSponsorship)
<<<<<<< HEAD
      case _: InvokeScriptTransaction => activationBarrier(BlockchainFeatures.Ride4DApps, Some(ride4DAppsActivationMessage))
=======
      case _: ContractInvocationTransaction => activationBarrier(BlockchainFeatures.Ride4DApps)
>>>>>>> 7f8aa5a1
      case _                                => Left(GenericError("Unknown transaction must be explicitly activated"))
    }
  }

  def disallowTxFromFuture[T <: Transaction](settings: FunctionalitySettings, time: Long, tx: T): Either[ValidationError, T] = {
    val allowTransactionsFromFutureByTimestamp = tx.timestamp < settings.allowTransactionsFromFutureUntil
    if (!allowTransactionsFromFutureByTimestamp && tx.timestamp - time > settings.maxTransactionTimeForwardOffset.toMillis)
      Left(Mistiming(s"""Transaction timestamp ${tx.timestamp}
       |is more than ${settings.maxTransactionTimeForwardOffset.toMillis}ms in the future
       |relative to block timestamp $time""".stripMargin.replaceAll("\n", " ")))
    else Right(tx)
  }

  def disallowTxFromPast[T <: Transaction](settings: FunctionalitySettings, prevBlockTime: Option[Long], tx: T): Either[ValidationError, T] =
    prevBlockTime match {
      case Some(t) if (t - tx.timestamp) > settings.maxTransactionTimeBackOffset.toMillis =>
        Left(Mistiming(s"""Transaction timestamp ${tx.timestamp}
         |is more than ${settings.maxTransactionTimeBackOffset.toMillis}ms in the past
         |relative to previous block timestamp $prevBlockTime""".stripMargin.replaceAll("\n", " ")))
      case _ => Right(tx)
    }

  private def feeInUnits(blockchain: Blockchain, height: Int, tx: Transaction): Either[ValidationError, Long] = {
    FeeConstants
      .get(tx.builder.typeId)
      .map { baseFee =>
        tx match {
          case tx: MassTransferTransaction =>
            baseFee + (tx.transfers.size + 1) / 2
          case tx: DataTransaction =>
            val base = if (blockchain.isFeatureActivated(BlockchainFeatures.SmartAccounts, height)) tx.bodyBytes() else tx.bytes()
            baseFee + (base.length - 1) / 1024
          case _ => baseFee
        }
      }
      .toRight(UnsupportedTransactionType)
  }

  def getMinFee(blockchain: Blockchain, fs: FunctionalitySettings, height: Int, tx: Transaction): Either[ValidationError, (Asset, Long, Long)] = {
    type FeeInfo = (Option[(Asset, AssetDescription)], Long)

    def feeAfterSponsorship(txAsset: Asset): Either[ValidationError, FeeInfo] =
      if (height < Sponsorship.sponsoredFeesSwitchHeight(blockchain, fs)) {
        // This could be true for private blockchains
        feeInUnits(blockchain, height, tx).map(x => (None, x * FeeUnit))
      } else
        for {
          feeInUnits <- feeInUnits(blockchain, height, tx)
          r <- txAsset match {
            case Waves => Right((None, feeInUnits * FeeUnit))
            case assetId @ IssuedAsset(_) =>
              for {
                assetInfo <- blockchain
                  .assetDescription(assetId)
                  .toRight(GenericError(s"Asset ${assetId.id.base58} does not exist, cannot be used to pay fees"))
                wavesFee <- Either.cond(
                  assetInfo.sponsorship > 0,
                  feeInUnits * FeeUnit,
                  GenericError(s"Asset ${assetId.id.base58} is not sponsored, cannot be used to pay fees")
                )
              } yield (Some((assetId, assetInfo)), wavesFee)
          }
        } yield r

    def isSmartToken(input: FeeInfo): Boolean =
      input._1
        .map(_._1)
        .flatMap {
          case a @ IssuedAsset(_) => blockchain.assetDescription(a)
          case Waves              => None
        }
        .exists(_.script.isDefined)

    def feeAfterSmartTokens(inputFee: FeeInfo): Either[ValidationError, FeeInfo] = {
      val (feeAssetInfo, feeAmount) = inputFee
      val assetsCount = tx match {
        case tx: ExchangeTransaction => tx.checkedAssets().collect { case a @ IssuedAsset(_) => a }.count(blockchain.hasAssetScript) /* *3 if we deside to check orders and transaction */
        case _                       => tx.checkedAssets().collect { case a @ IssuedAsset(_) => a }.count(blockchain.hasAssetScript)
      }
      if (isSmartToken(inputFee)) {
        //Left(GenericError("Using smart asset for sponsorship is disabled."))
        Right { (feeAssetInfo, feeAmount + ScriptExtraFee * (1 + assetsCount)) }
      } else {
        Right { (feeAssetInfo, feeAmount + ScriptExtraFee * assetsCount) }
      }
    }

    def smartAccountScriptsCount: Int = tx match {
      case tx: Transaction with Authorized => cond(blockchain.hasScript(tx.sender))(1, 0)
      case _                               => 0
    }

    def feeAfterSmartAccounts(inputFee: FeeInfo): Either[ValidationError, FeeInfo] = Right {
      val extraFee                  = smartAccountScriptsCount * ScriptExtraFee
      val (feeAssetInfo, feeAmount) = inputFee
      (feeAssetInfo, feeAmount + extraFee)
    }

    feeAfterSponsorship(tx.assetFee._1)
      .flatMap(feeAfterSmartTokens)
      .flatMap(feeAfterSmartAccounts)
      .map {
        case (Some((assetId, assetInfo)), amountInWaves) =>
          (assetId, Sponsorship.fromWaves(amountInWaves, assetInfo.sponsorship), amountInWaves)
        case (None, amountInWaves) => (Waves, amountInWaves, amountInWaves)
      }
  }

  def checkFee(blockchain: Blockchain, fs: FunctionalitySettings, height: Int, tx: Transaction): Either[ValidationError, Unit] = {
    if (height >= Sponsorship.sponsoredFeesSwitchHeight(blockchain, fs)) {
      for {
        minAFee <- getMinFee(blockchain, fs, height, tx)
        minWaves   = minAFee._3
        minFee     = minAFee._2
        feeAssetId = minAFee._1
        _ <- Either.cond(
          minFee <= tx.assetFee._2,
          (),
          GenericError(
            s"Fee in ${feeAssetId.fold("WAVES")(_.id.base58)} for ${tx.builder.classTag} does not exceed minimal value of $minWaves WAVES: ${tx.assetFee._2}")
        )
      } yield ()
    } else {
      Either.cond(tx.assetFee._2 > 0 || !tx.isInstanceOf[Authorized], (), GenericError(s"Fee must be positive."))
    }
  }

  def cond[A](c: Boolean)(a: A, b: A): A = if (c) a else b

  def validateOverflow(dataList: Traversable[Long], errMsg: String): Either[ValidationError, Unit] = {
    Try(dataList.foldLeft(0L)(Math.addExact))
      .fold(
        _ => GenericError(errMsg).asLeft[Unit],
        _ => ().asRight[ValidationError]
      )
  }
}<|MERGE_RESOLUTION|>--- conflicted
+++ resolved
@@ -186,11 +186,7 @@
       case _: LeaseCancelTransactionV2      => activationBarrier(BlockchainFeatures.SmartAccounts)
       case _: CreateAliasTransactionV2      => activationBarrier(BlockchainFeatures.SmartAccounts)
       case _: SponsorFeeTransaction         => activationBarrier(BlockchainFeatures.FeeSponsorship)
-<<<<<<< HEAD
-      case _: InvokeScriptTransaction => activationBarrier(BlockchainFeatures.Ride4DApps, Some(ride4DAppsActivationMessage))
-=======
-      case _: ContractInvocationTransaction => activationBarrier(BlockchainFeatures.Ride4DApps)
->>>>>>> 7f8aa5a1
+      case _: InvokeScriptTransaction       => activationBarrier(BlockchainFeatures.Ride4DApps)
       case _                                => Left(GenericError("Unknown transaction must be explicitly activated"))
     }
   }
