package com.wavesplatform

import java.io._

import com.google.common.primitives.Ints
import com.typesafe.config.ConfigFactory
import com.wavesplatform.consensus.PoSSelector
import com.wavesplatform.db.openDB
import com.wavesplatform.history.{CheckpointServiceImpl, StorageFactory}
import com.wavesplatform.mining.TwoDimensionalMiningConstraint
import com.wavesplatform.settings.{WavesSettings, loadConfig}
import com.wavesplatform.state.ByteStr
import com.wavesplatform.state.appender.BlockAppender
import com.wavesplatform.utils._
import com.wavesplatform.utx.UtxPool
import monix.execution.Scheduler
import org.slf4j.bridge.SLF4JBridgeHandler
import scorex.account.{Address, AddressScheme}
import scorex.block.Block
import scorex.transaction.Transaction
import scorex.utils.{NTP, ScorexLogging}

import scala.concurrent.Await
import scala.concurrent.duration.Duration
import scala.util.{Failure, Success, Try}

object Importer extends ScorexLogging {
  def main(args: Array[String]): Unit = {

    SLF4JBridgeHandler.removeHandlersForRootLogger()
    SLF4JBridgeHandler.install()

    val configFilename = Try(args(0)).toOption.getOrElse("waves-testnet.conf")
    val config         = loadConfig(ConfigFactory.parseFile(new File(configFilename)))
    val settings       = WavesSettings.fromConfig(config)
    AddressScheme.current = new AddressScheme {
      override val chainId: Byte = settings.blockchainSettings.addressSchemeCharacter.toByte
    }

    implicit val scheduler: Scheduler = Scheduler.singleThread("appender")
    val utxPoolStub = new UtxPool {
      override def putIfNew(tx: Transaction)                                                   = ???
      override def removeAll(txs: Traversable[Transaction]): Unit                              = {}
      override def accountPortfolio(addr: Address)                                             = ???
      override def portfolio(addr: Address)                                                    = ???
      override def all                                                                         = ???
      override def size                                                                        = ???
      override def transactionById(transactionId: ByteStr)                                     = ???
      override def packUnconfirmed(rest: TwoDimensionalMiningConstraint, sortInBlock: Boolean) = ???
      override def close(): Unit                                                               = {}
    }

    Try(args(1)) match {
      case Success(filename) =>
        log.info(s"Loading file '$filename'")

        createInputStream(filename) match {
          case Success(inputStream) =>
<<<<<<< HEAD
            val db                                  = openDB(settings.dataDirectory, settings.levelDbCacheSize)
            val (history, state, blockchainUpdater) = StorageFactory(settings, db, NTP)
            val pos                                 = new PoSSelector(history)
            val checkpoint                          = new CheckpointServiceImpl(db, settings.checkpointsSettings)
            val extAppender                         = BlockAppender(checkpoint, history, blockchainUpdater, NTP, state, utxPoolStub, pos, settings, history, scheduler) _
            checkGenesis(history, settings, blockchainUpdater)
=======
            val db                = openDB(settings.dataDirectory, settings.levelDbCacheSize)
            val blockchainUpdater = StorageFactory(settings, db, NTP)
            val checkpoint        = new CheckpointServiceImpl(db, settings.checkpointsSettings)
            val extAppender       = BlockAppender(checkpoint, blockchainUpdater, NTP, utxPoolStub, settings, scheduler) _
            checkGenesis(settings, blockchainUpdater)
>>>>>>> 254c034f
            val bis          = new BufferedInputStream(inputStream)
            var quit         = false
            val lenBytes     = new Array[Byte](Ints.BYTES)
            val start        = System.currentTimeMillis()
            var counter      = 0
            var blocksToSkip = blockchainUpdater.height - 1

            println(s"Skipping $blocksToSkip blocks(s)")

            while (!quit) {
              val s1 = bis.read(lenBytes)
              if (s1 == Ints.BYTES) {
                val len    = Ints.fromByteArray(lenBytes)
                val buffer = new Array[Byte](len)
                val s2     = bis.read(buffer)
                if (s2 == len) {
                  if (blocksToSkip > 0) {
                    blocksToSkip -= 1
                  } else {
                    val block = Block.parseBytes(buffer).get
                    if (blockchainUpdater.lastBlockId.contains(block.reference)) {
                      Await.result(extAppender.apply(block).runAsync, Duration.Inf) match {
                        case Left(ve) =>
                          log.error(s"Error appending block: $ve")
                          quit = true
                        case _ =>
                          counter = counter + 1
                      }
                    }
                  }
                } else {
                  println(s"$s2 != expected $len")
                  quit = true
                }
              } else {
                println(s"Expecting to read ${Ints.BYTES} but got $s1 (${bis.available()})")
                quit = true
              }
            }
            bis.close()
            inputStream.close()
            val duration = System.currentTimeMillis() - start
            log.info(s"Imported $counter block(s) in ${humanReadableDuration(duration)}")
          case Failure(ex) => log.error(s"Failed to open file '$filename")
        }
      case Failure(ex) => log.error(s"Failed to get input filename from second parameter: $ex")
    }
  }

  def createInputStream(filename: String): Try[FileInputStream] =
    Try {
      new FileInputStream(filename)
    }

}<|MERGE_RESOLUTION|>--- conflicted
+++ resolved
@@ -56,20 +56,12 @@
 
         createInputStream(filename) match {
           case Success(inputStream) =>
-<<<<<<< HEAD
-            val db                                  = openDB(settings.dataDirectory, settings.levelDbCacheSize)
-            val (history, state, blockchainUpdater) = StorageFactory(settings, db, NTP)
-            val pos                                 = new PoSSelector(history)
-            val checkpoint                          = new CheckpointServiceImpl(db, settings.checkpointsSettings)
-            val extAppender                         = BlockAppender(checkpoint, history, blockchainUpdater, NTP, state, utxPoolStub, pos, settings, history, scheduler) _
-            checkGenesis(history, settings, blockchainUpdater)
-=======
             val db                = openDB(settings.dataDirectory, settings.levelDbCacheSize)
             val blockchainUpdater = StorageFactory(settings, db, NTP)
+            val pos               = new PoSSelector(blockchainUpdater)
             val checkpoint        = new CheckpointServiceImpl(db, settings.checkpointsSettings)
-            val extAppender       = BlockAppender(checkpoint, blockchainUpdater, NTP, utxPoolStub, settings, scheduler) _
+            val extAppender       = BlockAppender(checkpoint, blockchainUpdater, NTP, utxPoolStub, pos, settings, scheduler) _
             checkGenesis(settings, blockchainUpdater)
->>>>>>> 254c034f
             val bis          = new BufferedInputStream(inputStream)
             var quit         = false
             val lenBytes     = new Array[Byte](Ints.BYTES)
