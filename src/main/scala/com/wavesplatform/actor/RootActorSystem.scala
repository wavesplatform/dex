--- conflicted
+++ resolved
@@ -19,26 +19,8 @@
     }
   }
 
-<<<<<<< HEAD
-  def start(id: String, settings: MatcherSettings)(init: ActorSystem => Unit): Unit = {
-    val journalDir = new File(settings.journalDataDir)
-    val snapshotDir = new File(settings.snapshotsDataDir)
-    if (settings.enable) {
-      journalDir.mkdirs()
-      snapshotDir.mkdirs()
-      checkDirectory(journalDir)
-      checkDirectory(snapshotDir)
-    }
-
-    val system = ActorSystem(id, ConfigFactory.load().withValue("akka.actor.guardian-supervisor-strategy",
-      ConfigValueFactory.fromAnyRef("com.wavesplatform.actor.RootActorSystem$EscalatingStrategy"))
-      .withValue("akka.persistence.journal.leveldb.dir", ConfigValueFactory.fromAnyRef(settings.journalDataDir))
-      .withValue("akka.persistence.snapshot-store.local.dir", ConfigValueFactory.fromAnyRef(settings.snapshotsDataDir)))
-
-=======
   def start(id: String, config: Config)(init: ActorSystem => Unit): Unit = {
     val system = ActorSystem(id, config)
->>>>>>> 09aec135
     try {
       init(system)
     } catch {
