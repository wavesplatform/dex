--- conflicted
+++ resolved
@@ -30,18 +30,15 @@
       .flatMap(matcherPrivateKey => {
         val price             = counter.price
         val (buy, sell)       = Order.splitByType(submitted.order, counter.order)
-<<<<<<< HEAD
-        val (buyFee, sellFee) = calculateMatcherFee(buy, sell, amount: Long)
+        val (buyFee, sellFee) = calculateMatcherFee(buy, sell, event.executedAmount)
         (buy, sell) match {
           case (buy: OrderV1, sell: OrderV1) =>
-            ExchangeTransactionV1.create(matcherPrivateKey, buy, sell, price, amount, buyFee, sellFee, settings.orderMatchTxFee, getTimestamp)
+            ExchangeTransactionV1
+              .create(matcherPrivateKey, buy, sell, price, event.executedAmount, buyFee, sellFee, settings.orderMatchTxFee, getTimestamp)
           case _ =>
-            ExchangeTransactionV2.create(matcherPrivateKey, buy, sell, price, amount, buyFee, sellFee, settings.orderMatchTxFee, getTimestamp)
+            ExchangeTransactionV2
+              .create(matcherPrivateKey, buy, sell, price, event.executedAmount, buyFee, sellFee, settings.orderMatchTxFee, getTimestamp)
         }
-=======
-        val (buyFee, sellFee) = calculateMatcherFee(buy, sell, event.executedAmount)
-        ExchangeTransaction.create(matcherPrivateKey, buy, sell, price, event.executedAmount, buyFee, sellFee, settings.orderMatchTxFee, getTimestamp)
->>>>>>> 24456546
       })
   }
 
