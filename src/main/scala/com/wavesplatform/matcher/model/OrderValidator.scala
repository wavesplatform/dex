--- conflicted
+++ resolved
@@ -70,7 +70,7 @@
       if (!blockchain.isFeatureActivated(BlockchainFeatures.SmartAssets, blockchain.height))
         Left("Trading of scripted asset isn't allowed yet")
       else {
-        try ScriptRunner[EVALUATED](blockchain.height, Coproduct(tx), blockchain, script) match {
+        try ScriptRunner[EVALUATED](blockchain.height, Coproduct(tx), blockchain, script, proofsEnabled = false) match {
           case (_, Left(execError)) => Left(s"Error executing script of asset $assetId: $execError")
           case (_, Right(FALSE))    => Left(s"Order rejected by script of asset $assetId")
           case (_, Right(TRUE))     => Right(())
@@ -78,25 +78,7 @@
         } catch {
           case NonFatal(e) => Left(s"Caught ${e.getClass.getCanonicalName} while executing script of asset $assetId: ${e.getMessage}")
         }
-<<<<<<< HEAD
-        transactionCreator
-          .createTransaction(OrderExecuted(LimitOrder(fakeOrder), LimitOrder(order)))
-          .flatMap { tx =>
-            try ScriptRunner[EVALUATED](blockchain.height, Coproduct(tx), blockchain, script, proofsEnabled = false) match {
-              case (_, Left(execError)) => Left(s"Error executing script of asset $assetId: $execError")
-              case (_, Right(FALSE))    => Left(s"Order rejected by script of asset $assetId")
-              case (_, Right(TRUE))     => Right(order)
-              case (_, Right(x))        => Left(s"Script returned not a boolean result, but $x")
-            } catch {
-              case NonFatal(e) => Left(s"Caught ${e.getClass.getCanonicalName} while executing script of asset $assetId: ${e.getMessage}")
-            }
-          }
-          .left
-          .map(_.toString)
-      }
-=======
       }.left.map(_.toString)
->>>>>>> 4a04dc97
     }
 
   private def validateBalance(o: Order): ValidationResult = {
