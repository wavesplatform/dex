--- conflicted
+++ resolved
@@ -140,22 +140,13 @@
   private def writeSnapshotMetadata(sm: SM) =
     ByteBuffer.allocate(16).putLong(sm.seqNr).putLong(sm.ts).array()
 
-<<<<<<< HEAD
-  private def kSMHistory(persistenceId: String) =
+  def kSMHistory(persistenceId: String): Key[Seq[Int]] =
     Key[Seq[Int]]("matcher-sm-history", Bytes.concat(Array(1: Byte), persistenceId.getBytes(UTF_8)), readIntSeq, writeIntSeq)
-  private def kSM(persistenceId: String, seqNr: Int) =
+  def kSM(persistenceId: String, seqNr: Int): Key[SM] =
     Key[SM]("matcher-sm",
             Bytes.concat(Array(2: Byte), persistenceId.getBytes(UTF_8), Ints.toByteArray(seqNr)),
             readSnapshotMetadata,
             writeSnapshotMetadata)
-  def kSnapshot(persistenceId: String, seqNr: Int) =
+  def kSnapshot(persistenceId: String, seqNr: Int): Key[Array[Byte]] =
     Key[Array[Byte]]("matcher-snapshot", Bytes.concat(Array(3: Byte), persistenceId.getBytes(UTF_8), Ints.toByteArray(seqNr)), identity, identity)
-=======
-  def kSMHistory(persistenceId: String): Key[Seq[Int]] =
-    Key[Seq[Int]](Bytes.concat(Array(1: Byte), persistenceId.getBytes(UTF_8)), readIntSeq, writeIntSeq)
-  def kSM(persistenceId: String, seqNr: Int): Key[SM] =
-    Key[SM](Bytes.concat(Array(2: Byte), persistenceId.getBytes(UTF_8), Ints.toByteArray(seqNr)), readSnapshotMetadata, writeSnapshotMetadata)
-  def kSnapshot(persistenceId: String, seqNr: Int): Key[Array[Byte]] =
-    Key[Array[Byte]](Bytes.concat(Array(3: Byte), persistenceId.getBytes(UTF_8), Ints.toByteArray(seqNr)), identity, identity)
->>>>>>> d16ecb12
 }