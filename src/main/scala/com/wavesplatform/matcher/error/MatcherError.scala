package com.wavesplatform.matcher.error

import com.wavesplatform.account.{Address, PublicKeyAccount}
import com.wavesplatform.common.utils.Base58
import com.wavesplatform.features.{BlockchainFeature, BlockchainFeatures}
import com.wavesplatform.matcher.error.MatcherError._
import com.wavesplatform.transaction.Asset
import com.wavesplatform.transaction.Asset.IssuedAsset
import com.wavesplatform.transaction.assets.exchange.AssetPair.assetIdStr
import com.wavesplatform.transaction.assets.exchange.{AssetPair, Order}
import play.api.libs.json.{JsObject, Json}
<<<<<<< HEAD
import AssetPair.assetIdStr
import com.wavesplatform.settings.DeviationsSettings
=======
>>>>>>> cf1dae74

sealed class MatcherError(val code: Int, val message: MatcherErrorMessage) {
  import message._

  def this(obj: Entity, part: Entity, klass: Class, message: MatcherErrorMessage) = this(
    10000 * obj.code + 100 * part.code + klass.code,
    message
  )

  def json: JsObject = Json.obj(
    "error"    -> code,
    "message"  -> text,
    "template" -> template,
    "params"   -> args
  )

  override def toString: String = s"${getClass.getCanonicalName}(error=$code, message=$text)"
}

case class MatcherErrorMessage(text: String, template: String, args: Map[String, String])

object MatcherError {

  import Class.{common => commonClass, _}
  import Entity.{common => commonEntity, _}

  case object MatcherIsStarting     extends MatcherError(commonEntity, commonEntity, starting, e"System is starting")
  case object MatcherIsStopping     extends MatcherError(commonEntity, commonEntity, stopping, e"System is shutting down")
  case object OperationTimedOut     extends MatcherError(commonEntity, commonEntity, timedOut, e"Operation is timed out, please try later")
  case object FeatureNotImplemented extends MatcherError(commonEntity, feature, unsupported, e"This feature is not implemented")

  case class OrderBookUnavailable(assetPair: AssetPair)
      extends MatcherError(orderBook,
                           commonEntity,
                           broken,
                           e"The order book for ${'assetPair -> assetPair} is unavailable, please contact with the administrator")
  case object CanNotPersistEvent
      extends MatcherError(commonEntity, commonEntity, broken, e"Can not persist event, please retry later or contact with the administrator")

  case object CancelRequestIsIncomplete extends MatcherError(request, commonEntity, unexpected, e"Either timestamp or orderId must be specified")

  case class UnexpectedMatcherPublicKey(required: PublicKeyAccount, given: PublicKeyAccount)
      extends MatcherError(
        order,
        pubKey,
        unexpected,
        e"The required matcher public key for this DEX is ${'required -> Base58.encode(required.publicKey)}, but given ${'given -> Base58.encode(given.publicKey)}"
      )
  case class UnexpectedSender(required: Address, given: Address)
      extends MatcherError(order, pubKey, unexpected, e"The sender ${'given -> given} does not match expected ${'required -> required}")
  case class OrderInvalidSignature(id: Order.Id, details: String)
      extends MatcherError(order, signature, commonClass, e"The signature of order ${'id -> id} is invalid: ${'details -> details}")
  case class PriceLastDecimalsMustBeZero(insignificantDecimals: Int)
      extends MatcherError(order, price, denied, e"Invalid price, last ${'insignificantDecimals -> insignificantDecimals} digits must be 0")
  case class UnexpectedFeeAsset(required: Asset, given: Asset)
      extends MatcherError(order,
                           fee,
                           unexpected,
                           e"Required ${'required -> assetIdStr(required)} as asset fee, but given ${'given -> assetIdStr(given)}")
  case class FeeNotEnough(required: Long, given: Long, assetId: Asset)
      extends MatcherError(
        order,
        fee,
        notEnough,
        e"Required ${'required -> required} ${'assetId -> assetIdStr(assetId)} as fee for this order, but given ${'given -> given} ${'assetId -> assetIdStr(assetId)}"
      )
  case class AssetNotFound(assetId: Asset) extends MatcherError(asset, commonEntity, notFound, e"The asset ${'assetId -> assetId} not found")
  case class CanNotCreateExchangeTransaction(details: String)
      extends MatcherError(exchangeTx, order, commonClass, e"Can't verify the order by an exchange transaction: ${'details -> details}")
  case class WrongExpiration(currentTs: Long, minExpirationOffset: Long, givenExpiration: Long)
      extends MatcherError(
        order,
        expiration,
        notEnough,
        e"The expiration should be at least ${'currentTimestamp -> currentTs} + ${'minExpirationOffset -> minExpirationOffset} = ${'minExpiration -> (currentTs + minExpirationOffset)}, but it is ${'given -> givenExpiration}"
      )
  case class OrderCommonValidationFailed(details: String)
      extends MatcherError(order, commonEntity, commonClass, e"The order is invalid: ${'details -> details}")
  case class AssetPairCommonValidationFailed(details: String)
      extends MatcherError(assetPair, commonEntity, commonClass, e"The asset pair is invalid: ${'details -> details}")

  case class AmountAssetBlacklisted(assetId: Asset)
      extends MatcherError(asset, amount, blacklisted, e"The amount asset ${'assetId -> assetId} is blacklisted")
  case class PriceAssetBlacklisted(assetId: Asset)
      extends MatcherError(asset, price, blacklisted, e"The price asset ${'assetId -> assetId} is blacklisted")
  case class FeeAssetBlacklisted(assetId: Asset) extends MatcherError(asset, fee, blacklisted, e"The fee asset ${'assetId -> assetId} is blacklisted")
  case class AddressIsBlacklisted(address: Address)
      extends MatcherError(account, commonEntity, blacklisted, e"The account ${'address -> address} is blacklisted")
  case class BalanceNotEnough(required: Map[Asset, Long], actual: Map[Asset, Long])
      extends MatcherError(
        account,
        balance,
        notEnough,
        e"Not enough tradable balance. The order requires ${'required -> formatBalance(required)}, but only ${'actual -> formatBalance(actual)} is available"
      )
  case class ActiveOrdersLimitReached(maxActiveOrders: Long)
      extends MatcherError(account, order, limitReached, e"The limit of ${'limit -> maxActiveOrders} active orders has been reached")

  case class OrderDuplicate(id: Order.Id) extends MatcherError(account, order, duplicate, e"The order ${'id         -> id} has already been placed")
  case class OrderNotFound(id: Order.Id)  extends MatcherError(order, commonEntity, notFound, e"The order ${'id     -> id} not found")
  case class OrderCanceled(id: Order.Id)  extends MatcherError(order, commonEntity, canceled, e"The order ${'id     -> id} is canceled")
  case class OrderFull(id: Order.Id)      extends MatcherError(order, commonEntity, limitReached, e"The order ${'id -> id} is filled")
  case class OrderFinalized(id: Order.Id) extends MatcherError(order, commonEntity, immutable, e"The order ${'id    -> id} is finalized")

  case class OrderVersionUnsupported(version: Byte, requiredFeature: BlockchainFeature)
      extends MatcherError(
        feature,
        order,
        unsupported,
        e"The order of version ${'version -> version} isn't yet supported, see the activation status of '${'featureName -> requiredFeature.description}'"
      )

  case object CancelRequestInvalidSignature extends MatcherError(request, signature, commonClass, e"The cancel request has an invalid signature")

  case object ScriptedAccountTradingUnsupported
      extends MatcherError(
        feature,
        commonEntity,
        unsupported,
        e"The trading on scripted account isn't yet supported, see the activation status of '${'featureName -> BlockchainFeatures.SmartAccountTrading.description}'"
      )
  case class OrderVersionUnsupportedWithScriptedAccount(address: Address)
      extends MatcherError(order,
                           version,
                           unsupported,
                           e"The account ${'address -> address} shouldn't be scripted or an order should have the version >= 2")
  case class AccountScriptReturnedError(address: Address, scriptMessage: String)
      extends MatcherError(account,
                           script,
                           commonClass,
                           e"The account's script of ${'address -> address} returned the error: ${'scriptError -> scriptMessage}")
  case class AccountScriptDeniedOrder(address: Address)
      extends MatcherError(account, script, denied, e"The account's script of ${'address -> address} rejected the order")
  case class AccountScriptUnexpectResult(address: Address, returnedObject: String)
      extends MatcherError(
        account,
        script,
        broken,
        e"The account's script of ${'address -> address} is broken, please contact with the owner. The returned object is '${'invalidObject -> returnedObject}'"
      )
  case class AccountScriptException(address: Address, errorName: String, errorText: String)
      extends MatcherError(
        account,
        script,
        broken,
        e"The account's script of ${'address -> address} is broken, please contact with the owner. The returned error is ${'errorName -> errorName}, the text is: ${'errorText -> errorText}"
      )

  case class ScriptedAssetTradingUnsupported(assetId: IssuedAsset)
      extends MatcherError(
        feature,
        commonEntity,
        unsupported,
        e"The trading with scripted asset ${'assetId -> assetId} isn't yet supported, see the activation status of '${'featureName -> BlockchainFeatures.SmartAssets.description}'"
      )
  case class AssetScriptReturnedError(assetId: IssuedAsset, scriptMessage: String)
      extends MatcherError(account,
                           script,
                           commonClass,
                           e"The asset's script of ${'assetId -> assetId} returned the error: ${'scriptError -> scriptMessage}")
  case class AssetScriptDeniedOrder(assetId: IssuedAsset)
      extends MatcherError(account, script, denied, e"The asset's script of ${'assetId -> assetId} rejected the order")
  case class AssetScriptUnexpectResult(assetId: IssuedAsset, returnedObject: String)
      extends MatcherError(
        account,
        script,
        broken,
        e"The asset's script of ${'assetId -> assetId} is broken, please contact with the owner. The returned object is '${'invalidObject -> returnedObject}'"
      )
  case class AssetScriptException(assetId: IssuedAsset, errorName: String, errorText: String)
      extends MatcherError(
        account,
        script,
        broken,
        e"The asset's script of ${'assetId -> assetId} is broken, please contact with the owner. The returned error is ${'errorName -> errorName}, the text is: ${'errorText -> errorText}"
      )

  case class DeviantOrderPrice(ord: Order, deviationSettings: DeviationsSettings)
      extends MatcherError(
        order,
        price,
        outOfBound,
        e"The order's price ${'price -> ord.price} is out of deviation bounds (max-price-deviation-profit: ${'maxPriceDeviationProfit -> deviationSettings.maxPriceProfit}%, max-price-deviation-loss: ${'maxPriceDeviationLoss -> deviationSettings.maxPriceLoss}%, in relation to the best-bid/ask)"
      )

  sealed abstract class Entity(val code: Int)
  object Entity {
    object common  extends Entity(0)
    object request extends Entity(1)
    object feature extends Entity(2)
    object account extends Entity(3)
    object address extends Entity(4)

    object exchangeTx extends Entity(5)

    object balance extends Entity(6)
    object script  extends Entity(7)

    object orderBook extends Entity(8)
    object order     extends Entity(9)

    object version    extends Entity(10)
    object asset      extends Entity(11)
    object pubKey     extends Entity(12)
    object signature  extends Entity(13)
    object assetPair  extends Entity(14)
    object amount     extends Entity(15)
    object price      extends Entity(16)
    object fee        extends Entity(17)
    object expiration extends Entity(18)
  }

  sealed abstract class Class(val code: Int)
  object Class {
    object common       extends Class(0)
    object broken       extends Class(1)
    object denied       extends Class(2)
    object unsupported  extends Class(3)
    object unexpected   extends Class(4)
    object blacklisted  extends Class(5)
    object notEnough    extends Class(6)
    object limitReached extends Class(7)
    object duplicate    extends Class(8)
    object notFound     extends Class(9)
    object canceled     extends Class(10)
    object immutable    extends Class(11)
    object timedOut     extends Class(12)
    object starting     extends Class(13)
    object stopping     extends Class(14)
    object outOfBound   extends Class(15)
  }

  private def formatBalance(b: Map[Asset, Long]): String =
    b.map { case (k, v) => s"${assetIdStr(k)}:$v" } mkString ("{", ", ", "}")
}<|MERGE_RESOLUTION|>--- conflicted
+++ resolved
@@ -4,16 +4,12 @@
 import com.wavesplatform.common.utils.Base58
 import com.wavesplatform.features.{BlockchainFeature, BlockchainFeatures}
 import com.wavesplatform.matcher.error.MatcherError._
+import com.wavesplatform.settings.DeviationsSettings
 import com.wavesplatform.transaction.Asset
 import com.wavesplatform.transaction.Asset.IssuedAsset
 import com.wavesplatform.transaction.assets.exchange.AssetPair.assetIdStr
 import com.wavesplatform.transaction.assets.exchange.{AssetPair, Order}
 import play.api.libs.json.{JsObject, Json}
-<<<<<<< HEAD
-import AssetPair.assetIdStr
-import com.wavesplatform.settings.DeviationsSettings
-=======
->>>>>>> cf1dae74
 
 sealed class MatcherError(val code: Int, val message: MatcherErrorMessage) {
   import message._
@@ -197,6 +193,14 @@
         price,
         outOfBound,
         e"The order's price ${'price -> ord.price} is out of deviation bounds (max-price-deviation-profit: ${'maxPriceDeviationProfit -> deviationSettings.maxPriceProfit}%, max-price-deviation-loss: ${'maxPriceDeviationLoss -> deviationSettings.maxPriceLoss}%, in relation to the best-bid/ask)"
+      )
+
+  case class DeviantOrderMatcherFee(ord: Order, deviationSettings: DeviationsSettings)
+      extends MatcherError(
+        order,
+        fee,
+        outOfBound,
+        e"The order's matcher fee ${'matcherFee -> ord.matcherFee} is out of deviation bounds (max-price-deviation-fee: ${'maxPriceDeviationFee -> deviationSettings.maxPriceFee}%, in relation to the best-bid/ask)"
       )
 
   sealed abstract class Entity(val code: Int)
