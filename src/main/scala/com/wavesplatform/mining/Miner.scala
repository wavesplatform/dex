package com.wavesplatform.mining

import java.util.concurrent.atomic.AtomicBoolean

<<<<<<< HEAD
import com.wavesplatform.features.{BlockchainFeatures, FeatureProvider, BlockchainFeatureStatus}
import com.wavesplatform.metrics.BlockStats
=======
import com.wavesplatform.features.{BlockchainFeatures, FeatureProvider, FeatureStatus}
import com.wavesplatform.metrics.{BlockStats, Instrumented}
import com.wavesplatform.metrics.HistogramExt
>>>>>>> 852cdef0
import com.wavesplatform.network._
import com.wavesplatform.settings.WavesSettings
import com.wavesplatform.state2._
import com.wavesplatform.state2.reader.StateReader
import com.wavesplatform.{Coordinator, UtxPool}
import io.netty.channel.group.ChannelGroup
import kamon.Kamon
import kamon.metric.instrument
import monix.eval.Task
import monix.execution._
import monix.execution.cancelables.{CompositeCancelable, SerialCancelable}
import monix.execution.schedulers.SchedulerService
import scorex.account.{Address, PrivateKeyAccount}
import scorex.block.Block._
import scorex.block.{Block, MicroBlock}
import scorex.consensus.nxt.NxtLikeConsensusBlockData
import scorex.transaction.PoSCalc._
import scorex.transaction.ValidationError.GenericError
import scorex.transaction._
import scorex.utils.{ScorexLogging, Time}
import scorex.wallet.Wallet

import scala.collection.mutable.{Map => MMap}
import scala.concurrent.Await
import scala.concurrent.duration._

trait Miner {
  def scheduleMining(): Unit
}

trait MinerDebugInfo {
  def collectNextBlockGenerationTimes: List[(Address, Long)]
}

class MinerImpl(
                   allChannels: ChannelGroup,
                   blockchainReadiness: AtomicBoolean,
                   blockchainUpdater: BlockchainUpdater,
                   checkpoint: CheckpointService,
                   history: NgHistory,
                   featureProvider: FeatureProvider,
                   stateReader: StateReader,
                   settings: WavesSettings,
                   timeService: Time,
                   utx: UtxPool,
                   wallet: Wallet) extends Miner with MinerDebugInfo with ScorexLogging with Instrumented {

  import Miner._

  private implicit val scheduler: SchedulerService = Scheduler.fixedPool(name = "miner-pool", poolSize = 2, reporter = com.wavesplatform.utils.UncaughtExceptionsToLogReporter)

  private lazy val minerSettings = settings.minerSettings
  private lazy val minMicroBlockDurationMills = minerSettings.minMicroBlockAge.toMillis
  private lazy val blockchainSettings = settings.blockchainSettings
  private lazy val processBlock = Coordinator.processSingleBlock(checkpoint, history, blockchainUpdater, timeService, stateReader, utx, blockchainReadiness, settings, featureProvider) _

  private val scheduledAttempts = SerialCancelable()
  private val microBlockAttempt = SerialCancelable()

  private val blockBuildTimeStats = Kamon.metrics.histogram("pack-and-forge-block-time", instrument.Time.Milliseconds)
  private val microBlockBuildTimeStats = Kamon.metrics.histogram("forge-microblock-time", instrument.Time.Milliseconds)

  private val nextBlockGenerationTimes: MMap[Address, Long] = MMap.empty

  def collectNextBlockGenerationTimes: List[(Address, Long)] = Await.result(Task.now(nextBlockGenerationTimes.toList).runAsync, Duration.Inf)

  private def checkAge(parentHeight: Int, parentTimestamp: Long): Either[String, Unit] =
    Either.cond(parentHeight == 1, (), (timeService.correctedTime() - parentTimestamp).millis)
      .left.flatMap(blockAge => Either.cond(blockAge <= minerSettings.intervalAfterLastBlockThenGenerationIsAllowed, (),
      s"BlockChain is too old (last block timestamp is $parentTimestamp generated $blockAge ago)"
    ))

  private def ngEnabled : Boolean = featureProvider.activationHeight(BlockchainFeatures.NG).exists(history.height > _ + 1)

  private def generateOneBlockTask(version: Int, account: PrivateKeyAccount, parentHeight: Int,
                                   greatGrandParent: Option[Block], balance: Long)(delay: FiniteDuration): Task[Either[String, Block]] = Task {
    // should take last block right at the time of mining since microblocks might have been added
    val referencedBlockInfo = history.bestLastBlockInfo(System.currentTimeMillis() - minMicroBlockDurationMills).get
    val pc = allChannels.size()
    lazy val currentTime = timeService.correctedTime()
    lazy val h = calcHit(referencedBlockInfo.consensus, account)
    lazy val t = calcTarget(referencedBlockInfo.timestamp, referencedBlockInfo.consensus.baseTarget, currentTime, balance)
    measureSuccessful(blockBuildTimeStats, for {
      _ <- Either.cond(pc >= minerSettings.quorum, (), s"Quorum not available ($pc/${minerSettings.quorum}, not forging block with ${account.address}")
      _ <- Either.cond(h < t, (), s"${System.currentTimeMillis()}: Hit $h was NOT less than target $t, not forging block with ${account.address}")
      _ = log.debug(s"Forging with ${account.address}, H $h < T $t, balance $balance, prev block ${referencedBlockInfo.blockId}")
      _ = log.debug(s"Previous block ID ${referencedBlockInfo.blockId} at $parentHeight with target ${referencedBlockInfo.consensus.baseTarget}")
      block <- {
        val avgBlockDelay = blockchainSettings.genesisSettings.averageBlockDelay
        val btg = calcBaseTarget(avgBlockDelay, parentHeight, referencedBlockInfo.consensus.baseTarget, referencedBlockInfo.timestamp, greatGrandParent.map(_.timestamp), currentTime)
        val gs = calcGeneratorSignature(referencedBlockInfo.consensus, account)
        val consensusData = NxtLikeConsensusBlockData(btg, ByteStr(gs))
        val sortInBlock = history.height() <= blockchainSettings.functionalitySettings.dontRequireSortedTransactionsAfter
        val txAmount = if (ngEnabled) minerSettings.maxTransactionsInKeyBlock else ClassicAmountOfTxsInBlock
        val unconfirmed = utx.packUnconfirmed(txAmount, sortInBlock)
        val features = settings.featuresSettings.supported
          .filter(featureProvider.featureStatus(_, parentHeight) == BlockchainFeatureStatus.Undefined).toSet
        log.debug(s"Adding ${unconfirmed.size} unconfirmed transaction(s) to new block")
        Block.buildAndSign(version.toByte, currentTime, referencedBlockInfo.blockId, consensusData, unconfirmed, account, features)
          .left.map(l => l.err)
      }
    } yield block)
  }.delayExecution(delay)


  private def generateOneMicroBlockTask(account: PrivateKeyAccount, accumulatedBlock: Block): Task[Either[ValidationError, Option[Block]]] = Task {
    log.trace(s"Generating microblock for $account")
    val pc = allChannels.size()
    lazy val unconfirmed = measureLog("packing unconfirmed transactions for microblock") {
      utx.packUnconfirmed(settings.minerSettings.maxTransactionsInMicroBlock, sortInBlock = false)
    }
    if (pc < minerSettings.quorum) {
      log.trace(s"Quorum not available ($pc/${minerSettings.quorum}, not forging microblock with ${account.address}")
      Right(None)
    }
    else if (unconfirmed.isEmpty) {
      log.trace("skipping microBlock because no txs in utx pool")
      Right(None)
    }
    else {
      log.trace(s"Accumulated ${unconfirmed.size} txs for microblock")
      val start = System.currentTimeMillis()
      val block = for {
        signedBlock <- Block.buildAndSign(
          version = 3,
          timestamp = accumulatedBlock.timestamp,
          reference = accumulatedBlock.reference,
          consensusData = accumulatedBlock.consensusData,
          transactionData = accumulatedBlock.transactionData ++ unconfirmed,
          signer = account
        )
        microBlock <- MicroBlock.buildAndSign(account, unconfirmed, accumulatedBlock.signerData.signature, signedBlock.signerData.signature)
        _ = microBlockBuildTimeStats.safeRecord(System.currentTimeMillis() - start)
        _ <- Coordinator.processMicroBlock(checkpoint, history, blockchainUpdater, utx)(microBlock)
      } yield {
        BlockStats.mined(microBlock)
        log.trace(s"MicroBlock(id=${trim(microBlock.uniqueId)}) has been mined for $account}")
        allChannels.broadcast(MicroBlockInv(microBlock.totalResBlockSig, microBlock.prevResBlockSig))
        Some(signedBlock)
      }
      block.left.map { err =>
        log.trace(s"MicroBlock has NOT been mined for $account} because $err")
        err
      }
    }
  }.delayExecution(minerSettings.microBlockInterval)

  private def generateMicroBlockSequence(account: PrivateKeyAccount, accumulatedBlock: Block): Task[Unit] =
    generateOneMicroBlockTask(account, accumulatedBlock).flatMap {
      case Left(err) => Task(log.warn("Error mining MicroBlock: " + err.toString))
      case Right(maybeNewTotal) => generateMicroBlockSequence(account, maybeNewTotal.getOrElse(accumulatedBlock))
    }

  private def generateBlockTask(account: PrivateKeyAccount): Task[Unit] = {
    val height = history.height()
    val lastBlock = history.lastBlock.get
    val grandParent = history.parent(lastBlock, 2)
    (for {
      _ <- checkAge(height, history.lastBlockTimestamp().get)
      ts <- nextBlockGenerationTime(height, stateReader, blockchainSettings.functionalitySettings, lastBlock, account, featureProvider)
      offset = calcOffset(timeService, ts, minerSettings.minimalBlockGenerationOffset)
      balance <- generatingBalance(stateReader, blockchainSettings.functionalitySettings, account, height).toEither.left.map(er => GenericError(er.getMessage))
    } yield (offset, balance)) match {
      case Right((offset, balance)) =>
        log.debug(s"Next attempt for acc=$account in $offset")
        val version = if (height <= blockchainSettings.functionalitySettings.blockVersion3After) PlainBlockVersion else NgBlockVersion
        nextBlockGenerationTimes += account.toAddress -> (System.currentTimeMillis() + offset.toMillis)
        generateOneBlockTask(version, account, height, grandParent, balance)(offset).flatMap {
          case Right(block) => Task.now {
            processBlock(block, true) match {
              case Left(err) => log.warn("Error mining Block: " + err.toString)
              case Right(Some(score)) =>
                allChannels.broadcast(LocalScoreChanged(score))
                allChannels.broadcast(BlockForged(block))
                scheduleMining()
<<<<<<< HEAD
                if (featureProvider.featureActivatedHeight(BlockchainFeatures.NG.id).exists(history.height > _ + 1))
=======
                if (ngEnabled)
>>>>>>> 852cdef0
                  startMicroBlockMining(account, block)
              case Right(None) => log.warn("Newly created block has already been appended, should not happen")
            }
          }
          case Left(err) =>
            log.debug(s"No block generated because $err, retrying")
            generateBlockTask(account)
        }
      case Left(err) =>
        log.debug(s"Not scheduling block mining because $err")
        Task.unit
    }
  }

  def scheduleMining(): Unit = {
    Miner.blockMiningStarted.increment()
    scheduledAttempts := CompositeCancelable.fromSet(
      wallet.privateKeyAccounts().map(generateBlockTask).map(_.runAsync).toSet)
    microBlockAttempt := SerialCancelable()
    log.debug(s"Block mining scheduled")
  }

  private def startMicroBlockMining(account: PrivateKeyAccount, lastBlock: Block): Unit = {
    Miner.microMiningStarted.increment()
    microBlockAttempt := generateMicroBlockSequence(account, lastBlock).runAsync
    log.trace(s"MicroBlock mining scheduled for $account")
  }
}

object Miner {
  val blockMiningStarted = Kamon.metrics.counter("block-mining-started")
  val microMiningStarted = Kamon.metrics.counter("micro-mining-started")

  val MaxTransactionsPerMicroblock: Int = 5000
  val ClassicAmountOfTxsInBlock: Int = 100

  val NopMiner = new Miner with MinerDebugInfo {
    override def scheduleMining(): Unit = ()

    override def collectNextBlockGenerationTimes: List[(Address, Long)] = List.empty
  }

  def calcOffset(timeService: Time, calculatedTimestamp: Long, minimalBlockGenerationOffset: FiniteDuration): FiniteDuration = {
    val calculatedGenerationTimestamp = (Math.ceil(calculatedTimestamp / 1000.0) * 1000).toLong
    val calculatedOffset = calculatedGenerationTimestamp - timeService.correctedTime()
    Math.max(minimalBlockGenerationOffset.toMillis, calculatedOffset).millis
  }
}<|MERGE_RESOLUTION|>--- conflicted
+++ resolved
@@ -2,14 +2,9 @@
 
 import java.util.concurrent.atomic.AtomicBoolean
 
-<<<<<<< HEAD
 import com.wavesplatform.features.{BlockchainFeatures, FeatureProvider, BlockchainFeatureStatus}
-import com.wavesplatform.metrics.BlockStats
-=======
-import com.wavesplatform.features.{BlockchainFeatures, FeatureProvider, FeatureStatus}
 import com.wavesplatform.metrics.{BlockStats, Instrumented}
 import com.wavesplatform.metrics.HistogramExt
->>>>>>> 852cdef0
 import com.wavesplatform.network._
 import com.wavesplatform.settings.WavesSettings
 import com.wavesplatform.state2._
@@ -82,7 +77,7 @@
       s"BlockChain is too old (last block timestamp is $parentTimestamp generated $blockAge ago)"
     ))
 
-  private def ngEnabled : Boolean = featureProvider.activationHeight(BlockchainFeatures.NG).exists(history.height > _ + 1)
+  private def ngEnabled : Boolean = featureProvider.featureActivatedHeight(BlockchainFeatures.NG.id).exists(history.height > _ + 1)
 
   private def generateOneBlockTask(version: Int, account: PrivateKeyAccount, parentHeight: Int,
                                    greatGrandParent: Option[Block], balance: Long)(delay: FiniteDuration): Task[Either[String, Block]] = Task {
@@ -185,11 +180,7 @@
                 allChannels.broadcast(LocalScoreChanged(score))
                 allChannels.broadcast(BlockForged(block))
                 scheduleMining()
-<<<<<<< HEAD
-                if (featureProvider.featureActivatedHeight(BlockchainFeatures.NG.id).exists(history.height > _ + 1))
-=======
                 if (ngEnabled)
->>>>>>> 852cdef0
                   startMicroBlockMining(account, block)
               case Right(None) => log.warn("Newly created block has already been appended, should not happen")
             }
