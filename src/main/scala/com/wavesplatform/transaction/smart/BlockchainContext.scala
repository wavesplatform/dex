package com.wavesplatform.transaction.smart

import cats.kernel.Monoid
import com.wavesplatform.lang.Global
import com.wavesplatform.lang.Version._
import com.wavesplatform.lang.v1.evaluator.ctx.EvaluationContext
import com.wavesplatform.lang.v1.evaluator.ctx.impl.waves.WavesContext
import com.wavesplatform.lang.v1.evaluator.ctx.impl.{CryptoContext, PureContext}
import com.wavesplatform.state._
import com.wavesplatform.transaction._
import com.wavesplatform.transaction.assets.exchange.Order
import monix.eval.Coeval
import shapeless._

object BlockchainContext {

  type In = Transaction :+: Order :+: CNil
<<<<<<< HEAD
  def build(version: Version, nByte: Byte, in: Coeval[In], h: Coeval[Int], blockchain: Blockchain, proofsEnabled: Boolean): EvaluationContext = {
=======
  def build(version: ScriptVersion,
            nByte: Byte,
            in: Coeval[In],
            h: Coeval[Int],
            blockchain: Blockchain,
            orderEnabled: Boolean,
            proofsEnabled: Boolean): EvaluationContext = {
>>>>>>> 9508998b
    Monoid
      .combineAll(
        Seq(
          PureContext.build(version),
          CryptoContext.build(Global),
          WavesContext.build(version, new WavesEnvironment(nByte, in, h, blockchain), orderEnabled, proofsEnabled)
        ))
      .evaluationContext
  }

}<|MERGE_RESOLUTION|>--- conflicted
+++ resolved
@@ -15,17 +15,8 @@
 object BlockchainContext {
 
   type In = Transaction :+: Order :+: CNil
-<<<<<<< HEAD
-  def build(version: Version, nByte: Byte, in: Coeval[In], h: Coeval[Int], blockchain: Blockchain, proofsEnabled: Boolean): EvaluationContext = {
-=======
-  def build(version: ScriptVersion,
-            nByte: Byte,
-            in: Coeval[In],
-            h: Coeval[Int],
-            blockchain: Blockchain,
-            orderEnabled: Boolean,
+  def build(version: Version, nByte: Byte, in: Coeval[In], h: Coeval[Int], blockchain: Blockchain,orderEnabled: Boolean,
             proofsEnabled: Boolean): EvaluationContext = {
->>>>>>> 9508998b
     Monoid
       .combineAll(
         Seq(
