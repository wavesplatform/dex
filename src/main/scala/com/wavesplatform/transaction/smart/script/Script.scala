package com.wavesplatform.transaction.smart.script

import com.wavesplatform.common.state.ByteStr
import com.wavesplatform.common.utils.Base64
import com.wavesplatform.lang.ContentType.{DApp, Expression}
import com.wavesplatform.lang.ScriptType.Account
import com.wavesplatform.lang.StdLibVersion._
import com.wavesplatform.lang.v1.compiler.Decompiler
import com.wavesplatform.transaction.ValidationError.ScriptParseError
<<<<<<< HEAD
import com.wavesplatform.utils.defaultDecompilerContext
import com.wavesplatform.transaction.smart.script.ContractScript.ContractScriptImpl
import monix.eval.Coeval
import com.wavesplatform.transaction.smart.script.v1.ExprScript
import DecompileInstances._
import shapeless.HList
=======
import com.wavesplatform.transaction.smart.script.v1.ExprScript
import monix.eval.Coeval
>>>>>>> b4387e53

trait Script {
  type Expr

  val stdLibVersion: StdLibVersion

  val expr: Expr

  val bytes: Coeval[ByteStr]
  val complexity: Long

  val containsBlockV2: Coeval[Boolean]

  override def equals(obj: scala.Any): Boolean = obj match {
    case that: Script => stdLibVersion == that.stdLibVersion && expr == that.expr
    case _            => false
  }

  override def hashCode(): Int = stdLibVersion * 31 + expr.hashCode()
}

object Script {

  val checksumLength = 4

  def fromBase64String(str: String, checkComplexity: Boolean = true): Either[ScriptParseError, Script] =
    for {
<<<<<<< HEAD
      bytes  <- Base64.decode(str).toEither.left.map(ex => ScriptParseError(s"Unable to decode base64: ${ex.getMessage}"))
      script <- ScriptReader.fromBytes(bytes, checkComplexity = checkComplexity)
=======
      bytes  <- Base64.tryDecode(str).toEither.left.map(ex => ScriptParseError(s"Unable to decode base64: ${ex.getMessage}"))
      script <- ScriptReader.fromBytes(bytes)
>>>>>>> b4387e53
    } yield script

  type DirectiveMeta = List[(String, Any)]

  def decompile(s: Script): (String, DirectiveMeta) = {
    val (scriptText, directives: DirectiveMeta) = s match {
      case e: ExprScript =>
        val directives = HList(s.stdLibVersion, Expression).map(PolyDecompile).toList
        val decompiler = Decompiler(e.expr, defaultDecompilerContext)
        (decompiler, directives)
      case ContractScriptImpl(_, contract, _) =>
        val directives = HList(s.stdLibVersion, Account, DApp).map(PolyDecompile).toList
        val decompiler = Decompiler(contract, defaultDecompilerContext)
        (decompiler, directives)
    }
    val directivesText = directives
      .map { case (key, value) => s"{-#$key $value#-}" }
      .mkString(start = "", sep = "\n", end = "\n")

    (directivesText + scriptText, directives)
  }
}<|MERGE_RESOLUTION|>--- conflicted
+++ resolved
@@ -7,17 +7,12 @@
 import com.wavesplatform.lang.StdLibVersion._
 import com.wavesplatform.lang.v1.compiler.Decompiler
 import com.wavesplatform.transaction.ValidationError.ScriptParseError
-<<<<<<< HEAD
 import com.wavesplatform.utils.defaultDecompilerContext
 import com.wavesplatform.transaction.smart.script.ContractScript.ContractScriptImpl
 import monix.eval.Coeval
 import com.wavesplatform.transaction.smart.script.v1.ExprScript
 import DecompileInstances._
 import shapeless.HList
-=======
-import com.wavesplatform.transaction.smart.script.v1.ExprScript
-import monix.eval.Coeval
->>>>>>> b4387e53
 
 trait Script {
   type Expr
@@ -45,13 +40,8 @@
 
   def fromBase64String(str: String, checkComplexity: Boolean = true): Either[ScriptParseError, Script] =
     for {
-<<<<<<< HEAD
-      bytes  <- Base64.decode(str).toEither.left.map(ex => ScriptParseError(s"Unable to decode base64: ${ex.getMessage}"))
-      script <- ScriptReader.fromBytes(bytes, checkComplexity = checkComplexity)
-=======
       bytes  <- Base64.tryDecode(str).toEither.left.map(ex => ScriptParseError(s"Unable to decode base64: ${ex.getMessage}"))
-      script <- ScriptReader.fromBytes(bytes)
->>>>>>> b4387e53
+      script <- ScriptReader.fromBytes(bytes, checkComplexity)
     } yield script
 
   type DirectiveMeta = List[(String, Any)]
