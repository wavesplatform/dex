package com.wavesplatform.transaction.smart.script

import cats.implicits._
import com.wavesplatform.account.AddressScheme
import com.wavesplatform.lang.v1.compiler.Terms.EVALUATED
import com.wavesplatform.lang.v1.evaluator.EvaluatorV1
import com.wavesplatform.lang._
import com.wavesplatform.lang.v1.evaluator._
import com.wavesplatform.state._
import com.wavesplatform.transaction.Transaction
import com.wavesplatform.transaction.assets.exchange.Order
import com.wavesplatform.transaction.smart.BlockchainContext
import com.wavesplatform.transaction.smart.script.v1.ScriptV1.ScriptV1Impl
import com.wavesplatform.transaction.smart.script.v1.ScriptV2
import monix.eval.Coeval
import shapeless._

object ScriptRunner {

  def apply[A <: EVALUATED](height: Int,
                            in: Transaction :+: Order :+: CNil,
                            blockchain: Blockchain,
                            script: Script,
<<<<<<< HEAD
                            proofsEnabled: Boolean,
                            orderEnabled: Boolean): (Log, Either[ExecutionError, A]) = {
=======
                            isTokenScript: Boolean): (ExprEvaluator.Log, Either[ExecutionError, A]) = {
>>>>>>> 95489042
    script match {
      case s: ScriptV1Impl =>
        val ctx = BlockchainContext.build(
          script.version,
          AddressScheme.current.chainId,
          Coeval.evalOnce(in),
          Coeval.evalOnce(height),
          blockchain,
          isTokenScript
        )
        EvaluatorV1.applywithLogging[A](ctx, s.expr)
      case s: ScriptV2 => (List.empty, Left("Transactions from contracts not supported"))
      case _           => (List.empty, "Unsupported script version".asLeft[A])
    }
  }
}<|MERGE_RESOLUTION|>--- conflicted
+++ resolved
@@ -21,12 +21,7 @@
                             in: Transaction :+: Order :+: CNil,
                             blockchain: Blockchain,
                             script: Script,
-<<<<<<< HEAD
-                            proofsEnabled: Boolean,
-                            orderEnabled: Boolean): (Log, Either[ExecutionError, A]) = {
-=======
-                            isTokenScript: Boolean): (ExprEvaluator.Log, Either[ExecutionError, A]) = {
->>>>>>> 95489042
+                            isTokenScript: Boolean): (Log, Either[ExecutionError, A]) = {
     script match {
       case s: ScriptV1Impl =>
         val ctx = BlockchainContext.build(
