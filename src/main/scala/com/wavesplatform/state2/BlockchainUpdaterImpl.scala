--- conflicted
+++ resolved
@@ -303,13 +303,11 @@
 
   override def persistedAccountPortfoliosHash(): Int = Hash.accountPortfolios(currentPersistedBlocksState().accountPortfolios)
 
-<<<<<<< HEAD
   override def lockfreeStateHeight: HeightInfo = heightInfo
-=======
+
   def shutdown(): Unit = {
     internalLastBlockInfo.onComplete()
   }
->>>>>>> bf64ae0e
 }
 
 object BlockchainUpdaterImpl extends ScorexLogging {
