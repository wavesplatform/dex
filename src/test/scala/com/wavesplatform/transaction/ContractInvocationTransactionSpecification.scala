package com.wavesplatform.transaction

import com.wavesplatform.TransactionGen
import com.wavesplatform.account.{AddressScheme, DefaultAddressScheme, PrivateKeyAccount, PublicKeyAccount}
import com.wavesplatform.api.http.{ContractInvocationRequest, SignedContractInvocationRequest}
import com.wavesplatform.common.state.ByteStr
import com.wavesplatform.common.utils.{Base64, _}
import com.wavesplatform.lang.v1.{ContractLimits, FunctionHeader}
import com.wavesplatform.lang.v1.compiler.Terms
import com.wavesplatform.transaction.Asset.{IssuedAsset, Waves}
import com.wavesplatform.transaction.smart.ContractInvocationTransaction.Payment
import com.wavesplatform.transaction.smart.{ContractInvocationTransaction, Verifier}
import org.scalatest._
import org.scalatestplus.scalacheck.{ScalaCheckPropertyChecks => PropertyChecks}
import play.api.libs.json.{JsObject, Json}

class ContractInvocationTransactionSpecification extends PropSpec with PropertyChecks with Matchers with TransactionGen {

  property("ContractInvocationTransaction serialization roundtrip") {
    forAll(contractInvocationGen) { transaction: ContractInvocationTransaction =>
      val bytes = transaction.bytes()
      val deser = ContractInvocationTransaction.parseBytes(bytes).get
      deser.sender shouldEqual transaction.sender
      deser.contractAddress shouldEqual transaction.contractAddress
      deser.fc shouldEqual transaction.fc
      deser.payment shouldEqual transaction.payment
      deser.fee shouldEqual transaction.fee
      deser.timestamp shouldEqual transaction.timestamp
      deser.proofs shouldEqual transaction.proofs
      bytes shouldEqual deser.bytes()
      Verifier.verifyAsEllipticCurveSignature(transaction) shouldBe 'right
      Verifier.verifyAsEllipticCurveSignature(deser) shouldBe 'right // !!!!!!!!!!!!!!!
    }
  }

  property("JSON format validation for ContractInvocationTransaction") {
    AddressScheme.current = new AddressScheme { override val chainId: Byte = 'D' }
    val js = Json.parse("""{
                         "type": 16,
                         "id": "3RRmhhMxbD9SUGUEokaBFmdWqT42vKRiM94tqxuXHE9q",
                         "sender": "3FX9SibfqAWcdnhrmFzqM1mGqya6DkVVnps",
                         "senderPublicKey": "73pu8pHFNpj9tmWuYjqnZ962tXzJvLGX86dxjZxGYhoK",
                         "fee": 100000,
                         "timestamp": 1526910778245,
                         "proofs": ["x7T161SxvUxpubEAKv4UL5ucB5pquAhTryZ8Qrd347TPuQ4yqqpVMQ2B5FpeFXGnpyLvb7wGeoNsyyjh5R61u7F"],
                         "version": 1,
                         "contractAddress" : "3Fb641A9hWy63K18KsBJwns64McmdEATgJd",
                         "call": {
                            "function" : "foo",
                             "args" : [
                             { "type" : "binary",
                               "value" : "base64:YWxpY2U="
                             }
                            ]
                          },
                         "payment" : [{
                            "amount" : 7,
                            "assetId" : "73pu8pHFNpj9tmWuYjqnZ962tXzJvLGX86dxjZxGYhoK"
                            }]
                        }
    """)

    val tx = ContractInvocationTransaction
      .selfSigned(
        PrivateKeyAccount("test3".getBytes()),
        PrivateKeyAccount("test4".getBytes()),
        Terms.FUNCTION_CALL(FunctionHeader.User("foo"), List(Terms.CONST_BYTESTR(ByteStr(Base64.decode("YWxpY2U=").get)))),
<<<<<<< HEAD
        Seq(ContractInvocationTransaction.Payment(7, Some(ByteStr.decodeBase58("73pu8pHFNpj9tmWuYjqnZ962tXzJvLGX86dxjZxGYhoK").get))),
        100000,
        None,
        1526910778245L,
=======
        Some(ContractInvocationTransaction.Payment(7, IssuedAsset(ByteStr.decodeBase58("73pu8pHFNpj9tmWuYjqnZ962tXzJvLGX86dxjZxGYhoK").get))),
        100000,
        1526910778245L
>>>>>>> 139def91
      )
      .right
      .get

    // XXX
    // (tx.json() - "proofs") shouldEqual (js.asInstanceOf[JsObject] - "proofs")

    TransactionFactory.fromSignedRequest(js) shouldBe Right(tx)
    AddressScheme.current = DefaultAddressScheme
  }

  property("Signed ContractInvocationTransactionRequest parser") {
    AddressScheme.current = new AddressScheme { override val chainId: Byte = 'D' }
    val req = SignedContractInvocationRequest(
      senderPublicKey = "73pu8pHFNpj9tmWuYjqnZ962tXzJvLGX86dxjZxGYhoK",
      fee = 1,
      feeAssetId = None,
      call = ContractInvocationRequest.FunctionCallPart("bar", List(Terms.CONST_BYTESTR(ByteStr.decodeBase64("YWxpY2U=").get))),
<<<<<<< HEAD
      payment = Some(Seq(Payment(1, None))),
=======
      payment = Some(Payment(1, Waves)),
>>>>>>> 139def91
      contractAddress = "3Fb641A9hWy63K18KsBJwns64McmdEATgJd",
      timestamp = 11,
      proofs = List("CC1jQ4qkuVfMvB2Kpg2Go6QKXJxUFC8UUswUxBsxwisrR8N5s3Yc8zA6dhjTwfWKfdouSTAnRXCxTXb3T6pJq3T")
    )
    req.toTx shouldBe 'right
    AddressScheme.current = DefaultAddressScheme
  }

  property(s"can't have more than ${ContractLimits.MaxContractInvocationArgs} args") {
    import com.wavesplatform.common.state.diffs.ProduceError._
    val pk = PublicKeyAccount.fromBase58String("73pu8pHFNpj9tmWuYjqnZ962tXzJvLGX86dxjZxGYhoK").explicitGet()
    ContractInvocationTransaction.create(
      pk,
      pk.toAddress,
      Terms.FUNCTION_CALL(FunctionHeader.User("foo"), Range(0, 23).map(_ => Terms.CONST_LONG(0)).toList),
      Seq(),
      1,
      None,
      1,
      Proofs.empty
    ) should produce("more than 22 arguments")
  }

  property("can't be more 5kb") {
    val largeString = "abcde" * 1024
    import com.wavesplatform.common.state.diffs.ProduceError._
    val pk = PublicKeyAccount.fromBase58String("73pu8pHFNpj9tmWuYjqnZ962tXzJvLGX86dxjZxGYhoK").explicitGet()
    ContractInvocationTransaction.create(
      pk,
      pk.toAddress,
      Terms.FUNCTION_CALL(FunctionHeader.User("foo"), List(Terms.CONST_STRING(largeString))),
      Seq(),
      1,
      None,
      1,
      Proofs.empty
    ) should produce("TooBigArray")
  }
}<|MERGE_RESOLUTION|>--- conflicted
+++ resolved
@@ -65,16 +65,10 @@
         PrivateKeyAccount("test3".getBytes()),
         PrivateKeyAccount("test4".getBytes()),
         Terms.FUNCTION_CALL(FunctionHeader.User("foo"), List(Terms.CONST_BYTESTR(ByteStr(Base64.decode("YWxpY2U=").get)))),
-<<<<<<< HEAD
-        Seq(ContractInvocationTransaction.Payment(7, Some(ByteStr.decodeBase58("73pu8pHFNpj9tmWuYjqnZ962tXzJvLGX86dxjZxGYhoK").get))),
+        Seq(ContractInvocationTransaction.Payment(7, IssuedAsset(ByteStr.decodeBase58("73pu8pHFNpj9tmWuYjqnZ962tXzJvLGX86dxjZxGYhoK").get))),
         100000,
         None,
         1526910778245L,
-=======
-        Some(ContractInvocationTransaction.Payment(7, IssuedAsset(ByteStr.decodeBase58("73pu8pHFNpj9tmWuYjqnZ962tXzJvLGX86dxjZxGYhoK").get))),
-        100000,
-        1526910778245L
->>>>>>> 139def91
       )
       .right
       .get
@@ -93,11 +87,7 @@
       fee = 1,
       feeAssetId = None,
       call = ContractInvocationRequest.FunctionCallPart("bar", List(Terms.CONST_BYTESTR(ByteStr.decodeBase64("YWxpY2U=").get))),
-<<<<<<< HEAD
-      payment = Some(Seq(Payment(1, None))),
-=======
-      payment = Some(Payment(1, Waves)),
->>>>>>> 139def91
+      payment = Some(Seq(Payment(1, Waves))),
       contractAddress = "3Fb641A9hWy63K18KsBJwns64McmdEATgJd",
       timestamp = 11,
       proofs = List("CC1jQ4qkuVfMvB2Kpg2Go6QKXJxUFC8UUswUxBsxwisrR8N5s3Yc8zA6dhjTwfWKfdouSTAnRXCxTXb3T6pJq3T")
