--- conflicted
+++ resolved
@@ -85,18 +85,10 @@
 
     "AssetPair with predefined price assets" in {
       def priceAsset = AssetPair(Base58.decode("ABC").toOption, Base58.decode("BASE1").toOption)
-<<<<<<< HEAD
-
-=======
->>>>>>> 53475b39
       actor ! GetOrderBookRequest(priceAsset, None)
       expectMsg(GetOrderBookResponse(priceAsset, Seq(), Seq()))
 
       def wrongPriceAsset = AssetPair(Base58.decode("BASE2").toOption, Base58.decode("CDE").toOption)
-<<<<<<< HEAD
-
-=======
->>>>>>> 53475b39
       actor ! GetOrderBookRequest(wrongPriceAsset, None)
       expectMsg(StatusCodeMatcherResponse(StatusCodes.Found, "Invalid AssetPair ordering, should be reversed: CDE-BASE2"))
     }
