package com.wavesplatform.utx

import com.typesafe.config.ConfigFactory
import com.wavesplatform.features.BlockchainFeatures
import com.wavesplatform.history.StorageFactory
import com.wavesplatform.lang.v1.CompilerV1
import com.wavesplatform.lang.v1.Terms.Typed
import com.wavesplatform.lang.v1.TypeChecker.TypeCheckerContext
import com.wavesplatform.mining._
import com.wavesplatform.settings._
import com.wavesplatform.state.diffs._
import com.wavesplatform.state.{ByteStr, EitherExt2, _}
import com.wavesplatform.{NoShrink, TestHelpers, TestTime, TransactionGen, WithDB}
import org.scalacheck.Gen
import org.scalacheck.Gen._
import org.scalamock.scalatest.MockFactory
import org.scalatest.prop.PropertyChecks
import org.scalatest.{FreeSpec, Matchers}
import scorex.account.{Address, PrivateKeyAccount, PublicKeyAccount}
import scorex.block.Block
import scorex.lagonaki.mocks.TestBlock
import scorex.settings.TestFunctionalitySettings
import scorex.transaction.ValidationError.SenderIsBlacklisted
import scorex.transaction.transfer.MassTransferTransaction.ParsedTransfer
import scorex.transaction.assets.IssueTransactionV1
import scorex.transaction.smart.SetScriptTransaction
import scorex.transaction.smart.script.Script
import scorex.transaction.smart.script.v1.ScriptV1
import scorex.transaction.transfer._
import scorex.transaction.{FeeCalculator, GenesisTransaction, Transaction}
import scorex.utils.Time

import scala.concurrent.duration._

class UtxPoolSpecification extends FreeSpec with Matchers with MockFactory with PropertyChecks with TransactionGen with NoShrink with WithDB {

  private val calculatorSettings = FeesSettings(
    SmartAccountSettings(10),
    Seq(
      GenesisTransaction,
      IssueTransactionV1,
      TransferTransactionV1,
      MassTransferTransaction,
      SetScriptTransaction
    ).map(_.typeId.toInt -> List(FeeSettings("", 0))).toMap
  )
  import calculatorSettings.smartAccount.extraFee

  private def mkBlockchain(senderAccount: Address, senderBalance: Long) = {
    val config          = ConfigFactory.load()
    val genesisSettings = TestHelpers.genesisSettings(Map(senderAccount -> senderBalance))
    val origSettings    = WavesSettings.fromConfig(config)
    val settings = origSettings.copy(
      blockchainSettings = BlockchainSettings(
        'T',
        5,
        5,
        FunctionalitySettings.TESTNET.copy(
          preActivatedFeatures = Map(
            BlockchainFeatures.MassTransfer.id  -> 0,
            BlockchainFeatures.SmartAccounts.id -> 0
          )),
        genesisSettings
      ),
      feesSettings = calculatorSettings,
      featuresSettings = origSettings.featuresSettings.copy(autoShutdownOnUnsupportedFeature = false)
    )

    val bcu = StorageFactory(settings, db, new TestTime())
    bcu.processBlock(Block.genesis(genesisSettings).explicitGet()).explicitGet()
    bcu
  }

  private def transfer(sender: PrivateKeyAccount, maxAmount: Long, time: Time) =
    (for {
      amount    <- chooseNum(1, (maxAmount * 0.9).toLong)
      recipient <- accountGen
<<<<<<< HEAD
      fee       <- chooseNum(1, (maxAmount * 0.1).toLong)
    } yield TransferTransactionV1.create(None, sender, recipient, amount, time.getTimestamp(), None, fee, Array.empty[Byte]).right.get)
=======
      fee       <- chooseNum(extraFee, (maxAmount * 0.1).toLong)
    } yield TransferTransaction.create(None, sender, recipient, amount, time.getTimestamp(), None, fee, Array.empty[Byte]).right.get)
>>>>>>> b9f8276f
      .label("transferTransaction")

  private def transferWithRecipient(sender: PrivateKeyAccount, recipient: PublicKeyAccount, maxAmount: Long, time: Time) =
    (for {
      amount <- chooseNum(1, (maxAmount * 0.9).toLong)
<<<<<<< HEAD
      fee    <- chooseNum(1, (maxAmount * 0.1).toLong)
    } yield TransferTransactionV1.create(None, sender, recipient, amount, time.getTimestamp(), None, fee, Array.empty[Byte]).right.get)
=======
      fee    <- chooseNum(extraFee, (maxAmount * 0.1).toLong)
    } yield TransferTransaction.create(None, sender, recipient, amount, time.getTimestamp(), None, fee, Array.empty[Byte]).right.get)
>>>>>>> b9f8276f
      .label("transferWithRecipient")

  private def massTransferWithRecipients(sender: PrivateKeyAccount, recipients: List[PublicKeyAccount], maxAmount: Long, time: Time) = {
    val amount    = maxAmount / (recipients.size + 1)
    val transfers = recipients.map(r => ParsedTransfer(r.toAddress, amount))
    val txs = for {
      version <- Gen.oneOf(MassTransferTransaction.supportedVersions.toSeq)
      fee     <- chooseNum(extraFee, amount)
    } yield MassTransferTransaction.selfSigned(version, None, sender, transfers, time.getTimestamp(), fee, Array.empty[Byte]).right.get
    txs.label("transferWithRecipient")
  }

  private def mkCalculator(blockchain: Blockchain) = new FeeCalculator(calculatorSettings, blockchain)

  private val stateGen = for {
    sender        <- accountGen.label("sender")
    senderBalance <- positiveLongGen.label("senderBalance")
    if senderBalance > 100000L
  } yield {
    val bcu = mkBlockchain(sender, senderBalance)
    (sender, senderBalance, bcu)
  }

  private val twoOutOfManyValidPayments = (for {
    (sender, senderBalance, bcu) <- stateGen
    recipient                    <- accountGen
    n                            <- chooseNum(3, 10)
    fee                          <- chooseNum(extraFee, (senderBalance * 0.01).toLong)
    offset                       <- chooseNum(1000L, 2000L)
  } yield {
    val time = new TestTime()
    val utx =
      new UtxPoolImpl(
        time,
        bcu,
        mkCalculator(bcu),
        FunctionalitySettings.TESTNET,
        UtxSettings(10, 10.minutes, Set.empty, Set.empty, 5.minutes)
      )
    val amountPart = (senderBalance - fee) / 2 - fee
    val txs        = for (_ <- 1 to n) yield createWavesTransfer(sender, recipient, amountPart, fee, time.getTimestamp()).right.get
    (utx, time, txs, (offset + 1000).millis)
  }).label("twoOutOfManyValidPayments")

  private val emptyUtxPool = stateGen
    .map {
      case (sender, _, bcu) =>
        val time = new TestTime()
        val utxPool =
          new UtxPoolImpl(
            time,
            bcu,
            mkCalculator(bcu),
            FunctionalitySettings.TESTNET,
            UtxSettings(10, 1.minute, Set.empty, Set.empty, 5.minutes)
          )
        (sender, bcu, utxPool)
    }
    .label("emptyUtxPool")

  private val withValidPayments = (for {
    (sender, senderBalance, bcu) <- stateGen
    recipient                    <- accountGen
    time = new TestTime()
    txs <- Gen.nonEmptyListOf(transferWithRecipient(sender, recipient, senderBalance / 10, time))
  } yield {
    val settings = UtxSettings(10, 1.minute, Set.empty, Set.empty, 5.minutes)
    val utxPool  = new UtxPoolImpl(time, bcu, mkCalculator(bcu), FunctionalitySettings.TESTNET, settings)
    txs.foreach(utxPool.putIfNew)
    (sender, bcu, utxPool, time, settings)
  }).label("withValidPayments")

  private val withBlacklisted = (for {
    (sender, senderBalance, bcu) <- stateGen
    recipient                    <- accountGen
    time = new TestTime()
    txs <- Gen.nonEmptyListOf(transferWithRecipient(sender, recipient, senderBalance / 10, time)) // @TODO: Random transactions
  } yield {
    val settings = UtxSettings(10, 1.minute, Set(sender.address), Set.empty, 5.minutes)
    val utxPool  = new UtxPoolImpl(time, bcu, mkCalculator(bcu), FunctionalitySettings.TESTNET, settings)
    (sender, utxPool, txs)
  }).label("withBlacklisted")

  private val withBlacklistedAndAllowedByRule = (for {
    (sender, senderBalance, bcu) <- stateGen
    recipient                    <- accountGen
    time = new TestTime()
    txs <- Gen.nonEmptyListOf(transferWithRecipient(sender, recipient, senderBalance / 10, time)) // @TODO: Random transactions
  } yield {
    val settings = UtxSettings(txs.length, 1.minute, Set(sender.address), Set(recipient.address), 5.minutes)
    val utxPool  = new UtxPoolImpl(time, bcu, mkCalculator(bcu), FunctionalitySettings.TESTNET, settings)
    (sender, utxPool, txs)
  }).label("withBlacklistedAndAllowedByRule")

  private def massTransferWithBlacklisted(allowRecipients: Boolean) =
    (for {
      (sender, senderBalance, bcu) <- stateGen
      addressGen = Gen.listOf(accountGen).filter(list => if (allowRecipients) list.nonEmpty else true)
      recipients <- addressGen
      time = new TestTime()
      txs <- Gen.nonEmptyListOf(massTransferWithRecipients(sender, recipients, senderBalance / 10, time))
    } yield {
      val whitelist: Set[String] = if (allowRecipients) recipients.map(_.address).toSet else Set.empty
      val settings               = UtxSettings(txs.length, 1.minute, Set(sender.address), whitelist, 5.minutes)
      val utxPool                = new UtxPoolImpl(time, bcu, mkCalculator(bcu), FunctionalitySettings.TESTNET, settings)
      (sender, utxPool, txs)
    }).label("massTransferWithBlacklisted")

  private def utxTest(utxSettings: UtxSettings = UtxSettings(20, 5.seconds, Set.empty, Set.empty, 5.minutes), txCount: Int = 10)(
      f: (Seq[TransferTransactionV1], UtxPool, TestTime) => Unit): Unit = forAll(stateGen, chooseNum(2, txCount).label("txCount")) {
    case ((sender, senderBalance, bcu), count) =>
      val time = new TestTime()

      forAll(listOfN(count, transfer(sender, senderBalance / 2, time))) { txs =>
        val utx = new UtxPoolImpl(time, bcu, mkCalculator(bcu), FunctionalitySettings.TESTNET, utxSettings)
        f(txs, utx, time)
      }
  }

  private val dualTxGen: Gen[(UtxPool, TestTime, Seq[Transaction], FiniteDuration, Seq[Transaction])] =
    for {
      (sender, senderBalance, bcu) <- stateGen
      ts = System.currentTimeMillis()
      count1 <- chooseNum(5, 10)
      tx1    <- listOfN(count1, transfer(sender, senderBalance / 2, new TestTime(ts)))
      offset <- chooseNum(5000L, 10000L)
      tx2    <- listOfN(count1, transfer(sender, senderBalance / 2, new TestTime(ts + offset + 1000)))
    } yield {
      val time = new TestTime()
      val utx = new UtxPoolImpl(
        time,
        bcu,
        mkCalculator(bcu),
        FunctionalitySettings.TESTNET,
        UtxSettings(10, offset.millis, Set.empty, Set.empty, 5.minutes)
      )
      (utx, time, tx1, (offset + 1000).millis, tx2)
    }

  private val expr: Typed.EXPR = {
    val code =
      """let x = 1
        |let y = 2
        |true""".stripMargin

    val compiler = new CompilerV1(TypeCheckerContext.empty)
    compiler.compile(code, List.empty).explicitGet()
  }

  private val script: Script = ScriptV1(expr).explicitGet()

  private def preconditionsGen(lastBlockId: ByteStr, master: PrivateKeyAccount): Gen[Seq[Block]] =
    for {
      version <- Gen.oneOf(SetScriptTransaction.supportedVersions.toSeq)
      ts      <- timestampGen
    } yield {
      val setScript = SetScriptTransaction.selfSigned(version, master, Some(script), 100000, ts + 1).explicitGet()
      Seq(TestBlock.create(ts + 1, lastBlockId, Seq(setScript)))
    }

  private val withScriptedAccount: Gen[(PrivateKeyAccount, Long, UtxPoolImpl, Long)] = for {
    (sender, senderBalance, bcu) <- stateGen
    preconditions                <- preconditionsGen(bcu.lastBlockId.get, sender)
  } yield {
    val smartAccountsFs = TestFunctionalitySettings.Enabled.copy(preActivatedFeatures = Map(BlockchainFeatures.SmartAccounts.id -> 0))
    preconditions.foreach(b => bcu.processBlock(b).explicitGet())
    val utx = new UtxPoolImpl(
      new TestTime(),
      bcu,
      mkCalculator(bcu),
      smartAccountsFs,
      UtxSettings(10, 1.day, Set.empty, Set.empty, 1.day)
    )

    (sender, senderBalance, utx, bcu.lastBlock.fold(0L)(_.timestamp))
  }

  private def transactionGen(sender: PrivateKeyAccount, ts: Long, feeAmount: Long): Gen[TransferTransactionV1] = accountGen.map { recipient =>
    TransferTransactionV1.create(None, sender, recipient, waves(1), ts, None, feeAmount, Array.emptyByteArray).explicitGet()
  }

  private val notEnoughFeeTxWithScriptedAccount = for {
    (sender, _, utx, ts) <- withScriptedAccount
    feeAmount            <- choose[Long](1, extraFee - 1)
    tx                   <- transactionGen(sender, ts + 1, feeAmount)
  } yield (utx, tx)

  private val enoughFeeTxWithScriptedAccount = for {
    (sender, senderBalance, utx, ts) <- withScriptedAccount
    feeAmount                        <- choose(extraFee, senderBalance / 2)
    tx                               <- transactionGen(sender, ts + 1, feeAmount)
  } yield (utx, tx)

  "UTX Pool" - {
    "does not add new transactions when full" in utxTest(UtxSettings(1, 5.seconds, Set.empty, Set.empty, 5.minutes)) { (txs, utx, _) =>
      utx.putIfNew(txs.head) shouldBe 'right
      all(txs.tail.map(t => utx.putIfNew(t))) should produce("pool size limit")
    }

    "does not broadcast the same transaction twice" in utxTest() { (txs, utx, _) =>
      utx.putIfNew(txs.head) shouldBe 'right
      utx.putIfNew(txs.head) shouldBe 'right
    }

    "evicts expired transactions when removeAll is called" in forAll(dualTxGen) {
      case (utx, time, txs1, offset, txs2) =>
        all(txs1.map(utx.putIfNew)) shouldBe 'right
        utx.all.size shouldEqual txs1.size

        time.advance(offset)
        utx.removeAll(Seq.empty)

        all(txs2.map(utx.putIfNew)) shouldBe 'right
        utx.all.size shouldEqual txs2.size
    }

    "packUnconfirmed result is limited by constraint" in forAll(dualTxGen) {
      case (utx, time, txs, _, _) =>
        all(txs.map(utx.putIfNew)) shouldBe 'right
        utx.all.size shouldEqual txs.size

        val maxNumber             = Math.max(utx.all.size / 2, 3)
        val rest                  = limitByNumber(maxNumber)
        val (packed, restUpdated) = utx.packUnconfirmed(rest, sortInBlock = false)

        packed.lengthCompare(maxNumber) should be <= 0
        if (maxNumber <= utx.all.size) restUpdated.isEmpty shouldBe true
    }

    "evicts expired transactions when packUnconfirmed is called" in forAll(dualTxGen) {
      case (utx, time, txs, offset, _) =>
        all(txs.map(utx.putIfNew)) shouldBe 'right
        utx.all.size shouldEqual txs.size

        time.advance(offset)

        val (packed, _) = utx.packUnconfirmed(limitByNumber(100), sortInBlock = false)
        packed shouldBe 'empty
        utx.all shouldBe 'empty
    }

    "evicts one of mutually invalid transactions when packUnconfirmed is called" in forAll(twoOutOfManyValidPayments) {
      case (utx, time, txs, offset) =>
        all(txs.map(utx.putIfNew)) shouldBe 'right
        utx.all.size shouldEqual txs.size

        time.advance(offset)

        val (packed, _) = utx.packUnconfirmed(limitByNumber(100), sortInBlock = false)
        packed.size shouldBe 2
        utx.all.size shouldBe 2
    }

    "portfolio" - {
      "returns a count of assets from the state if there is no transaction" in forAll(emptyUtxPool) {
        case (sender, state, utxPool) =>
          val basePortfolio = state.portfolio(sender)

          utxPool.size shouldBe 0
          val utxPortfolio = utxPool.portfolio(sender)

          basePortfolio shouldBe utxPortfolio
      }

      "taking into account unconfirmed transactions" in forAll(withValidPayments) {
        case (sender, state, utxPool, _, _) =>
          val basePortfolio = state.portfolio(sender)

          utxPool.size should be > 0
          val utxPortfolio = utxPool.portfolio(sender)

          utxPortfolio.balance should be <= basePortfolio.balance
          utxPortfolio.lease.out should be <= basePortfolio.lease.out
          // should not be changed
          utxPortfolio.lease.in shouldBe basePortfolio.lease.in
          utxPortfolio.assets.foreach {
            case (assetId, count) =>
              count should be <= basePortfolio.assets.getOrElse(assetId, count)
          }
      }

      "is changed after transactions with these assets are removed" in forAll(withValidPayments) {
        case (sender, _, utxPool, time, settings) =>
          val utxPortfolioBefore = utxPool.portfolio(sender)
          val poolSizeBefore     = utxPool.size

          time.advance(settings.maxTransactionAge * 2)
          utxPool.packUnconfirmed(limitByNumber(100), sortInBlock = false)

          poolSizeBefore should be > utxPool.size
          val utxPortfolioAfter = utxPool.portfolio(sender)

          utxPortfolioAfter.balance should be >= utxPortfolioBefore.balance
          utxPortfolioAfter.lease.out should be >= utxPortfolioBefore.lease.out
          utxPortfolioAfter.assets.foreach {
            case (assetId, count) =>
              count should be >= utxPortfolioBefore.assets.getOrElse(assetId, count)
          }
      }
    }

    "blacklisting" - {
      "prevent a transfer transaction from specific addresses" in {
        val transferGen = Gen.oneOf(withBlacklisted, massTransferWithBlacklisted(allowRecipients = false))
        forAll(transferGen) {
          case (_, utxPool, txs) =>
            val r = txs.forall { tx =>
              utxPool.putIfNew(tx) match {
                case Left(SenderIsBlacklisted(_)) => true
                case _                            => false
              }
            }

            r shouldBe true
            utxPool.all.size shouldEqual 0
        }
      }

      "allow a transfer transaction from blacklisted address to specific addresses" in {
        val transferGen = Gen.oneOf(withBlacklistedAndAllowedByRule, massTransferWithBlacklisted(allowRecipients = true))
        forAll(transferGen) {
          case (_, utxPool, txs) =>
            all(txs.map { t =>
              utxPool.putIfNew(t)
            }) shouldBe 'right
            utxPool.all.size shouldEqual txs.size
        }
      }
    }

    // See NODE-702
    "smart accounts" - {
      "not enough fee" in {
        val (utx, tx) = notEnoughFeeTxWithScriptedAccount.sample.getOrElse(throw new IllegalStateException("NO SAMPLE"))
        utx.putIfNew(tx) should produce("InsufficientFee")
      }

      "enough fee" in {
        val (utx, tx) = enoughFeeTxWithScriptedAccount.sample.getOrElse(throw new IllegalStateException("NO SAMPLE"))
        utx.putIfNew(tx) shouldBe 'right
      }
    }
  }

  private def limitByNumber(n: Int): TwoDimensionalMiningConstraint =
    TwoDimensionalMiningConstraint.full(new CounterEstimator(n), new CounterEstimator(n))

  private class CounterEstimator(val max: Long) extends Estimator {
    override implicit def estimate(x: Block): Long = x.transactionCount

    override implicit def estimate(x: Transaction): Long = 1
  }

}<|MERGE_RESOLUTION|>--- conflicted
+++ resolved
@@ -75,25 +75,15 @@
     (for {
       amount    <- chooseNum(1, (maxAmount * 0.9).toLong)
       recipient <- accountGen
-<<<<<<< HEAD
-      fee       <- chooseNum(1, (maxAmount * 0.1).toLong)
+      fee       <- chooseNum(extraFee, (maxAmount * 0.1).toLong)
     } yield TransferTransactionV1.create(None, sender, recipient, amount, time.getTimestamp(), None, fee, Array.empty[Byte]).right.get)
-=======
-      fee       <- chooseNum(extraFee, (maxAmount * 0.1).toLong)
-    } yield TransferTransaction.create(None, sender, recipient, amount, time.getTimestamp(), None, fee, Array.empty[Byte]).right.get)
->>>>>>> b9f8276f
       .label("transferTransaction")
 
   private def transferWithRecipient(sender: PrivateKeyAccount, recipient: PublicKeyAccount, maxAmount: Long, time: Time) =
     (for {
       amount <- chooseNum(1, (maxAmount * 0.9).toLong)
-<<<<<<< HEAD
-      fee    <- chooseNum(1, (maxAmount * 0.1).toLong)
+      fee    <- chooseNum(extraFee, (maxAmount * 0.1).toLong)
     } yield TransferTransactionV1.create(None, sender, recipient, amount, time.getTimestamp(), None, fee, Array.empty[Byte]).right.get)
-=======
-      fee    <- chooseNum(extraFee, (maxAmount * 0.1).toLong)
-    } yield TransferTransaction.create(None, sender, recipient, amount, time.getTimestamp(), None, fee, Array.empty[Byte]).right.get)
->>>>>>> b9f8276f
       .label("transferWithRecipient")
 
   private def massTransferWithRecipients(sender: PrivateKeyAccount, recipients: List[PublicKeyAccount], maxAmount: Long, time: Time) = {
