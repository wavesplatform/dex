package com.wavesplatform.utx

import java.nio.file.Files

import cats.data.NonEmptyList
import com.typesafe.config.ConfigFactory
import com.wavesplatform
import com.wavesplatform._
import com.wavesplatform.account.{Address, PrivateKeyAccount, PublicKeyAccount}
import com.wavesplatform.block.Block
import com.wavesplatform.common.state.ByteStr
import com.wavesplatform.common.utils.EitherExt2
import com.wavesplatform.consensus.TransactionsOrdering
import com.wavesplatform.database.LevelDBWriter
import com.wavesplatform.db.{WithDomain, openDB}
import com.wavesplatform.features.BlockchainFeatures
import com.wavesplatform.history.{StorageFactory, randomSig}
import com.wavesplatform.lagonaki.mocks.TestBlock
import com.wavesplatform.lang.v1.compiler.Terms.EXPR
import com.wavesplatform.lang.v1.compiler.{CompilerContext, ExpressionCompiler}
import com.wavesplatform.mining._
import com.wavesplatform.settings._
import com.wavesplatform.state._
import com.wavesplatform.state.diffs._
import com.wavesplatform.transaction.Asset.Waves
import com.wavesplatform.transaction.ValidationError.SenderIsBlacklisted
import com.wavesplatform.transaction.smart.SetScriptTransaction
import com.wavesplatform.transaction.smart.script.Script
import com.wavesplatform.transaction.smart.script.v1.ExprScript
import com.wavesplatform.transaction.transfer.MassTransferTransaction.ParsedTransfer
import com.wavesplatform.transaction.transfer._
import com.wavesplatform.transaction.{Asset, Transaction, _}
import com.wavesplatform.utils.Implicits.SubjectOps
import com.wavesplatform.utils.Time
import monix.reactive.subjects.Subject
import org.scalacheck.Gen
import org.scalacheck.Gen._
import org.scalamock.scalatest.MockFactory
import org.scalatest.{FreeSpec, Matchers}
import org.scalatestplus.scalacheck.{ScalaCheckPropertyChecks => PropertyChecks}

import scala.concurrent.duration._

private object UtxPoolSpecification {
  private val ignoreSpendableBalanceChanged = Subject.empty[(Address, Asset)]

  final case class TempDB(fs: FunctionalitySettings) {
    val path   = Files.createTempDirectory("leveldb-test")
    val db     = openDB(path.toAbsolutePath.toString)
    val writer = new LevelDBWriter(db, ignoreSpendableBalanceChanged, fs, 100000, 2000, 120 * 60 * 1000)

    Runtime.getRuntime.addShutdownHook(new Thread(() => {
      db.close()
      TestHelpers.deleteRecursively(path)
    }))
  }
}

<<<<<<< HEAD
//noinspection ScalaStyle
class UtxPoolSpecification extends FreeSpec with Matchers with MockFactory with PropertyChecks with TransactionGen with NoShrink {
=======
class UtxPoolSpecification extends FreeSpec with Matchers with MockFactory with PropertyChecks with TransactionGen with NoShrink with BlocksTransactionsHelpers with WithDomain {
>>>>>>> 7424eae8
  val PoolDefaultMaxBytes = 50 * 1024 * 1024 // 50 MB

  import CommonValidation.{ScriptExtraFee => extraFee}
  import FunctionalitySettings.TESTNET.{maxTransactionTimeBackOffset => maxAge}
  import UtxPoolSpecification._

  private def mkBlockchain(senderAccount: Address, senderBalance: Long) = {
    val config          = ConfigFactory.load()
    val genesisSettings = TestHelpers.genesisSettings(Map(senderAccount -> senderBalance))
    val origSettings    = WavesSettings.fromConfig(config)
    val settings = origSettings.copy(
      blockchainSettings = BlockchainSettings(
        'T',
        FunctionalitySettings.TESTNET.copy(
          preActivatedFeatures = Map(
            BlockchainFeatures.MassTransfer.id  -> 0,
            BlockchainFeatures.SmartAccounts.id -> 0,
            BlockchainFeatures.Ride4DApps.id    -> 0
          )),
        genesisSettings
      ),
      featuresSettings = origSettings.featuresSettings.copy(autoShutdownOnUnsupportedFeature = false)
    )

    val dbContext = TempDB(settings.blockchainSettings.functionalitySettings)
    val bcu       = StorageFactory(settings, dbContext.db, new TestTime(), ignoreSpendableBalanceChanged)
    bcu.processBlock(Block.genesis(genesisSettings).explicitGet()).explicitGet()
    bcu
  }

  private def transfer(sender: PrivateKeyAccount, maxAmount: Long, time: Time) =
    (for {
      amount    <- chooseNum(1, (maxAmount * 0.9).toLong)
      recipient <- accountGen
      fee       <- chooseNum(extraFee, (maxAmount * 0.1).toLong)
    } yield TransferTransactionV1.selfSigned(Waves, sender, recipient, amount, time.getTimestamp(), Waves, fee, Array.empty[Byte]).explicitGet())
      .label("transferTransaction")

  private def transferWithRecipient(sender: PrivateKeyAccount, recipient: PublicKeyAccount, maxAmount: Long, time: Time) =
    (for {
      amount <- chooseNum(1, (maxAmount * 0.9).toLong)
      fee    <- chooseNum(extraFee, (maxAmount * 0.1).toLong)
    } yield TransferTransactionV1.selfSigned(Waves, sender, recipient, amount, time.getTimestamp(), Waves, fee, Array.empty[Byte]).explicitGet())
      .label("transferWithRecipient")

  private def massTransferWithRecipients(sender: PrivateKeyAccount, recipients: List[PublicKeyAccount], maxAmount: Long, time: Time) = {
    val amount    = maxAmount / (recipients.size + 1)
    val transfers = recipients.map(r => ParsedTransfer(r.toAddress, amount))
    val minFee    = CommonValidation.FeeConstants(TransferTransaction.typeId) + CommonValidation.FeeConstants(MassTransferTransaction.typeId) * transfers.size
    val txs = for { fee <- chooseNum(minFee, amount) } yield
      MassTransferTransaction.selfSigned(Waves, sender, transfers, time.getTimestamp(), fee, Array.empty[Byte]).explicitGet()
    txs.label("transferWithRecipient")
  }

  private val stateGen = for {
    sender        <- accountGen.label("sender")
    senderBalance <- positiveLongGen.label("senderBalance")
    if senderBalance > 100000L
  } yield {
    val bcu = mkBlockchain(sender, senderBalance)
    (sender, senderBalance, bcu)
  }

  private val twoOutOfManyValidPayments = (for {
    (sender, senderBalance, bcu) <- stateGen
    recipient                    <- accountGen
    n                            <- chooseNum(3, 10)
    fee                          <- chooseNum(extraFee, (senderBalance * 0.01).toLong)
    offset                       <- chooseNum(1000L, 2000L)
  } yield {
    val time = new TestTime()
    val utx =
      new UtxPoolImpl(
        time,
        bcu,
        ignoreSpendableBalanceChanged,
        FunctionalitySettings.TESTNET,
        UtxSettings(10, PoolDefaultMaxBytes, 1000, Set.empty, Set.empty, allowTransactionsFromSmartAccounts = true, allowSkipChecks = false)
      )
    val amountPart = (senderBalance - fee) / 2 - fee
    val txs        = for (_ <- 1 to n) yield createWavesTransfer(sender, recipient, amountPart, fee, time.getTimestamp()).explicitGet()
    (utx, time, txs, (offset + 1000).millis)
  }).label("twoOutOfManyValidPayments")

  private val emptyUtxPool = stateGen
    .map {
      case (sender, _, bcu) =>
        val time = new TestTime()
        val utxPool =
          new UtxPoolImpl(
            time,
            bcu,
            ignoreSpendableBalanceChanged,
            FunctionalitySettings.TESTNET,
            UtxSettings(10, PoolDefaultMaxBytes, 1000, Set.empty, Set.empty, allowTransactionsFromSmartAccounts = true, allowSkipChecks = false)
          )
        (sender, bcu, utxPool)
    }
    .label("emptyUtxPool")

  private val withValidPayments = (for {
    (sender, senderBalance, bcu) <- stateGen
    recipient                    <- accountGen
    time = new TestTime()
    txs <- Gen.nonEmptyListOf(transferWithRecipient(sender, recipient, senderBalance / 10, time))
  } yield {
    val settings = UtxSettings(10, PoolDefaultMaxBytes, 1000, Set.empty, Set.empty, allowTransactionsFromSmartAccounts = true, allowSkipChecks = false)
    val utxPool  = new UtxPoolImpl(time, bcu, ignoreSpendableBalanceChanged, FunctionalitySettings.TESTNET, settings)
    txs.foreach(utxPool.putIfNew)
    (sender, bcu, utxPool, time, settings)
  }).label("withValidPayments")

  private val withBlacklisted = (for {
    (sender, senderBalance, bcu) <- stateGen
    recipient                    <- accountGen
    time = new TestTime()
    txs <- Gen.nonEmptyListOf(transferWithRecipient(sender, recipient, senderBalance / 10, time)) // @TODO: Random transactions
  } yield {
    val settings =
      UtxSettings(10, PoolDefaultMaxBytes, 1000, Set(sender.address), Set.empty, allowTransactionsFromSmartAccounts = true, allowSkipChecks = false)
    val utxPool = new UtxPoolImpl(time, bcu, ignoreSpendableBalanceChanged, FunctionalitySettings.TESTNET, settings)
    (sender, utxPool, txs)
  }).label("withBlacklisted")

  private val withBlacklistedAndAllowedByRule = (for {
    (sender, senderBalance, bcu) <- stateGen
    recipient                    <- accountGen
    time = new TestTime()
    txs <- Gen.nonEmptyListOf(transferWithRecipient(sender, recipient, senderBalance / 10, time)) // @TODO: Random transactions
  } yield {
    val settings =
      UtxSettings(txs.length, PoolDefaultMaxBytes, 1000, Set(sender.address), Set(recipient.address), allowTransactionsFromSmartAccounts = true, allowSkipChecks = false)
    val utxPool = new UtxPoolImpl(time, bcu, ignoreSpendableBalanceChanged, FunctionalitySettings.TESTNET, settings)
    (sender, utxPool, txs)
  }).label("withBlacklistedAndAllowedByRule")

  private def massTransferWithBlacklisted(allowRecipients: Boolean) =
    (for {
      (sender, senderBalance, bcu) <- stateGen
      addressGen = Gen.listOf(accountGen).filter(list => if (allowRecipients) list.nonEmpty else true)
      recipients <- addressGen
      time = new TestTime()
      txs <- Gen.nonEmptyListOf(massTransferWithRecipients(sender, recipients, senderBalance / 10, time))
    } yield {
      val whitelist: Set[String] = if (allowRecipients) recipients.map(_.address).toSet else Set.empty
      val settings =
        UtxSettings(txs.length, PoolDefaultMaxBytes, 1000, Set(sender.address), whitelist, allowTransactionsFromSmartAccounts = true, allowSkipChecks = false)
      val utxPool = new UtxPoolImpl(time, bcu, ignoreSpendableBalanceChanged, FunctionalitySettings.TESTNET, settings)
      (sender, utxPool, txs)
    }).label("massTransferWithBlacklisted")

  private def utxTest(
      utxSettings: UtxSettings = UtxSettings(20, PoolDefaultMaxBytes, 1000, Set.empty, Set.empty, allowTransactionsFromSmartAccounts = true, allowSkipChecks = false),
      txCount: Int = 10)(f: (Seq[TransferTransactionV1], UtxPool, TestTime) => Unit): Unit =
    forAll(stateGen, chooseNum(2, txCount).label("txCount")) {
      case ((sender, senderBalance, bcu), count) =>
        val time = new TestTime()

        forAll(listOfN(count, transfer(sender, senderBalance / 2, time))) { txs =>
          val utx = new UtxPoolImpl(time, bcu, ignoreSpendableBalanceChanged, FunctionalitySettings.TESTNET, utxSettings)
          f(txs, utx, time)
        }
    }

  private val dualTxGen: Gen[(UtxPool, TestTime, Seq[Transaction], Seq[Transaction])] =
    for {
      (sender, senderBalance, bcu) <- stateGen
      ts = System.currentTimeMillis()
      count1 <- chooseNum(5, 10)
      tx1    <- listOfN(count1, transfer(sender, senderBalance / 2, new TestTime(ts)))
      tx2    <- listOfN(count1, transfer(sender, senderBalance / 2, new TestTime(ts + maxAge.toMillis + 1000)))
    } yield {
      val time = new TestTime()
      val utx = new UtxPoolImpl(
        time,
        bcu,
        ignoreSpendableBalanceChanged,
        FunctionalitySettings.TESTNET,
        UtxSettings(10, PoolDefaultMaxBytes, 1000, Set.empty, Set.empty, allowTransactionsFromSmartAccounts = true, allowSkipChecks = false)
      )
      (utx, time, tx1, tx2)
    }

  private val expr: EXPR = {
    val code =
      """let x = 1
        |let y = 2
        |true""".stripMargin
    ExpressionCompiler.compile(code, CompilerContext.empty).explicitGet()
  }

  private val script: Script = ExprScript(expr).explicitGet()

  private def preconditionsGen(lastBlockId: ByteStr, master: PrivateKeyAccount): Gen[Seq[Block]] =
    for {
      version <- Gen.oneOf(SetScriptTransaction.supportedVersions.toSeq)
      ts      <- timestampGen
    } yield {
      val setScript = SetScriptTransaction.selfSigned(master, Some(script), 100000, ts + 1).explicitGet()
      Seq(TestBlock.create(ts + 1, lastBlockId, Seq(setScript)))
    }

  private def withScriptedAccount(scEnabled: Boolean): Gen[(PrivateKeyAccount, Long, UtxPoolImpl, Long)] =
    for {
      (sender, senderBalance, bcu) <- stateGen
      preconditions                <- preconditionsGen(bcu.lastBlockId.get, sender)
    } yield {
      val smartAccountsFs = TestFunctionalitySettings.Enabled.copy(preActivatedFeatures = Map(BlockchainFeatures.SmartAccounts.id -> 0))
      preconditions.foreach(b => bcu.processBlock(b).explicitGet())
      val utx = new UtxPoolImpl(
        new TestTime(),
        bcu,
        ignoreSpendableBalanceChanged,
        smartAccountsFs,
        UtxSettings(10, PoolDefaultMaxBytes, 1000, Set.empty, Set.empty, allowTransactionsFromSmartAccounts = scEnabled, allowSkipChecks = false)
      )

      (sender, senderBalance, utx, bcu.lastBlock.fold(0L)(_.timestamp))
    }

  private def transactionV1Gen(sender: PrivateKeyAccount, ts: Long, feeAmount: Long): Gen[TransferTransactionV1] = accountGen.map { recipient =>
    TransferTransactionV1.selfSigned(Waves, sender, recipient, waves(1), ts, Waves, feeAmount, Array.emptyByteArray).explicitGet()
  }

  private def transactionV2Gen(sender: PrivateKeyAccount, ts: Long, feeAmount: Long): Gen[TransferTransactionV2] = accountGen.map { recipient =>
    TransferTransactionV2.selfSigned(Waves, sender, recipient, waves(1), ts, Waves, feeAmount, Array.emptyByteArray).explicitGet()
  }

  "UTX Pool" - {
    "does not add new transactions when full" in utxTest(
      UtxSettings(1, PoolDefaultMaxBytes, 1000, Set.empty, Set.empty, allowTransactionsFromSmartAccounts = true, allowSkipChecks = false)) { (txs, utx, _) =>
      utx.putIfNew(txs.head) shouldBe 'right
      all(txs.tail.map(t => utx.putIfNew(t))) should produce("pool size limit")
    }

    "does not add new transactions when full in bytes" in utxTest(
      UtxSettings(999999, 152, 1000, Set.empty, Set.empty, allowTransactionsFromSmartAccounts = true, allowSkipChecks = false)) { (txs, utx, _) =>
      utx.putIfNew(txs.head) shouldBe 'right
      all(txs.tail.map(t => utx.putIfNew(t))) should produce("pool bytes size limit")
    }

    "adds new transactions when skip checks is allowed" in {
      forAll(stateGen) { case (sender, senderBalance, bcu) =>
        val time = new TestTime()

        val gen = for {
          headTransaction <- transfer(sender, senderBalance / 2, time)
          vipTransaction <- transfer(sender, senderBalance / 2, time).suchThat(TransactionsOrdering.InUTXPool.compare(_, headTransaction) < 0)
        } yield (headTransaction, vipTransaction)

        forAll(gen, Gen.choose(0, 1).label("allowSkipChecks")) { case ((headTransaction, vipTransaction), allowSkipChecks) =>
          val utxSettings = UtxSettings(1, 152, 1, Set.empty, Set.empty, allowTransactionsFromSmartAccounts = true, allowSkipChecks = allowSkipChecks == 1)
          val utx = new UtxPoolImpl(time, bcu, ignoreSpendableBalanceChanged, FunctionalitySettings.TESTNET, utxSettings)

          utx.putIfNew(headTransaction) shouldBe 'right
          utx.putIfNew(vipTransaction) shouldBe (if (allowSkipChecks == 1) 'right else 'left)
        }
      }
    }

    "does not broadcast the same transaction twice" in utxTest() { (txs, utx, _) =>
      utx.putIfNew(txs.head) shouldBe 'right
      utx.putIfNew(txs.head) should matchPattern { case Right((false, _)) => }
    }

    "evicts expired transactions when removeAll is called" in forAll(dualTxGen) {
      case (utx, time, txs1, txs2) =>
        all(txs1.map(utx.putIfNew)) shouldBe 'right
        utx.all.size shouldEqual txs1.size

        time.advance(maxAge + 1000.millis)
        utx.removeAll(Seq.empty)

        all(txs2.map(utx.putIfNew)) shouldBe 'right
        utx.all.size shouldEqual txs2.size
    }

    "packUnconfirmed result is limited by constraint" in forAll(dualTxGen) {
      case (utx, time, txs, _) =>
        all(txs.map(utx.putIfNew)) shouldBe 'right
        utx.all.size shouldEqual txs.size

        val maxNumber             = Math.max(utx.all.size / 2, 3)
        val rest                  = limitByNumber(maxNumber)
        val (packed, restUpdated) = utx.packUnconfirmed(rest)

        packed.lengthCompare(maxNumber) should be <= 0
        if (maxNumber <= utx.all.size) restUpdated.isEmpty shouldBe true
    }

    "evicts expired transactions when packUnconfirmed is called" in forAll(dualTxGen) {
      case (utx, time, txs, _) =>
        all(txs.map(utx.putIfNew)) shouldBe 'right
        utx.all.size shouldEqual txs.size

        time.advance(maxAge + 1000.millis)

        val (packed, _) = utx.packUnconfirmed(limitByNumber(100))
        packed shouldBe 'empty
        utx.all shouldBe 'empty
    }

    "evicts one of mutually invalid transactions when packUnconfirmed is called" in forAll(twoOutOfManyValidPayments) {
      case (utx, time, txs, offset) =>
        all(txs.map(utx.putIfNew)) shouldBe 'right
        utx.all.size shouldEqual txs.size

        time.advance(offset)

        val (packed, _) = utx.packUnconfirmed(limitByNumber(100))
        packed.size shouldBe 2
        utx.all.size shouldBe 2
    }

    "correctly process constrainst in packUnconfirmed" in {
      withDomain(wavesplatform.history.TransfersV2ActivatedAt0WavesSettings) { d =>
        val generateBlock: Gen[(PrivateKeyAccount, Block, Seq[Transaction], Seq[Transaction])] =
          for {
            richAccount   <- accountGen
            randomAccount <- accountGen
          } yield {
            val genesisBlock = UnsafeBlocks.unsafeBlock(
              reference = randomSig,
              txs = Seq(
                GenesisTransaction.create(richAccount, ENOUGH_AMT, ntpNow).explicitGet(),
                GenesisTransaction.create(randomAccount, ENOUGH_AMT, ntpNow).explicitGet(),
                SetScriptTransaction.signed(richAccount, Some(Script.fromBase64String("AQkAAGcAAAACAHho/EXujJiPAJUhuPXZYac+rt2jYg==").explicitGet()), QuickTX.FeeAmount * 4, ntpNow, richAccount).explicitGet()
              ),
              signer = TestBlock.defaultSigner,
              version = 3,
              timestamp = ntpNow
            )
            val scripted = (1 to 100).flatMap(_ => QuickTX.transferV2(richAccount, randomAccount.toAddress, timestamp = ntpTimestampGen).sample)
            val unscripted = (1 to 100).flatMap(_ => QuickTX.transfer(randomAccount, timestamp = ntpTimestampGen).sample)
            (richAccount, genesisBlock, scripted, unscripted)
          }

        val Some((account, block, scripted, unscripted)) = generateBlock.sample
        d.blockchainUpdater.processBlock(block) shouldBe 'right

        val utx = new UtxPoolImpl(ntpTime, d.blockchainUpdater, ignoreSpendableBalanceChanged, FunctionalitySettings.TESTNET, UtxSettings(9999999, PoolDefaultMaxBytes, Set.empty, Set.empty, allowTransactionsFromSmartAccounts = true))
        all((scripted ++ unscripted).map(utx.putIfNew)) shouldBe 'right

        val constraint = MultiDimensionalMiningConstraint(NonEmptyList.of(OneDimensionalMiningConstraint(1, TxEstimators.scriptRunNumber), OneDimensionalMiningConstraint(Block.MaxTransactionsPerBlockVer3, TxEstimators.one)))
        val (packed, _) = utx.packUnconfirmed(constraint)
        packed.size shouldBe (unscripted.size + 1)
        packed.count(scripted.contains) shouldBe 1
      }
    }


    "pessimisticPortfolio" - {
      "is not empty if there are transactions" in forAll(withValidPayments) {
        case (sender, _, utxPool, _, _) =>
          utxPool.size should be > 0
          utxPool.pessimisticPortfolio(sender) should not be empty
      }

      "is empty if there is no transactions" in forAll(emptyUtxPool) {
        case (sender, _, utxPool) =>
          utxPool.size shouldBe 0
          utxPool.pessimisticPortfolio(sender) shouldBe empty
      }

      "is empty if utx pool was cleaned" in forAll(withValidPayments) {
        case (sender, _, utxPool, _, _) =>
          utxPool.removeAll(utxPool.all)
          utxPool.pessimisticPortfolio(sender) shouldBe empty
      }

      "is changed after transactions with these assets are removed" in forAll(withValidPayments) {
        case (sender, _, utxPool, time, _) =>
          val portfolioBefore = utxPool.pessimisticPortfolio(sender)
          val poolSizeBefore  = utxPool.size

          time.advance(maxAge * 2)
          utxPool.packUnconfirmed(limitByNumber(100))

          poolSizeBefore should be > utxPool.size
          val portfolioAfter = utxPool.pessimisticPortfolio(sender)

          portfolioAfter should not be portfolioBefore
      }
    }

    "spendableBalance" - {
      "equal to state's portfolio if utx is empty" in forAll(emptyUtxPool) {
        case (sender, state, utxPool) =>
          val pessimisticAssetIds = {
            val p = utxPool.pessimisticPortfolio(sender)
            p.assetIds.filter(x => p.balanceOf(x) != 0)
          }

          pessimisticAssetIds shouldBe empty
      }

      "takes into account unconfirmed transactions" in forAll(withValidPayments) {
        case (sender, state, utxPool, _, _) =>
          val basePortfolio = state.portfolio(sender)
          val baseAssetIds  = basePortfolio.assetIds

          val pessimisticAssetIds = {
            val p = utxPool.pessimisticPortfolio(sender)
            p.assetIds.filter(x => p.balanceOf(x) != 0)
          }

          val unchangedAssetIds = baseAssetIds -- pessimisticAssetIds
          withClue("unchanged") {
            unchangedAssetIds.foreach { assetId =>
              basePortfolio.balanceOf(assetId) shouldBe basePortfolio.balanceOf(assetId)
            }
          }

          val changedAssetIds = pessimisticAssetIds -- baseAssetIds
          withClue("changed") {
            changedAssetIds.foreach { assetId =>
              basePortfolio.balanceOf(assetId) should not be basePortfolio.balanceOf(assetId)
            }
          }
      }
    }

    "blacklisting" - {
      "prevent a transfer transaction from specific addresses" in {
        val transferGen = Gen.oneOf(withBlacklisted, massTransferWithBlacklisted(allowRecipients = false))
        forAll(transferGen) {
          case (_, utxPool, txs) =>
            val r = txs.forall { tx =>
              utxPool.putIfNew(tx) match {
                case Left(SenderIsBlacklisted(_)) => true
                case _                            => false
              }
            }

            r shouldBe true
            utxPool.all.size shouldEqual 0
        }
      }

      "allow a transfer transaction from blacklisted address to specific addresses" in {
        val transferGen = Gen.oneOf(withBlacklistedAndAllowedByRule, massTransferWithBlacklisted(allowRecipients = true))
        forAll(transferGen) {
          case (_, utxPool, txs) =>
            all(txs.map { t =>
              utxPool.putIfNew(t)
            }) shouldBe 'right
            utxPool.all.size shouldEqual txs.size
        }
      }
    }

    "smart accounts" - {
      "signed txs from scripted account is not allowed" in {
        val enoughFeeTxWithScriptedAccount =
          for {
            (sender, senderBalance, utx, ts) <- withScriptedAccount(true)
            feeAmount                        <- choose(extraFee, senderBalance / 2)
            tx                               <- transactionV1Gen(sender, ts + 1, feeAmount)
          } yield (utx, tx)

        val (utx, tx) = enoughFeeTxWithScriptedAccount.sample.getOrElse(throw new IllegalStateException("NO SAMPLE"))
        utx.putIfNew(tx) should produce("signature from scripted account")
      }

      "any transaction from scripted account is not allowed if smartAccounts disabled in utx pool" - {

        def enoughFeeTxWithScriptedAccount(version: Int): Gen[(UtxPoolImpl, TransferTransaction)] =
          for {
            (sender, senderBalance, utx, ts) <- withScriptedAccount(false)
            feeAmount                        <- choose(extraFee, senderBalance / 2)
            tx <- version match {
              case 1 => transactionV1Gen(sender, ts + 1, feeAmount)
              case 2 => transactionV2Gen(sender, ts + 1, feeAmount)
            }
          } yield (utx, tx)

        "v1" in {
          val (utx1, tx1) = enoughFeeTxWithScriptedAccount(1).sample.getOrElse(throw new IllegalStateException("NO SAMPLE"))
          utx1.putIfNew(tx1) shouldBe 'left
        }
        "v2" in {
          val (utx2, tx2) = enoughFeeTxWithScriptedAccount(2).sample.getOrElse(throw new IllegalStateException("NO SAMPLE"))
          utx2.putIfNew(tx2) should produce("denied from UTX pool")
        }
      }
    }
  }

  private def limitByNumber(n: Int): MultiDimensionalMiningConstraint = MultiDimensionalMiningConstraint(
    OneDimensionalMiningConstraint(n, TxEstimators.one),
    OneDimensionalMiningConstraint(n, TxEstimators.one)
  )

}<|MERGE_RESOLUTION|>--- conflicted
+++ resolved
@@ -56,12 +56,7 @@
   }
 }
 
-<<<<<<< HEAD
-//noinspection ScalaStyle
-class UtxPoolSpecification extends FreeSpec with Matchers with MockFactory with PropertyChecks with TransactionGen with NoShrink {
-=======
 class UtxPoolSpecification extends FreeSpec with Matchers with MockFactory with PropertyChecks with TransactionGen with NoShrink with BlocksTransactionsHelpers with WithDomain {
->>>>>>> 7424eae8
   val PoolDefaultMaxBytes = 50 * 1024 * 1024 // 50 MB
 
   import CommonValidation.{ScriptExtraFee => extraFee}
