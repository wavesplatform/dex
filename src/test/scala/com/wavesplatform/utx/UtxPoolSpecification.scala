package com.wavesplatform.utx

import com.typesafe.config.ConfigFactory
import com.wavesplatform._
import com.wavesplatform.account.{Address, PrivateKeyAccount, PublicKeyAccount}
import com.wavesplatform.block.Block
import com.wavesplatform.features.BlockchainFeatures
import com.wavesplatform.history.StorageFactory
import com.wavesplatform.lagonaki.mocks.TestBlock
import com.wavesplatform.lang.v1.compiler.Terms.EXPR
import com.wavesplatform.lang.v1.compiler.{CompilerContext, CompilerV1}
import com.wavesplatform.mining._
import com.wavesplatform.settings._
import com.wavesplatform.state.diffs._
import com.wavesplatform.state.{ByteStr, EitherExt2, _}
import com.wavesplatform.transaction.ValidationError.SenderIsBlacklisted
import com.wavesplatform.transaction.smart.SetScriptTransaction
import com.wavesplatform.transaction.smart.script.Script
import com.wavesplatform.transaction.smart.script.v1.ScriptV1
import com.wavesplatform.transaction.transfer.MassTransferTransaction.ParsedTransfer
import com.wavesplatform.transaction.transfer._
import com.wavesplatform.transaction.Transaction
import com.wavesplatform.utils.Time
import org.scalacheck.Gen
import org.scalacheck.Gen._
import org.scalamock.scalatest.MockFactory
import org.scalatest.prop.PropertyChecks
import org.scalatest.{FreeSpec, Matchers}

import scala.concurrent.duration._

class UtxPoolSpecification extends FreeSpec with Matchers with MockFactory with PropertyChecks with TransactionGen with NoShrink with WithDB {

  import CommonValidation.{MaxTimePrevBlockOverTransactionDiff => maxAge, ScriptExtraFee => extraFee}

  private def mkBlockchain(senderAccount: Address, senderBalance: Long) = {
    val config          = ConfigFactory.load()
    val genesisSettings = TestHelpers.genesisSettings(Map(senderAccount -> senderBalance))
    val origSettings    = WavesSettings.fromConfig(config)
    val settings = origSettings.copy(
      blockchainSettings = BlockchainSettings(
        'T',
        FunctionalitySettings.TESTNET.copy(
          preActivatedFeatures = Map(
            BlockchainFeatures.MassTransfer.id  -> 0,
            BlockchainFeatures.SmartAccounts.id -> 0
          )),
        genesisSettings
      ),
      featuresSettings = origSettings.featuresSettings.copy(autoShutdownOnUnsupportedFeature = false)
    )

    val bcu = StorageFactory(settings, db, new TestTime(), ignorePortfolioChanged)
    bcu.processBlock(Block.genesis(genesisSettings).explicitGet()).explicitGet()
    bcu
  }

  private def transfer(sender: PrivateKeyAccount, maxAmount: Long, time: Time) =
    (for {
      amount    <- chooseNum(1, (maxAmount * 0.9).toLong)
      recipient <- accountGen
      fee       <- chooseNum(extraFee, (maxAmount * 0.1).toLong)
    } yield TransferTransactionV1.selfSigned(None, sender, recipient, amount, time.getTimestamp(), None, fee, Array.empty[Byte]).explicitGet())
      .label("transferTransaction")

  private def transferWithRecipient(sender: PrivateKeyAccount, recipient: PublicKeyAccount, maxAmount: Long, time: Time) =
    (for {
      amount <- chooseNum(1, (maxAmount * 0.9).toLong)
      fee    <- chooseNum(extraFee, (maxAmount * 0.1).toLong)
    } yield TransferTransactionV1.selfSigned(None, sender, recipient, amount, time.getTimestamp(), None, fee, Array.empty[Byte]).explicitGet())
      .label("transferWithRecipient")

  private def massTransferWithRecipients(sender: PrivateKeyAccount, recipients: List[PublicKeyAccount], maxAmount: Long, time: Time) = {
    val amount    = maxAmount / (recipients.size + 1)
    val transfers = recipients.map(r => ParsedTransfer(r.toAddress, amount))
    val txs = for {
      version <- Gen.oneOf(MassTransferTransaction.supportedVersions.toSeq)
      minFee = CommonValidation.FeeConstants(TransferTransaction.typeId) + CommonValidation.FeeConstants(MassTransferTransaction.typeId) * transfers.size
      fee <- chooseNum(minFee, amount)
    } yield MassTransferTransaction.selfSigned(version, None, sender, transfers, time.getTimestamp(), fee, Array.empty[Byte]).explicitGet()
    txs.label("transferWithRecipient")
  }

  private val stateGen = for {
    sender        <- accountGen.label("sender")
    senderBalance <- positiveLongGen.label("senderBalance")
    if senderBalance > 100000L
  } yield {
    val bcu = mkBlockchain(sender, senderBalance)
    (sender, senderBalance, bcu)
  }

  private val twoOutOfManyValidPayments = (for {
    (sender, senderBalance, bcu) <- stateGen
    recipient                    <- accountGen
    n                            <- chooseNum(3, 10)
    fee                          <- chooseNum(extraFee, (senderBalance * 0.01).toLong)
    offset                       <- chooseNum(1000L, 2000L)
  } yield {
    val time = new TestTime()
    val utx =
      new UtxPoolImpl(
        time,
        bcu,
        ignorePortfolioChanged,
        FunctionalitySettings.TESTNET,
        UtxSettings(10, Set.empty, Set.empty, 5.minutes, allowTransactionsFromSmartAccounts = true)
      )
    val amountPart = (senderBalance - fee) / 2 - fee
    val txs        = for (_ <- 1 to n) yield createWavesTransfer(sender, recipient, amountPart, fee, time.getTimestamp()).explicitGet()
    (utx, time, txs, (offset + 1000).millis)
  }).label("twoOutOfManyValidPayments")

  private val emptyUtxPool = stateGen
    .map {
      case (sender, _, bcu) =>
        val time = new TestTime()
        val utxPool =
          new UtxPoolImpl(
            time,
            bcu,
            ignorePortfolioChanged,
            FunctionalitySettings.TESTNET,
            UtxSettings(10, Set.empty, Set.empty, 5.minutes, allowTransactionsFromSmartAccounts = true)
          )
        (sender, bcu, utxPool)
    }
    .label("emptyUtxPool")

  private val withValidPayments = (for {
    (sender, senderBalance, bcu) <- stateGen
    recipient                    <- accountGen
    time = new TestTime()
    txs <- Gen.nonEmptyListOf(transferWithRecipient(sender, recipient, senderBalance / 10, time))
  } yield {
<<<<<<< HEAD
    val settings = UtxSettings(10, 1.minute, Set.empty, Set.empty, 5.minutes, allowTransactionsFromSmartAccounts = true)
    val utxPool  = new UtxPoolImpl(time, bcu, ignorePortfolioChanged, FunctionalitySettings.TESTNET, settings)
=======
    val settings = UtxSettings(10, Set.empty, Set.empty, 5.minutes, allowTransactionsFromSmartAccounts = true)
    val utxPool  = new UtxPoolImpl(time, bcu, FunctionalitySettings.TESTNET, settings)
>>>>>>> 44f81e6c
    txs.foreach(utxPool.putIfNew)
    (sender, bcu, utxPool, time, settings)
  }).label("withValidPayments")

  private val withBlacklisted = (for {
    (sender, senderBalance, bcu) <- stateGen
    recipient                    <- accountGen
    time = new TestTime()
    txs <- Gen.nonEmptyListOf(transferWithRecipient(sender, recipient, senderBalance / 10, time)) // @TODO: Random transactions
  } yield {
<<<<<<< HEAD
    val settings = UtxSettings(10, 1.minute, Set(sender.address), Set.empty, 5.minutes, allowTransactionsFromSmartAccounts = true)
    val utxPool  = new UtxPoolImpl(time, bcu, ignorePortfolioChanged, FunctionalitySettings.TESTNET, settings)
=======
    val settings = UtxSettings(10, Set(sender.address), Set.empty, 5.minutes, allowTransactionsFromSmartAccounts = true)
    val utxPool  = new UtxPoolImpl(time, bcu, FunctionalitySettings.TESTNET, settings)
>>>>>>> 44f81e6c
    (sender, utxPool, txs)
  }).label("withBlacklisted")

  private val withBlacklistedAndAllowedByRule = (for {
    (sender, senderBalance, bcu) <- stateGen
    recipient                    <- accountGen
    time = new TestTime()
    txs <- Gen.nonEmptyListOf(transferWithRecipient(sender, recipient, senderBalance / 10, time)) // @TODO: Random transactions
  } yield {
    val settings =
<<<<<<< HEAD
      UtxSettings(txs.length, 1.minute, Set(sender.address), Set(recipient.address), 5.minutes, allowTransactionsFromSmartAccounts = true)
    val utxPool = new UtxPoolImpl(time, bcu, ignorePortfolioChanged, FunctionalitySettings.TESTNET, settings)
=======
      UtxSettings(txs.length, Set(sender.address), Set(recipient.address), 5.minutes, allowTransactionsFromSmartAccounts = true)
    val utxPool = new UtxPoolImpl(time, bcu, FunctionalitySettings.TESTNET, settings)
>>>>>>> 44f81e6c
    (sender, utxPool, txs)
  }).label("withBlacklistedAndAllowedByRule")

  private def massTransferWithBlacklisted(allowRecipients: Boolean) =
    (for {
      (sender, senderBalance, bcu) <- stateGen
      addressGen = Gen.listOf(accountGen).filter(list => if (allowRecipients) list.nonEmpty else true)
      recipients <- addressGen
      time = new TestTime()
      txs <- Gen.nonEmptyListOf(massTransferWithRecipients(sender, recipients, senderBalance / 10, time))
    } yield {
      val whitelist: Set[String] = if (allowRecipients) recipients.map(_.address).toSet else Set.empty
<<<<<<< HEAD
      val settings               = UtxSettings(txs.length, 1.minute, Set(sender.address), whitelist, 5.minutes, allowTransactionsFromSmartAccounts = true)
      val utxPool                = new UtxPoolImpl(time, bcu, ignorePortfolioChanged, FunctionalitySettings.TESTNET, settings)
=======
      val settings               = UtxSettings(txs.length, Set(sender.address), whitelist, 5.minutes, allowTransactionsFromSmartAccounts = true)
      val utxPool                = new UtxPoolImpl(time, bcu, FunctionalitySettings.TESTNET, settings)
>>>>>>> 44f81e6c
      (sender, utxPool, txs)
    }).label("massTransferWithBlacklisted")

  private def utxTest(utxSettings: UtxSettings = UtxSettings(20, Set.empty, Set.empty, 5.minutes, allowTransactionsFromSmartAccounts = true),
                      txCount: Int = 10)(f: (Seq[TransferTransactionV1], UtxPool, TestTime) => Unit): Unit =
    forAll(stateGen, chooseNum(2, txCount).label("txCount")) {
      case ((sender, senderBalance, bcu), count) =>
        val time = new TestTime()

        forAll(listOfN(count, transfer(sender, senderBalance / 2, time))) { txs =>
          val utx = new UtxPoolImpl(time, bcu, ignorePortfolioChanged, FunctionalitySettings.TESTNET, utxSettings)
          f(txs, utx, time)
        }
    }

  private val dualTxGen: Gen[(UtxPool, TestTime, Seq[Transaction], Seq[Transaction])] =
    for {
      (sender, senderBalance, bcu) <- stateGen
      ts = System.currentTimeMillis()
      count1 <- chooseNum(5, 10)
      tx1    <- listOfN(count1, transfer(sender, senderBalance / 2, new TestTime(ts)))
      tx2    <- listOfN(count1, transfer(sender, senderBalance / 2, new TestTime(ts + maxAge.toMillis + 1000)))
    } yield {
      val time = new TestTime()
      val utx = new UtxPoolImpl(
        time,
        bcu,
        ignorePortfolioChanged,
        FunctionalitySettings.TESTNET,
        UtxSettings(10, Set.empty, Set.empty, 5.minutes, allowTransactionsFromSmartAccounts = true)
      )
      (utx, time, tx1, tx2)
    }

  private val expr: EXPR = {
    val code =
      """let x = 1
        |let y = 2
        |true""".stripMargin

    val compiler = new CompilerV1(CompilerContext.empty)
    compiler.compile(code, List.empty).explicitGet()
  }

  private val script: Script = ScriptV1(expr).explicitGet()

  private def preconditionsGen(lastBlockId: ByteStr, master: PrivateKeyAccount): Gen[Seq[Block]] =
    for {
      version <- Gen.oneOf(SetScriptTransaction.supportedVersions.toSeq)
      ts      <- timestampGen
    } yield {
      val setScript = SetScriptTransaction.selfSigned(version, master, Some(script), 100000, ts + 1).explicitGet()
      Seq(TestBlock.create(ts + 1, lastBlockId, Seq(setScript)))
    }

  private def withScriptedAccount(scEnabled: Boolean): Gen[(PrivateKeyAccount, Long, UtxPoolImpl, Long)] =
    for {
      (sender, senderBalance, bcu) <- stateGen
      preconditions                <- preconditionsGen(bcu.lastBlockId.get, sender)
    } yield {
      val smartAccountsFs = TestFunctionalitySettings.Enabled.copy(preActivatedFeatures = Map(BlockchainFeatures.SmartAccounts.id -> 0))
      preconditions.foreach(b => bcu.processBlock(b).explicitGet())
      val utx = new UtxPoolImpl(
        new TestTime(),
        bcu,
        ignorePortfolioChanged,
        smartAccountsFs,
        UtxSettings(10, Set.empty, Set.empty, 1.day, allowTransactionsFromSmartAccounts = scEnabled)
      )

      (sender, senderBalance, utx, bcu.lastBlock.fold(0L)(_.timestamp))
    }

  private def transactionV1Gen(sender: PrivateKeyAccount, ts: Long, feeAmount: Long): Gen[TransferTransactionV1] = accountGen.map { recipient =>
    TransferTransactionV1.selfSigned(None, sender, recipient, waves(1), ts, None, feeAmount, Array.emptyByteArray).explicitGet()
  }

  private def transactionV2Gen(sender: PrivateKeyAccount, ts: Long, feeAmount: Long): Gen[TransferTransactionV2] = accountGen.map { recipient =>
    TransferTransactionV2.selfSigned(2, None, sender, recipient, waves(1), ts, None, feeAmount, Array.emptyByteArray).explicitGet()
  }

  "UTX Pool" - {
    "does not add new transactions when full" in utxTest(UtxSettings(1, Set.empty, Set.empty, 5.minutes, allowTransactionsFromSmartAccounts = true)) {
      (txs, utx, _) =>
        utx.putIfNew(txs.head) shouldBe 'right
        all(txs.tail.map(t => utx.putIfNew(t))) should produce("pool size limit")
    }

    "does not broadcast the same transaction twice" in utxTest() { (txs, utx, _) =>
      utx.putIfNew(txs.head) shouldBe 'right
      utx.putIfNew(txs.head) shouldBe 'right
    }

    "evicts expired transactions when removeAll is called" in forAll(dualTxGen) {
      case (utx, time, txs1, txs2) =>
        all(txs1.map(utx.putIfNew)) shouldBe 'right
        utx.all.size shouldEqual txs1.size

        time.advance(maxAge + 1000.millis)
        utx.removeAll(Seq.empty)

        all(txs2.map(utx.putIfNew)) shouldBe 'right
        utx.all.size shouldEqual txs2.size
    }

    "packUnconfirmed result is limited by constraint" in forAll(dualTxGen) {
      case (utx, time, txs, _) =>
        all(txs.map(utx.putIfNew)) shouldBe 'right
        utx.all.size shouldEqual txs.size

        val maxNumber             = Math.max(utx.all.size / 2, 3)
        val rest                  = limitByNumber(maxNumber)
        val (packed, restUpdated) = utx.packUnconfirmed(rest)

        packed.lengthCompare(maxNumber) should be <= 0
        if (maxNumber <= utx.all.size) restUpdated.isEmpty shouldBe true
    }

    "evicts expired transactions when packUnconfirmed is called" in forAll(dualTxGen) {
      case (utx, time, txs, _) =>
        all(txs.map(utx.putIfNew)) shouldBe 'right
        utx.all.size shouldEqual txs.size

        time.advance(maxAge + 1000.millis)

        val (packed, _) = utx.packUnconfirmed(limitByNumber(100))
        packed shouldBe 'empty
        utx.all shouldBe 'empty
    }

    "evicts one of mutually invalid transactions when packUnconfirmed is called" in forAll(twoOutOfManyValidPayments) {
      case (utx, time, txs, offset) =>
        all(txs.map(utx.putIfNew)) shouldBe 'right
        utx.all.size shouldEqual txs.size

        time.advance(offset)

        val (packed, _) = utx.packUnconfirmed(limitByNumber(100))
        packed.size shouldBe 2
        utx.all.size shouldBe 2
    }

    "portfolio" - {
      "returns a count of assets from the state if there is no transaction" in forAll(emptyUtxPool) {
        case (sender, state, utxPool) =>
          val basePortfolio = state.portfolio(sender)

          utxPool.size shouldBe 0
          val utxPortfolio = utxPool.portfolio(sender)

          basePortfolio shouldBe utxPortfolio
      }

      "taking into account unconfirmed transactions" in forAll(withValidPayments) {
        case (sender, state, utxPool, _, _) =>
          val basePortfolio = state.portfolio(sender)

          utxPool.size should be > 0
          val utxPortfolio = utxPool.portfolio(sender)

          utxPortfolio.balance should be <= basePortfolio.balance
          utxPortfolio.lease.out should be <= basePortfolio.lease.out
          // should not be changed
          utxPortfolio.lease.in shouldBe basePortfolio.lease.in
          utxPortfolio.assets.foreach {
            case (assetId, count) =>
              count should be <= basePortfolio.assets.getOrElse(assetId, count)
          }
      }

      "is changed after transactions with these assets are removed" in forAll(withValidPayments) {
        case (sender, _, utxPool, time, settings) =>
          val utxPortfolioBefore = utxPool.portfolio(sender)
          val poolSizeBefore     = utxPool.size

          time.advance(CommonValidation.MaxTimePrevBlockOverTransactionDiff * 2)
          utxPool.packUnconfirmed(limitByNumber(100))

          poolSizeBefore should be > utxPool.size
          val utxPortfolioAfter = utxPool.portfolio(sender)

          utxPortfolioAfter.balance should be >= utxPortfolioBefore.balance
          utxPortfolioAfter.lease.out should be >= utxPortfolioBefore.lease.out
          utxPortfolioAfter.assets.foreach {
            case (assetId, count) =>
              count should be >= utxPortfolioBefore.assets.getOrElse(assetId, count)
          }
      }
    }

    "blacklisting" - {
      "prevent a transfer transaction from specific addresses" in {
        val transferGen = Gen.oneOf(withBlacklisted, massTransferWithBlacklisted(allowRecipients = false))
        forAll(transferGen) {
          case (_, utxPool, txs) =>
            val r = txs.forall { tx =>
              utxPool.putIfNew(tx) match {
                case Left(SenderIsBlacklisted(_)) => true
                case _                            => false
              }
            }

            r shouldBe true
            utxPool.all.size shouldEqual 0
        }
      }

      "allow a transfer transaction from blacklisted address to specific addresses" in {
        val transferGen = Gen.oneOf(withBlacklistedAndAllowedByRule, massTransferWithBlacklisted(allowRecipients = true))
        forAll(transferGen) {
          case (_, utxPool, txs) =>
            all(txs.map { t =>
              utxPool.putIfNew(t)
            }) shouldBe 'right
            utxPool.all.size shouldEqual txs.size
        }
      }
    }

    "smart accounts" - {
      "signed txs from scripted account is not allowed" in {
        val enoughFeeTxWithScriptedAccount =
          for {
            (sender, senderBalance, utx, ts) <- withScriptedAccount(true)
            feeAmount                        <- choose(extraFee, senderBalance / 2)
            tx                               <- transactionV1Gen(sender, ts + 1, feeAmount)
          } yield (utx, tx)

        val (utx, tx) = enoughFeeTxWithScriptedAccount.sample.getOrElse(throw new IllegalStateException("NO SAMPLE"))
        utx.putIfNew(tx) should produce("signature from scripted account")
      }

      "any transaction from scripted account is not allowed if smartAccounts disabled in utx pool" - {

        def enoughFeeTxWithScriptedAccount(version: Int): Gen[(UtxPoolImpl, TransferTransaction)] =
          for {
            (sender, senderBalance, utx, ts) <- withScriptedAccount(false)
            feeAmount                        <- choose(extraFee, senderBalance / 2)
            tx <- version match {
              case 1 => transactionV1Gen(sender, ts + 1, feeAmount)
              case 2 => transactionV2Gen(sender, ts + 1, feeAmount)
            }
          } yield (utx, tx)

        "v1" in {
          val (utx1, tx1) = enoughFeeTxWithScriptedAccount(1).sample.getOrElse(throw new IllegalStateException("NO SAMPLE"))
          utx1.putIfNew(tx1) shouldBe 'left
        }
        "v2" in {
          val (utx2, tx2) = enoughFeeTxWithScriptedAccount(2).sample.getOrElse(throw new IllegalStateException("NO SAMPLE"))
          utx2.putIfNew(tx2) should produce("denied from UTX pool")
        }
      }
    }
  }

  private def limitByNumber(n: Int): MultiDimensionalMiningConstraint = MultiDimensionalMiningConstraint(
    OneDimensionalMiningConstraint(n, TxEstimators.one),
    OneDimensionalMiningConstraint(n, TxEstimators.one)
  )

}<|MERGE_RESOLUTION|>--- conflicted
+++ resolved
@@ -133,13 +133,8 @@
     time = new TestTime()
     txs <- Gen.nonEmptyListOf(transferWithRecipient(sender, recipient, senderBalance / 10, time))
   } yield {
-<<<<<<< HEAD
-    val settings = UtxSettings(10, 1.minute, Set.empty, Set.empty, 5.minutes, allowTransactionsFromSmartAccounts = true)
+    val settings = UtxSettings(10, Set.empty, Set.empty, 5.minutes, allowTransactionsFromSmartAccounts = true)
     val utxPool  = new UtxPoolImpl(time, bcu, ignorePortfolioChanged, FunctionalitySettings.TESTNET, settings)
-=======
-    val settings = UtxSettings(10, Set.empty, Set.empty, 5.minutes, allowTransactionsFromSmartAccounts = true)
-    val utxPool  = new UtxPoolImpl(time, bcu, FunctionalitySettings.TESTNET, settings)
->>>>>>> 44f81e6c
     txs.foreach(utxPool.putIfNew)
     (sender, bcu, utxPool, time, settings)
   }).label("withValidPayments")
@@ -150,13 +145,8 @@
     time = new TestTime()
     txs <- Gen.nonEmptyListOf(transferWithRecipient(sender, recipient, senderBalance / 10, time)) // @TODO: Random transactions
   } yield {
-<<<<<<< HEAD
-    val settings = UtxSettings(10, 1.minute, Set(sender.address), Set.empty, 5.minutes, allowTransactionsFromSmartAccounts = true)
+    val settings = UtxSettings(10, Set(sender.address), Set.empty, 5.minutes, allowTransactionsFromSmartAccounts = true)
     val utxPool  = new UtxPoolImpl(time, bcu, ignorePortfolioChanged, FunctionalitySettings.TESTNET, settings)
-=======
-    val settings = UtxSettings(10, Set(sender.address), Set.empty, 5.minutes, allowTransactionsFromSmartAccounts = true)
-    val utxPool  = new UtxPoolImpl(time, bcu, FunctionalitySettings.TESTNET, settings)
->>>>>>> 44f81e6c
     (sender, utxPool, txs)
   }).label("withBlacklisted")
 
@@ -167,13 +157,8 @@
     txs <- Gen.nonEmptyListOf(transferWithRecipient(sender, recipient, senderBalance / 10, time)) // @TODO: Random transactions
   } yield {
     val settings =
-<<<<<<< HEAD
-      UtxSettings(txs.length, 1.minute, Set(sender.address), Set(recipient.address), 5.minutes, allowTransactionsFromSmartAccounts = true)
+      UtxSettings(txs.length, Set(sender.address), Set(recipient.address), 5.minutes, allowTransactionsFromSmartAccounts = true)
     val utxPool = new UtxPoolImpl(time, bcu, ignorePortfolioChanged, FunctionalitySettings.TESTNET, settings)
-=======
-      UtxSettings(txs.length, Set(sender.address), Set(recipient.address), 5.minutes, allowTransactionsFromSmartAccounts = true)
-    val utxPool = new UtxPoolImpl(time, bcu, FunctionalitySettings.TESTNET, settings)
->>>>>>> 44f81e6c
     (sender, utxPool, txs)
   }).label("withBlacklistedAndAllowedByRule")
 
@@ -186,13 +171,8 @@
       txs <- Gen.nonEmptyListOf(massTransferWithRecipients(sender, recipients, senderBalance / 10, time))
     } yield {
       val whitelist: Set[String] = if (allowRecipients) recipients.map(_.address).toSet else Set.empty
-<<<<<<< HEAD
-      val settings               = UtxSettings(txs.length, 1.minute, Set(sender.address), whitelist, 5.minutes, allowTransactionsFromSmartAccounts = true)
+      val settings               = UtxSettings(txs.length, Set(sender.address), whitelist, 5.minutes, allowTransactionsFromSmartAccounts = true)
       val utxPool                = new UtxPoolImpl(time, bcu, ignorePortfolioChanged, FunctionalitySettings.TESTNET, settings)
-=======
-      val settings               = UtxSettings(txs.length, Set(sender.address), whitelist, 5.minutes, allowTransactionsFromSmartAccounts = true)
-      val utxPool                = new UtxPoolImpl(time, bcu, FunctionalitySettings.TESTNET, settings)
->>>>>>> 44f81e6c
       (sender, utxPool, txs)
     }).label("massTransferWithBlacklisted")
 
