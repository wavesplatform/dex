--- conflicted
+++ resolved
@@ -203,19 +203,11 @@
   }
 
   def withEnv(gen: Time => Gen[(Seq[PrivateKeyAccount], Seq[Block])])(f: Env => Unit): Unit = {
-<<<<<<< HEAD
-    val defaultWriter = new LevelDBWriter(db, TestFunctionalitySettings.Stub, maxCacheSize, 2000, 120 * 60 * 1000)
-    val settings0     = WavesSettings.fromConfig(loadConfig(ConfigFactory.load()))
-    val settings      = settings0.copy(featuresSettings = settings0.featuresSettings.copy(autoShutdownOnUnsupportedFeature = false))
-    val bcu           = new BlockchainUpdaterImpl(defaultWriter, settings, ntpTime)
-    val pos           = new PoSSelector(bcu, settings.blockchainSettings, settings.synchronizationSettings)
-=======
-    val defaultWriter = new LevelDBWriter(db, ignorePortfolioChanged, TestFunctionalitySettings.Stub, 100000, 2000, 120 * 60 * 1000)
+    val defaultWriter = new LevelDBWriter(db, ignorePortfolioChanged, TestFunctionalitySettings.Stub, maxCacheSize, 2000, 120 * 60 * 1000)
     val settings0     = WavesSettings.fromConfig(loadConfig(ConfigFactory.load()))
     val settings      = settings0.copy(featuresSettings = settings0.featuresSettings.copy(autoShutdownOnUnsupportedFeature = false))
     val bcu           = new BlockchainUpdaterImpl(defaultWriter, ignorePortfolioChanged, settings, ntpTime)
-    val pos           = new PoSSelector(bcu, settings.blockchainSettings)
->>>>>>> ea14154b
+    val pos           = new PoSSelector(bcu, settings.blockchainSettings, settings.synchronizationSettings)
     try {
       val (accounts, blocks) = gen(ntpTime).sample.get
 
