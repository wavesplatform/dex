package scorex.transaction

import com.wavesplatform.features.BlockchainFeatureStatus
import com.wavesplatform.state2._
import com.wavesplatform.history._
import com.wavesplatform.state2.diffs.produce
import org.scalatest.words.ShouldVerb
import org.scalatest.{FunSuite, Matchers}
import scorex.block.Block

import scala.concurrent.ExecutionContext.Implicits.global
import scala.concurrent.Future

class BlockchainUpdaterTest extends FunSuite with Matchers with HistoryTest with ShouldVerb{

  private val ApprovalPeriod = 100

  private val WavesSettings = DefaultWavesSettings.copy(blockchainSettings =
    DefaultWavesSettings.blockchainSettings.copy(
      functionalitySettings = DefaultWavesSettings.blockchainSettings.functionalitySettings.copy(
        featureCheckBlocksPeriod = ApprovalPeriod,
        blocksForFeatureActivation = (ApprovalPeriod * 0.9).toInt
      )
    )
  )

  test("concurrent access to lastBlock doesn't throw any exception") {
<<<<<<< HEAD
    val (h, fp, _, _, bu, _) = StorageFactory(WavesSettings, AutoShutdownFeatureSettings).get
=======
    val (h, fp, _, _, bu, _) = StorageFactory(WavesSettings).get
>>>>>>> 00c59dd6

    bu.processBlock(genesisBlock)

    (1 to 1000).foreach { _ =>
      bu.processBlock(getNextTestBlock(h))
    }

    @volatile var failed = false

    (1 to 1000).foreach { _ =>
      Future(bu.processBlock(getNextTestBlock(h))).recover[Any] { case e => e.printStackTrace(); failed = true }
      Future(bu.removeAfter(h.lastBlockIds(2).last)).recover[Any] { case e => e.printStackTrace(); failed = true }
    }

    Thread.sleep(1000)

    failed shouldBe false
  }

  def appendBlock(block: Block, blockchainUpdater: BlockchainUpdater): Unit = {
    blockchainUpdater.processBlock(block)
  }

  test("features approved and accepted as height grows") {

<<<<<<< HEAD
    val (h, fp, _, _, bu, _) = StorageFactory(WavesSettings, AutoShutdownFeatureSettings).get
=======
    val (h, fp, _, _, bu, _) = StorageFactory(WavesSettings).get
>>>>>>> 00c59dd6

    bu.processBlock(genesisBlock)

    fp.featureStatus(1, 1) shouldBe BlockchainFeatureStatus.Undefined
    fp.featureStatus(2, 1) shouldBe BlockchainFeatureStatus.Undefined
    fp.featureStatus(3, 1) shouldBe BlockchainFeatureStatus.Undefined

    (1 until ApprovalPeriod).foreach { _ =>
      bu.processBlock(getNextTestBlockWithVotes(h, Set(1)))
    }

    h.height() shouldBe ApprovalPeriod
    fp.featureStatus(1, ApprovalPeriod) shouldBe BlockchainFeatureStatus.Approved
    fp.featureStatus(2, ApprovalPeriod) shouldBe BlockchainFeatureStatus.Undefined
    fp.featureStatus(3, ApprovalPeriod) shouldBe BlockchainFeatureStatus.Undefined

    (1 to ApprovalPeriod).foreach { _ =>
      bu.processBlock(getNextTestBlockWithVotes(h, Set(2)))
    }

    h.height() shouldBe 2 * ApprovalPeriod
    fp.featureStatus(1, 2 * ApprovalPeriod) shouldBe BlockchainFeatureStatus.Activated
    fp.featureStatus(2, 2 * ApprovalPeriod) shouldBe BlockchainFeatureStatus.Approved
    fp.featureStatus(3, 2 * ApprovalPeriod) shouldBe BlockchainFeatureStatus.Undefined

    (1 to ApprovalPeriod).foreach { _ =>
      bu.processBlock(getNextTestBlockWithVotes(h, Set()))
    }

    h.height() shouldBe 3 * ApprovalPeriod
    fp.featureStatus(1, 3 * ApprovalPeriod) shouldBe BlockchainFeatureStatus.Activated
    fp.featureStatus(2, 3 * ApprovalPeriod) shouldBe BlockchainFeatureStatus.Activated
    fp.featureStatus(3, 3 * ApprovalPeriod) shouldBe BlockchainFeatureStatus.Undefined
  }

  test("features rollback with block rollback") {
<<<<<<< HEAD
    val (h, fp, _, _, bu, _) = StorageFactory(WavesSettings, AutoShutdownFeatureSettings).get
=======
    val (h, fp, _, _, bu, _) = StorageFactory(WavesSettings).get
>>>>>>> 00c59dd6

    bu.processBlock(genesisBlock)

    fp.featureStatus(1, 1) shouldBe BlockchainFeatureStatus.Undefined
    fp.featureStatus(2, 1) shouldBe BlockchainFeatureStatus.Undefined

    (1 until ApprovalPeriod).foreach { _ =>
      bu.processBlock(getNextTestBlockWithVotes(h, Set(1))).explicitGet()
    }

    h.height() shouldBe ApprovalPeriod
    fp.featureStatus(1, ApprovalPeriod) shouldBe BlockchainFeatureStatus.Approved
    fp.featureStatus(2, ApprovalPeriod) shouldBe BlockchainFeatureStatus.Undefined

    bu.removeAfter(h.lastBlockIds(2).last).explicitGet()

    h.height() shouldBe ApprovalPeriod - 1
    fp.featureStatus(1, ApprovalPeriod - 1) shouldBe BlockchainFeatureStatus.Undefined
    fp.featureStatus(2, ApprovalPeriod - 1) shouldBe BlockchainFeatureStatus.Undefined

    (1 to ApprovalPeriod + 1).foreach { _ =>
      bu.processBlock(getNextTestBlockWithVotes(h, Set(2))).explicitGet()
    }

    h.height() shouldBe 2 * ApprovalPeriod
    fp.featureStatus(1, 2 * ApprovalPeriod) shouldBe BlockchainFeatureStatus.Activated
    fp.featureStatus(2, 2 * ApprovalPeriod) shouldBe BlockchainFeatureStatus.Approved

    bu.removeAfter(h.lastBlockIds(2).last).explicitGet()

    h.height() shouldBe 2 * ApprovalPeriod - 1
    fp.featureStatus(1, 2 * ApprovalPeriod - 1) shouldBe BlockchainFeatureStatus.Approved
    fp.featureStatus(2, 2 * ApprovalPeriod - 1) shouldBe BlockchainFeatureStatus.Undefined

    bu.processBlock(getNextTestBlockWithVotes(h, Set.empty)).explicitGet()

    h.height() shouldBe 2 * ApprovalPeriod
    fp.featureStatus(1, 2 * ApprovalPeriod) shouldBe BlockchainFeatureStatus.Activated
    fp.featureStatus(2, 2 * ApprovalPeriod) shouldBe BlockchainFeatureStatus.Approved

    bu.removeAfter(h.lastBlockIds(2).last).explicitGet()

    h.height() shouldBe 2 * ApprovalPeriod - 1
    fp.featureStatus(1, 2 * ApprovalPeriod - 1) shouldBe BlockchainFeatureStatus.Approved
    fp.featureStatus(2, 2 * ApprovalPeriod - 1) shouldBe BlockchainFeatureStatus.Undefined

    bu.removeAfter(h.lastBlockIds(ApprovalPeriod + 1).last).explicitGet()

    h.height() shouldBe ApprovalPeriod - 1
    fp.featureStatus(1, ApprovalPeriod - 1) shouldBe BlockchainFeatureStatus.Undefined
    fp.featureStatus(2, ApprovalPeriod - 1) shouldBe BlockchainFeatureStatus.Undefined
  }

  test("feature activation height is not overrided with further periods") {
<<<<<<< HEAD
    val (h, fp, _, _, bu, _) = StorageFactory(WavesSettings, AutoShutdownFeatureSettings).get
=======
    val (h, fp, _, _, bu, _) = StorageFactory(WavesSettings).get
>>>>>>> 00c59dd6

    bu.processBlock(genesisBlock)

    fp.featureStatus(1, 1) shouldBe BlockchainFeatureStatus.Undefined

    fp.featureActivationHeight(1) shouldBe None

    (1 until ApprovalPeriod).foreach { _ =>
      bu.processBlock(getNextTestBlockWithVotes(h, Set(1))).explicitGet()
    }

    fp.featureActivationHeight(1) shouldBe Some(ApprovalPeriod * 2)

    (1 to ApprovalPeriod).foreach { _ =>
      bu.processBlock(getNextTestBlockWithVotes(h, Set(1))).explicitGet()
    }

    fp.featureActivationHeight(1) shouldBe Some(ApprovalPeriod * 2)
  }

  test("feature activated only by 90% of blocks") {
<<<<<<< HEAD
    val (h, fp, _, _, bu, _) = StorageFactory(WavesSettings, AutoShutdownFeatureSettings).get
=======
    val (h, fp, _, _, bu, _) = StorageFactory(WavesSettings).get
>>>>>>> 00c59dd6

    bu.processBlock(genesisBlock)

    fp.featureStatus(1, 1) shouldBe BlockchainFeatureStatus.Undefined

    (1 until ApprovalPeriod).foreach { i =>
      bu.processBlock(getNextTestBlockWithVotes(h, if (i % 2 == 0) Set(1) else Set())).explicitGet()
    }
    fp.featureStatus(1, ApprovalPeriod) shouldBe BlockchainFeatureStatus.Undefined

    (1 to ApprovalPeriod).foreach { i =>
      bu.processBlock(getNextTestBlockWithVotes(h, if (i % 10 == 0) Set() else Set(1))).explicitGet()
    }
    fp.featureStatus(1, ApprovalPeriod * 2) shouldBe BlockchainFeatureStatus.Approved

    (1 to ApprovalPeriod).foreach { i =>
      bu.processBlock(getNextTestBlock(h)).explicitGet()
    }
    fp.featureStatus(1, ApprovalPeriod * 3) shouldBe BlockchainFeatureStatus.Activated
  }

  test("features votes resets when voting window changes") {
<<<<<<< HEAD
    val (h, fp, _, _, bu, _) = StorageFactory(WavesSettings, AutoShutdownFeatureSettings).get
=======
    val (h, fp, _, _, bu, _) = StorageFactory(WavesSettings).get
>>>>>>> 00c59dd6

    bu.processBlock(genesisBlock)

    fp.featureVotesCountWithinActivationWindow(h.height()) shouldBe Map.empty

    fp.featureStatus(1, h.height()) shouldBe BlockchainFeatureStatus.Undefined

    (1 until ApprovalPeriod).foreach { i =>
      bu.processBlock(getNextTestBlockWithVotes(h, Set(1)))
      fp.featureVotesCountWithinActivationWindow(h.height()) shouldBe Map(1.toShort -> i)
    }

    fp.featureStatus(1, h.height()) shouldBe BlockchainFeatureStatus.Approved

    bu.processBlock(getNextTestBlockWithVotes(h, Set(1)))
    fp.featureVotesCountWithinActivationWindow(h.height()) shouldBe Map(1.toShort -> 1)

    fp.featureStatus(1, h.height()) shouldBe BlockchainFeatureStatus.Approved
  }

  test("block processing should fail if unimplemented feature was activated on blockchaing when autoShutdownOnUnsupportedFeature = yes") {
    val (h, fp, _, _, bu, _) = StorageFactory(WavesSettings, AutoShutdownFeatureSettings).get
    bu.processBlock(genesisBlock)

    (1 to ApprovalPeriod * 2).foreach { i =>
      bu.processBlock(getNextTestBlockWithVotes(h, Set(-1))).explicitGet()
    }

    bu.processBlock(getNextTestBlockWithVotes(h, Set(-1))) should produce("ACTIVATED ON BLOCKCHAIN")
  }

  test("sunny day test when known feature activated") {
    val (h, fp, _, _, bu, _) = StorageFactory(WavesSettings, AutoShutdownFeatureSettings).get
    bu.processBlock(genesisBlock)

    (1 until ApprovalPeriod * 2 - 1).foreach { i =>
      bu.processBlock(getNextTestBlockWithVotes(h, Set(1))).explicitGet()
    }

    fp.featureStatus(1, h.height()) should be(BlockchainFeatureStatus.Approved)
    bu.processBlock(getNextTestBlockWithVotes(h, Set(1))).explicitGet()
    fp.featureStatus(1, h.height()) should be(BlockchainFeatureStatus.Activated)
  }
}<|MERGE_RESOLUTION|>--- conflicted
+++ resolved
@@ -21,15 +21,12 @@
         featureCheckBlocksPeriod = ApprovalPeriod,
         blocksForFeatureActivation = (ApprovalPeriod * 0.9).toInt
       )
-    )
+    ),
+    featuresSettings = DefaultWavesSettings.featuresSettings.copy(autoShutdownOnUnsupportedFeature = true)
   )
 
   test("concurrent access to lastBlock doesn't throw any exception") {
-<<<<<<< HEAD
-    val (h, fp, _, _, bu, _) = StorageFactory(WavesSettings, AutoShutdownFeatureSettings).get
-=======
-    val (h, fp, _, _, bu, _) = StorageFactory(WavesSettings).get
->>>>>>> 00c59dd6
+    val (h, fp, _, _, bu, _) = StorageFactory(WavesSettings).get
 
     bu.processBlock(genesisBlock)
 
@@ -55,11 +52,7 @@
 
   test("features approved and accepted as height grows") {
 
-<<<<<<< HEAD
-    val (h, fp, _, _, bu, _) = StorageFactory(WavesSettings, AutoShutdownFeatureSettings).get
-=======
-    val (h, fp, _, _, bu, _) = StorageFactory(WavesSettings).get
->>>>>>> 00c59dd6
+    val (h, fp, _, _, bu, _) = StorageFactory(WavesSettings).get
 
     bu.processBlock(genesisBlock)
 
@@ -96,11 +89,7 @@
   }
 
   test("features rollback with block rollback") {
-<<<<<<< HEAD
-    val (h, fp, _, _, bu, _) = StorageFactory(WavesSettings, AutoShutdownFeatureSettings).get
-=======
-    val (h, fp, _, _, bu, _) = StorageFactory(WavesSettings).get
->>>>>>> 00c59dd6
+    val (h, fp, _, _, bu, _) = StorageFactory(WavesSettings).get
 
     bu.processBlock(genesisBlock)
 
@@ -155,11 +144,7 @@
   }
 
   test("feature activation height is not overrided with further periods") {
-<<<<<<< HEAD
-    val (h, fp, _, _, bu, _) = StorageFactory(WavesSettings, AutoShutdownFeatureSettings).get
-=======
-    val (h, fp, _, _, bu, _) = StorageFactory(WavesSettings).get
->>>>>>> 00c59dd6
+    val (h, fp, _, _, bu, _) = StorageFactory(WavesSettings).get
 
     bu.processBlock(genesisBlock)
 
@@ -181,11 +166,7 @@
   }
 
   test("feature activated only by 90% of blocks") {
-<<<<<<< HEAD
-    val (h, fp, _, _, bu, _) = StorageFactory(WavesSettings, AutoShutdownFeatureSettings).get
-=======
-    val (h, fp, _, _, bu, _) = StorageFactory(WavesSettings).get
->>>>>>> 00c59dd6
+    val (h, fp, _, _, bu, _) = StorageFactory(WavesSettings).get
 
     bu.processBlock(genesisBlock)
 
@@ -208,11 +189,7 @@
   }
 
   test("features votes resets when voting window changes") {
-<<<<<<< HEAD
-    val (h, fp, _, _, bu, _) = StorageFactory(WavesSettings, AutoShutdownFeatureSettings).get
-=======
-    val (h, fp, _, _, bu, _) = StorageFactory(WavesSettings).get
->>>>>>> 00c59dd6
+    val (h, fp, _, _, bu, _) = StorageFactory(WavesSettings).get
 
     bu.processBlock(genesisBlock)
 
@@ -234,7 +211,7 @@
   }
 
   test("block processing should fail if unimplemented feature was activated on blockchaing when autoShutdownOnUnsupportedFeature = yes") {
-    val (h, fp, _, _, bu, _) = StorageFactory(WavesSettings, AutoShutdownFeatureSettings).get
+    val (h, fp, _, _, bu, _) = StorageFactory(WavesSettings).get
     bu.processBlock(genesisBlock)
 
     (1 to ApprovalPeriod * 2).foreach { i =>
@@ -245,7 +222,7 @@
   }
 
   test("sunny day test when known feature activated") {
-    val (h, fp, _, _, bu, _) = StorageFactory(WavesSettings, AutoShutdownFeatureSettings).get
+    val (h, fp, _, _, bu, _) = StorageFactory(WavesSettings).get
     bu.processBlock(genesisBlock)
 
     (1 until ApprovalPeriod * 2 - 1).foreach { i =>
