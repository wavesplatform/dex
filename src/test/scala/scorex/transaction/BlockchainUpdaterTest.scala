--- conflicted
+++ resolved
@@ -30,30 +30,6 @@
     storage()
   }
 
-<<<<<<< HEAD
-=======
-  ignore ("concurrent access to lastBlock doesn't throw any exception") {
-    val (h, fp, _, _, bu, _) = storageFactory()
-
-    bu.processBlock(genesisBlock)
-
-    (1 to 1000).foreach { _ =>
-      bu.processBlock(getNextTestBlock(h))
-    }
-
-    @volatile var failed = false
-
-    (1 to 1000).foreach { _ =>
-      Future(bu.processBlock(getNextTestBlock(h))).recover[Any] { case e => e.printStackTrace(); failed = true }
-      Future(bu.removeAfter(h.lastBlockIds(2).last)).recover[Any] { case e => e.printStackTrace(); failed = true }
-    }
-
-    Thread.sleep(1000)
-
-    failed shouldBe false
-  }
-
->>>>>>> 9d5b28a9
   def appendBlock(block: Block, blockchainUpdater: BlockchainUpdater): Unit = {
     blockchainUpdater.processBlock(block)
   }
