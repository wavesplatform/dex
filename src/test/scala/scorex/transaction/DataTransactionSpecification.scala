package scorex.transaction

import com.google.common.primitives.Shorts
import com.wavesplatform.TransactionGen
import com.wavesplatform.state2.DataEntry._
import com.wavesplatform.state2.{BinaryDataEntry, BooleanDataEntry, ByteStr, DataEntry, LongDataEntry}
import org.scalacheck.Gen
import org.scalatest._
import org.scalatest.prop.PropertyChecks
import play.api.libs.json.Json
import scorex.api.http.SignedDataRequest
import scorex.crypto.encode.Base58
import scorex.transaction.DataTransaction._
import scorex.transaction.TransactionParser.TransactionType

class DataTransactionSpecification extends PropSpec with PropertyChecks with Matchers with TransactionGen {

  private def checkSerialization(tx: DataTransaction): Assertion = {
    require(tx.bytes().head == TransactionType.DataTransaction.id)
    val parsed = DataTransaction.parseTail(tx.bytes().tail).get

    parsed.sender.address shouldEqual tx.sender.address
    parsed.timestamp shouldEqual tx.timestamp
    parsed.fee shouldEqual tx.fee

    parsed.data.zip(tx.data).foreach { case (r, t) =>
      r.key shouldEqual t.key
      r.value shouldEqual t.value
    }

    parsed.bytes() shouldEqual tx.bytes()
  }

  property("serialization roundtrip") {
    forAll(dataTransactionGen)(checkSerialization)
  }

  property("serialization from TypedTransaction") {
    forAll(dataTransactionGen) { tx: DataTransaction =>
      val recovered = TransactionParser.parseBytes(tx.bytes()).get
      recovered.bytes() shouldEqual tx.bytes()
    }
  }

  property("unknown type handing") {
    val badTypeIdGen = Gen.choose[Byte](3, Byte.MaxValue)
    forAll(dataTransactionGen, badTypeIdGen) { case (tx, badTypeId) =>
      val bytes = tx.bytes()
      val entryCount = Shorts.fromByteArray(bytes.drop(34))
      if (entryCount > 0) {
        val p = 36 + bytes(36) // bytes(36) is key#1 length
        val parsed = DataTransaction.parseTail((bytes.tail.take(p) :+ badTypeId) ++ bytes.drop(p + 2))
        parsed.isFailure shouldBe true
        parsed.failed.get.getMessage shouldBe s"Unknown type $badTypeId"
      }
    }
  }

  property("JSON roundtrip") {
    implicit val signedFormat = Json.format[SignedDataRequest]

    forAll(dataTransactionGen) { tx =>
      val json = tx.json()
      json.toString shouldEqual tx.toString

      val req = json.as[SignedDataRequest]
      req.senderPublicKey shouldEqual Base58.encode(tx.sender.publicKey)
      req.fee shouldEqual tx.fee
      req.timestamp shouldEqual tx.timestamp

      req.data zip tx.data foreach { case (re, te) =>
        re match {
          case BinaryDataEntry(k, v) =>
            k shouldEqual te.key
            v shouldEqual te.value
          case _: DataEntry[_] =>
            re shouldEqual te
          case _ => fail
        }
      }
    }
  }

  property("positive validation cases") {
    val keyRepeatCountGen = Gen.choose(2, MaxEntryCount)
    forAll(dataTransactionGen, dataEntryGen, keyRepeatCountGen) {
      case (DataTransaction(version, sender, data, fee, timestamp, proofs), entry, keyRepeatCount) =>
        def check(data: List[DataEntry[_]]): Assertion = {
          val txEi = create(version, sender, data, fee, timestamp, proofs)
          txEi shouldBe Right(DataTransaction(version, sender, data, fee, timestamp, proofs))
          checkSerialization(txEi.right.get)
        }

        check(List.empty)  // no data
<<<<<<< HEAD
        check(List.tabulate(MaxEntryCount)(n => LongDataEntry(n.toString, n)))  // maximal data
        check(List.fill[DataEntry[_]](keyRepeatCount)(data.head))  // repeating keys
=======
        check(List.tabulate(MaxEntryCount)(n => IntegerDataEntry(n.toString, n)))  // maximal data
        check(List.fill[DataEntry[_]](keyRepeatCount)(entry))  // repeating keys
>>>>>>> 32ee2a37
        check(List(BooleanDataEntry("", false)))  // empty key
        check(List(LongDataEntry("a" * Byte.MaxValue, 0xa)))  // max key size
        check(List(BinaryDataEntry("bin", ByteStr.empty)))  // empty binary
        check(List(BinaryDataEntry("bin", ByteStr(Array.fill(MaxValueSize)(1: Byte)))))  // max binary value size
    }
  }

  property("negative validation cases") {
    val badVersionGen = Gen.choose(DataTransaction.Version + 1, Byte.MaxValue).map(_.toByte)
    forAll(dataTransactionGen, badVersionGen) {
      case (DataTransaction(version, sender, data, fee, timestamp, proofs), badVersion) =>
        val badVersionEi = create(badVersion, sender, data, fee, timestamp, proofs)
        badVersionEi shouldBe Left(ValidationError.UnsupportedVersion(badVersion))

        val dataTooBig = List.fill(MaxEntryCount + 1)(LongDataEntry("key", 4))
        val dataTooBigEi = create(version, sender, dataTooBig, fee, timestamp, proofs)
        dataTooBigEi shouldBe Left(ValidationError.TooBigArray)

        val keyTooLong = data :+ BinaryDataEntry("a" * (MaxKeySize + 1), ByteStr(Array(1, 2)))
        val keyTooLongEi = create(version, sender, keyTooLong, fee, timestamp, proofs)
        keyTooLongEi shouldBe Left(ValidationError.TooBigArray)

        val valueTooLong = data :+ BinaryDataEntry("key", ByteStr(Array.fill(MaxValueSize + 1)(1: Byte)))
        val valueTooLongEi = create(version, sender, valueTooLong, fee, timestamp, proofs)
        valueTooLongEi shouldBe Left(ValidationError.TooBigArray)

        val noFeeEi = create(version, sender, data, 0, timestamp, proofs)
        noFeeEi shouldBe Left(ValidationError.InsufficientFee)

        val negativeFeeEi = create(version, sender, data, -100, timestamp, proofs)
        negativeFeeEi shouldBe Left(ValidationError.InsufficientFee)
    }
  }
}<|MERGE_RESOLUTION|>--- conflicted
+++ resolved
@@ -92,13 +92,8 @@
         }
 
         check(List.empty)  // no data
-<<<<<<< HEAD
         check(List.tabulate(MaxEntryCount)(n => LongDataEntry(n.toString, n)))  // maximal data
-        check(List.fill[DataEntry[_]](keyRepeatCount)(data.head))  // repeating keys
-=======
-        check(List.tabulate(MaxEntryCount)(n => IntegerDataEntry(n.toString, n)))  // maximal data
         check(List.fill[DataEntry[_]](keyRepeatCount)(entry))  // repeating keys
->>>>>>> 32ee2a37
         check(List(BooleanDataEntry("", false)))  // empty key
         check(List(LongDataEntry("a" * Byte.MaxValue, 0xa)))  // max key size
         check(List(BinaryDataEntry("bin", ByteStr.empty)))  // empty binary
