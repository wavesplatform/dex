--- conflicted
+++ resolved
@@ -7,19 +7,16 @@
 import scorex.crypto.encode.Base58
 import scorex.transaction.TransactionParser.TransactionType
 import scorex.transaction.assets.MassTransferTransaction
-<<<<<<< HEAD
-import scorex.transaction.assets.MassTransferTransaction.{ParsedTransfer, Transfer}
-=======
 import scorex.transaction.assets.MassTransferTransaction.{MaxTransferCount, ParsedTransfer, Transfer}
 import scorex.transaction.assets.TransferTransaction.MaxAttachmentSize
->>>>>>> b4389884
+import scorex.transaction.assets.MassTransferTransaction.{ParsedTransfer, Transfer}
 
 import scala.concurrent.Await
 import scala.concurrent.Future.sequence
 import scala.concurrent.duration._
 import scorex.transaction.assets.TransferTransaction.MaxAttachmentSize
 
-class MassTransferTransactionSuite extends BaseTransactionSuite {
+class MassTransferTransactionSuite extends BaseTransactionSuite with CancelAfterFailure {
 
   private val Timeout = 2.minutes
   private val assetQuantity = 100.waves
@@ -107,10 +104,7 @@
   }
 
   test("invalid transfer should not be in UTX or blockchain") {
-<<<<<<< HEAD
     import scorex.transaction.assets.MassTransferTransaction.MaxTransferCount
-=======
->>>>>>> b4389884
     val address2 = AddressOrAlias.fromString(secondAddress).right.get
     val valid = MassTransferTransaction.create(
       None, sender.privateKey,
@@ -137,6 +131,25 @@
     transferFee + numberOfRecipients * massTransferFeePerTransfer
   }
 
+  test("can not make transfer without having enough of effective balance") {
+    val f = for {
+      fb <- traverse(nodes)(_.height).map(_.min)
+      (balance1, eff1) <- notMiner.accountBalances(firstAddress)
+      (balance2, eff2) <- notMiner.accountBalances(secondAddress)
+
+      leaseTxId <- sender.lease(firstAddress, secondAddress, LeasingAmount, LeasingFee).map(_.id)
+      _ <- nodes.waitForHeightAraiseAndTxPresent(leaseTxId)
+
+      transfers = List(Transfer(secondAddress, balance1 - LeasingFee - TransferFee))
+      transferFailureAssertion <- assertBadRequest(sender.massTransfer(firstAddress, transfers, TransferFee))
+
+      _ <- traverse(nodes)(_.waitForHeight(fb + 2))
+      _ <- notMiner.assertBalances(firstAddress, balance1 - LeasingFee, eff1 - LeasingAmount - LeasingFee)
+      _ <- notMiner.assertBalances(secondAddress, balance2, eff2 + LeasingAmount)
+    } yield transferFailureAssertion
+
+    Await.result(f, Timeout)
+  }
 
   test("huuuge transactions are allowed") {
     val f = for {
