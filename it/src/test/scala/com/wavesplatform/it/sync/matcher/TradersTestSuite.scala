--- conflicted
+++ resolved
@@ -19,22 +19,10 @@
   private def orderVersion                        = (Random.nextInt(2) + 1).toByte
   override protected def nodeConfigs: Seq[Config] = Configs
 
-<<<<<<< HEAD
-  "Verifications of tricky ordering cases" - {
+  "Verifications of tricky ordering cases" ignore {
     // Alice issues new asset
     val aliceAsset =
       aliceNode.issue(aliceAcc.address, "AliceCoin", "AliceCoin for matcher's tests", someAssetAmount, 0, reissuable = false, issueFee, 2).id
-=======
-  private def matcherNode    = nodes.head
-  private def aliceNode      = nodes(1)
-  private def bobNode        = nodes(2)
-  private val TransactionFee = 300000
-
-  "Verifications of tricky ordering cases" ignore {
-    // Alice issues new asset
-    val aliceAsset =
-      aliceNode.issue(aliceNode.address, "AliceCoin", "AliceCoin for matcher's tests", someAssetAmount, 0, reissuable = false, issueFee).id
->>>>>>> d16ecb12
     matcherNode.waitForTransaction(aliceAsset)
 
     // val aliceWavesPair = AssetPair(ByteStr.decodeBase58(aliceAsset).toOption, None)
@@ -46,14 +34,9 @@
 
     // Bob issues a new asset
     val bobAssetQuantity = 10000
-<<<<<<< HEAD
     val bobNewAsset      = bobNode.issue(bobAcc.address, "BobCoin3", "Bob's asset", bobAssetQuantity, 0, false, issueFee, 2).id
     matcherNode.waitForTransaction(bobNewAsset)
 
-=======
-    val bobNewAsset      = bobNode.issue(bobNode.address, "BobCoin3", "Bob's asset", bobAssetQuantity, 0, false, issueFee).id
-    matcherNode.waitForTransaction(bobNewAsset)
->>>>>>> d16ecb12
     val bobAssetId   = ByteStr.decodeBase58(bobNewAsset).get
     val aliceAssetId = ByteStr.decodeBase58(aliceAsset).get
 
@@ -84,11 +67,7 @@
           val oldestOrderId = bobPlacesAssetOrder(8000, twoAssetsPair, bobNewAsset)
           val newestOrderId = bobPlacesAssetOrder(1000, twoAssetsPair, bobNewAsset)
 
-<<<<<<< HEAD
           val transferId = bobNode.transfer(bobAcc.address, aliceAcc.address, 3050, exTxFee, Some(bobNewAsset), None, 2).id
-=======
-          val transferId = bobNode.transfer(bobNode.address, aliceNode.address, 3050, TransactionFee, Some(bobNewAsset), None).id
->>>>>>> d16ecb12
           matcherNode.waitForTransaction(transferId)
 
           withClue(s"The oldest order '$oldestOrderId' was cancelled") {
@@ -102,11 +81,7 @@
           matcherNode.cancelOrder(bobAcc, twoAssetsPair, newestOrderId)
           matcherNode.waitOrderStatus(twoAssetsPair, newestOrderId, "Cancelled")
 
-<<<<<<< HEAD
           val transferBackId = aliceNode.transfer(aliceAcc.address, bobAcc.address, 3050, exTxFee, Some(bobNewAsset), None, 2).id
-=======
-          val transferBackId = aliceNode.transfer(aliceNode.address, bobNode.address, 3050, TransactionFee, Some(bobNewAsset), None).id
->>>>>>> d16ecb12
           matcherNode.waitForTransaction(transferBackId)
         }
 
@@ -116,13 +91,8 @@
           val newestOrderId = bobPlacesAssetOrder(1000, twoAssetsPair, bobNewAsset)
 
           // TransactionFee for leasing, matcherFee for one order
-<<<<<<< HEAD
           val leaseAmount = bobBalance - exTxFee - matcherFee
           val leaseId     = bobNode.lease(bobAcc.address, aliceAcc.address, leaseAmount, exTxFee, 2).id
-=======
-          val leaseAmount = bobBalance - TransactionFee - matcherFee
-          val leaseId     = bobNode.lease(bobNode.address, aliceNode.address, leaseAmount, TransactionFee).id
->>>>>>> d16ecb12
           matcherNode.waitForTransaction(leaseId)
 
           withClue(s"The oldest order '$oldestOrderId' was cancelled") {
@@ -133,16 +103,10 @@
           }
 
           // Cleanup
-<<<<<<< HEAD
           matcherNode.cancelOrder(bobAcc, twoAssetsPair, newestOrderId)
           matcherNode.waitOrderStatus(twoAssetsPair, newestOrderId, "Cancelled")
 
           val cancelLeaseId = bobNode.cancelLease(bobAcc.address, leaseId, exTxFee, 2).id
-=======
-          matcherNode.cancelOrder(bobNode, twoAssetsPair, newestOrderId)
-          matcherNode.waitOrderStatus(bobWavesPair, newestOrderId, "Cancelled")
-          val cancelLeaseId = bobNode.cancelLease(bobNode.address, leaseId, TransactionFee).id
->>>>>>> d16ecb12
           matcherNode.waitForTransaction(cancelLeaseId)
         }
 
@@ -152,13 +116,8 @@
           val newestOrderId = bobPlacesAssetOrder(1000, twoAssetsPair, bobNewAsset)
 
           // TransactionFee for leasing, matcherFee for one order
-<<<<<<< HEAD
           val transferAmount = bobBalance - exTxFee - matcherFee
           val transferId     = bobNode.transfer(bobAcc.address, aliceAcc.address, transferAmount, exTxFee, None, None, 2).id
-=======
-          val transferAmount = bobBalance - TransactionFee - matcherFee
-          val transferId     = bobNode.transfer(bobNode.address, aliceNode.address, transferAmount, TransactionFee, None, None).id
->>>>>>> d16ecb12
           matcherNode.waitForTransaction(transferId)
 
           withClue(s"The oldest order '$oldestOrderId' was cancelled") {
@@ -172,11 +131,7 @@
           matcherNode.cancelOrder(bobAcc, twoAssetsPair, newestOrderId)
           matcherNode.waitOrderStatus(twoAssetsPair, newestOrderId, "Cancelled")
 
-<<<<<<< HEAD
           val transferBackId = aliceNode.transfer(aliceAcc.address, bobAcc.address, transferAmount, exTxFee, None, None, 2).id
-=======
-          val transferBackId = aliceNode.transfer(aliceNode.address, bobNode.address, transferAmount, TransactionFee, None, None).id
->>>>>>> d16ecb12
           matcherNode.waitForTransaction(transferBackId)
         }
       }
@@ -190,13 +145,8 @@
           val newestOrderId = bobPlacesWaveOrder(bobWavesPair, 1, 10.waves * Order.PriceConstant)
 
           //      waitForOrderStatus(matcherNode, bobAssetIdRaw, id, "Accepted")
-<<<<<<< HEAD
           val leaseAmount = bobBalance - exTxFee - 10.waves - matcherFee
           val leaseId     = bobNode.lease(bobAcc.address, aliceAcc.address, leaseAmount, exTxFee, 2).id
-=======
-          val leaseAmount = bobBalance - TransactionFee - 10.waves - matcherFee
-          val leaseId     = bobNode.lease(bobNode.address, aliceNode.address, leaseAmount, TransactionFee).id
->>>>>>> d16ecb12
           matcherNode.waitForTransaction(leaseId)
 
           withClue(s"The newest order '$oldestOrderId' is Cancelled") {
@@ -210,11 +160,7 @@
           matcherNode.cancelOrder(bobAcc, bobWavesPair, newestOrderId)
           matcherNode.waitOrderStatus(twoAssetsPair, newestOrderId, "Cancelled")
 
-<<<<<<< HEAD
           val cancelLeaseId = bobNode.cancelLease(bobNode.address, leaseId, exTxFee, 2).id
-=======
-          val cancelLeaseId = bobNode.cancelLease(bobNode.address, leaseId, TransactionFee).id
->>>>>>> d16ecb12
           matcherNode.waitForTransaction(cancelLeaseId)
         }
 
@@ -223,13 +169,8 @@
           val price      = 1.waves
           val order2     = bobPlacesWaveOrder(bobWavesPair, 1, price * Order.PriceConstant)
 
-<<<<<<< HEAD
           val leaseAmount = bobBalance - exTxFee - price / 2
           val leaseId     = bobNode.lease(bobAcc.address, aliceAcc.address, leaseAmount, exTxFee, 2).id
-=======
-          val leaseAmount = bobBalance - TransactionFee - price / 2
-          val leaseId     = bobNode.lease(bobNode.address, aliceNode.address, leaseAmount, TransactionFee).id
->>>>>>> d16ecb12
           matcherNode.waitForTransaction(leaseId)
 
           withClue(s"The order '$order2' was cancelled") {
@@ -237,11 +178,7 @@
           }
 
           // Cleanup
-<<<<<<< HEAD
           val cancelLeaseId = bobNode.cancelLease(bobAcc.address, leaseId, exTxFee, 2).id
-=======
-          val cancelLeaseId = bobNode.cancelLease(bobNode.address, leaseId, TransactionFee).id
->>>>>>> d16ecb12
           matcherNode.waitForTransaction(cancelLeaseId)
         }
 
@@ -251,26 +188,16 @@
           val price      = exTxFee / 2
           val order3     = bobPlacesWaveOrder(bobWavesPair, 1, price * Order.PriceConstant)
 
-<<<<<<< HEAD
           val transferAmount = bobBalance - exTxFee - price
           val txId           = bobNode.transfer(bobAcc.address, aliceAcc.address, transferAmount, exTxFee, None, None, 2).id
-          nodes.waitForHeightAriseAndTxPresent(txId)
-=======
-          val transferAmount = bobBalance - TransactionFee - price
-          val txId           = bobNode.transfer(bobNode.address, aliceNode.address, transferAmount, TransactionFee, None, None).id
           matcherNode.waitForTransaction(txId)
->>>>>>> d16ecb12
 
           withClue(s"The order '$order3' was cancelled") {
             matcherNode.waitOrderStatus(bobWavesPair, order3, "Cancelled")
           }
 
           // Cleanup
-<<<<<<< HEAD
           val transferBackId = aliceNode.transfer(aliceAcc.address, bobAcc.address, transferAmount, exTxFee, None, None, 2).id
-=======
-          val transferBackId = aliceNode.transfer(aliceNode.address, bobNode.address, transferAmount, TransactionFee, None, None).id
->>>>>>> d16ecb12
           matcherNode.waitForTransaction(transferBackId)
         }
 
