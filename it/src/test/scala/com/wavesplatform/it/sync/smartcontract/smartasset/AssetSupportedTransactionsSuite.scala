--- conflicted
+++ resolved
@@ -437,11 +437,7 @@
         reissuable = false,
         issueFee,
         2,
-<<<<<<< HEAD
-        script = Some(ScriptCompiler(s"""false""".stripMargin, isAssetScript = true).explicitGet()._1.bytes.value.base64),
-=======
-        script = Some(ScriptCompiler(s"false".stripMargin).explicitGet()._1.bytes.value.base64),
->>>>>>> 2fe164e9
+        script = Some(ScriptCompiler(s"false".stripMargin, isAssetScript = true).explicitGet()._1.bytes.value.base64),
         waitForTx = true
       )
       .id
@@ -474,7 +470,7 @@
                                  match tx {
                                    case tx: SetAssetScriptTransaction | TransferTransaction | ReissueTransaction | BurnTransaction => tx.proofs[0] == proof
                                    case _ => false
-                                 }""".stripMargin).explicitGet()._1.bytes.value.base64),
+                                 }""".stripMargin, false).explicitGet()._1.bytes.value.base64),
         waitForTx = true
       )
       .id
