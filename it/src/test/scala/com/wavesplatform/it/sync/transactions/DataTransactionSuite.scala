package com.wavesplatform.it.sync.transactions

import com.wavesplatform.it.api.SyncHttpApi._
import com.wavesplatform.it.api.UnexpectedStatusCodeException
import com.wavesplatform.it.sync.{calcDataFee, fee}
import com.wavesplatform.it.transactions.BaseTransactionSuite
import com.wavesplatform.it.util._
import com.wavesplatform.state.{BinaryDataEntry, BooleanDataEntry, ByteStr, DataEntry, EitherExt2, IntegerDataEntry, StringDataEntry}
import com.wavesplatform.utils.Base58
import org.scalatest.{Assertion, Assertions}
import play.api.libs.json._
import scorex.api.http.SignedDataRequest
import scorex.transaction.DataTransaction

import scala.concurrent.duration._
import scala.util.{Failure, Random, Try}

class DataTransactionSuite extends BaseTransactionSuite {

  test("sender's waves balance is decreased by fee.") {
    val (balance1, eff1) = notMiner.accountBalances(firstAddress)
    val entry            = IntegerDataEntry("int", 0xcafebabe)
    val data             = List(entry)
    val transferFee      = calcDataFee(data)
    val txId             = sender.putData(firstAddress, data, transferFee).id
    nodes.waitForHeightAriseAndTxPresent(txId)
    notMiner.assertBalances(firstAddress, balance1 - transferFee, eff1 - transferFee)
  }

  test("cannot transact without having enough waves") {
    val (balance1, eff1) = notMiner.accountBalances(firstAddress)

    val data = List(BooleanDataEntry("bool", false))
    assertBadRequestAndResponse(sender.putData(firstAddress, data, balance1 + 1), "negative waves balance")
    nodes.waitForHeightArise()
    notMiner.assertBalances(firstAddress, balance1, eff1)

    val leaseAmount = 1.waves
    val leaseId     = sender.lease(firstAddress, secondAddress, leaseAmount, fee).id
    nodes.waitForHeightAriseAndTxPresent(leaseId)

    assertBadRequestAndResponse(sender.putData(firstAddress, data, balance1 - leaseAmount), "negative effective balance")
    nodes.waitForHeightArise()
    notMiner.assertBalances(firstAddress, balance1 - fee, eff1 - leaseAmount - fee)
  }

  test("invalid transaction should not be in UTX or blockchain") {
    def data(entries: List[DataEntry[_]] = List(IntegerDataEntry("int", 177)),
             fee: Long = 100000,
             timestamp: Long = System.currentTimeMillis,
             version: Byte = DataTransaction.supportedVersions.head): DataTransaction =
      DataTransaction.selfSigned(version, sender.privateKey, entries, fee, timestamp).explicitGet()

    def request(tx: DataTransaction): SignedDataRequest =
      SignedDataRequest(DataTransaction.supportedVersions.head,
                        Base58.encode(tx.sender.publicKey),
                        tx.data,
                        tx.fee,
                        tx.timestamp,
                        tx.proofs.base58().toList)

    implicit val w = Json.writes[SignedDataRequest].transform((jsobj: JsObject) => jsobj + ("type" -> JsNumber(DataTransaction.typeId)))

    val (balance1, eff1) = notMiner.accountBalances(firstAddress)
    val invalidTxs = Seq(
      (data(timestamp = System.currentTimeMillis + 1.day.toMillis), "Transaction .* is from far future"),
      (data(fee = 99999), "Fee .* does not exceed minimal value")
    )

    for ((tx, diag) <- invalidTxs) {
      assertBadRequestAndResponse(sender.broadcastRequest(request(tx)), diag)
      nodes.foreach(_.ensureTxDoesntExist(tx.id().base58))
    }

    nodes.waitForHeightArise()
    notMiner.assertBalances(firstAddress, balance1, eff1)
  }

  test("max transaction size") {
    val key  = "\u6fae" * (DataEntry.MaxKeySize - 1)
    val data = List.tabulate(26)(n => BinaryDataEntry(key + n.toChar, ByteStr(Array.fill(5599)(n.toByte))))
    val fee  = calcDataFee(data)
    val txId = sender.putData(firstAddress, data, fee).id
    nodes.waitForHeightAriseAndTxPresent(txId)
  }

  test("data definition and retrieval") {
    // define first int entry
    val intEntry = IntegerDataEntry("int", 8)
    val intList  = List(intEntry)
    val tx1      = sender.putData(secondAddress, intList, calcDataFee(intList)).id
    nodes.waitForHeightAriseAndTxPresent(tx1)

    sender.getData(secondAddress, "int") shouldBe intEntry
    sender.getData(secondAddress) shouldBe intList

    // define boolean entry
    val boolEntry = BooleanDataEntry("bool", true)
    val boolList  = List(boolEntry)
    val tx2       = sender.putData(secondAddress, boolList, calcDataFee(boolList)).id
    nodes.waitForHeightAriseAndTxPresent(tx2)

    // define string entry
    val stringEntry = StringDataEntry("str", "AAA")
    val stringList  = List(stringEntry)
    val txS         = sender.putData(secondAddress, stringList, calcDataFee(stringList)).id
    nodes.waitForHeightAriseAndTxPresent(txS)

    sender.getData(secondAddress, "int") shouldBe intEntry
    sender.getData(secondAddress, "bool") shouldBe boolEntry
    sender.getData(secondAddress, "str") shouldBe stringEntry
    sender.getData(secondAddress) shouldBe boolList ++ intList ++ stringList

    // redefine int entry
    val reIntEntry = IntegerDataEntry("int", 10)
    val reIntList  = List(reIntEntry)
    val tx3        = sender.putData(secondAddress, reIntList, calcDataFee(reIntList)).id
    nodes.waitForHeightAriseAndTxPresent(tx3)

    sender.getData(secondAddress, "int") shouldBe reIntEntry
    sender.getData(secondAddress, "bool") shouldBe boolEntry
    sender.getData(secondAddress) shouldBe boolList ++ reIntList ++ stringList

    // define tx with all types
    val (balance2, eff2) = notMiner.accountBalances(secondAddress)
    val intEntry2        = IntegerDataEntry("int", -127)
    val boolEntry2       = BooleanDataEntry("bool", false)
    val blobEntry2       = BinaryDataEntry("blob", ByteStr(Array[Byte](127.toByte, 0, 1, 1)))
    val stringEntry2     = StringDataEntry("str", "BBBB")
    val dataAllTypes     = List(intEntry2, boolEntry2, blobEntry2, stringEntry2)
    val fee              = calcDataFee(dataAllTypes)
    val txId             = sender.putData(secondAddress, dataAllTypes, fee).id
    nodes.waitForHeightAriseAndTxPresent(txId)

    sender.getData(secondAddress, "int") shouldBe intEntry2
    sender.getData(secondAddress, "bool") shouldBe boolEntry2
    sender.getData(secondAddress, "blob") shouldBe blobEntry2
    sender.getData(secondAddress, "str") shouldBe stringEntry2
    sender.getData(secondAddress) shouldBe dataAllTypes.sortBy(_.key)

    notMiner.assertBalances(secondAddress, balance2 - fee, eff2 - fee)

    val json = Json.parse(sender.get(s"/transactions/info/$txId").getResponseBody)
    ((json \ "data")(2) \ "value").as[String].startsWith("base64:") shouldBe true
  }

  test("queries for nonexistent data") {
    def assertNotFound(url: String): Assertion = Try(sender.get(url)) match {
      case Failure(UnexpectedStatusCodeException(_, statusCode, responseBody)) =>
        statusCode shouldBe 404
        responseBody should include("no data for this key")
      case _ => Assertions.fail("Expected 404")
    }

    assertNotFound(s"/addresses/data/$secondAddress/foo")
    assertNotFound(s"/addresses/data/$thirdAddress/foo")
    sender.getData(thirdAddress) shouldBe List.empty
  }

  test("update type for dataEntry") {
    val nonLatinKey = "\u05EA\u05E8\u05D1\u05D5\u05EA, \u05E1\u05E4\u05D5\u05E8\u05D8 \u05D5\u05EA\u05D9\u05D9\u05E8\u05D5\u05EA"
    val boolData    = List(BooleanDataEntry(nonLatinKey, true))
    val boolDataFee = calcDataFee(boolData)
    val firstTx     = sender.putData(firstAddress, boolData, boolDataFee).id
    nodes.waitForHeightAriseAndTxPresent(firstTx)
    sender.getData(firstAddress, nonLatinKey) shouldBe boolData.head

    val longData    = List(LongDataEntry(nonLatinKey, 100500))
    val longDataFee = calcDataFee(longData)
    val secondTx    = sender.putData(firstAddress, longData, longDataFee).id
    nodes.waitForHeightAriseAndTxPresent(secondTx)
    sender.getData(firstAddress, nonLatinKey) shouldBe longData.head
  }

  test("malformed JSON") {
    def request(item: JsObject) = Json.obj("version" -> 1, "sender"   -> secondAddress, "fee" -> fee, "data" -> Seq(item))
    val validItem               = Json.obj("key"     -> "key", "type" -> "integer", "value"   -> 8)

    assertBadRequestAndResponse(sender.postJson("/addresses/data", request(validItem - "key")), "key is missing")

    assertBadRequestAndResponse(sender.postJson("/addresses/data", request(validItem - "type")), "type is missing")

    assertBadRequestAndResponse(sender.postJson("/addresses/data", request(validItem + ("type" -> JsString("falafel")))), "unknown type falafel")

    assertBadRequestAndResponse(sender.postJson("/addresses/data", request(validItem - "value")), "value is missing")

    assertBadRequestAndResponse(sender.postJson("/addresses/data", request(validItem + ("value" -> JsString("8")))),
                                "value is missing or not an integer")

    val notValidIntValue = Json.obj("key" -> "key", "type" -> "integer", "value" -> JsNull)

    assertBadRequestAndResponse(sender.postJson("/addresses/data", request(notValidIntValue)), "value is missing or not an integer")

    val notValidBoolValue = Json.obj("key" -> "bool", "type" -> "boolean", "value" -> JsNull)

    assertBadRequestAndResponse(sender.postJson("/addresses/data", request(notValidBoolValue)), "value is missing or not a boolean")

    assertBadRequestAndResponse(sender.postJson("/addresses/data", request(notValidBoolValue + ("value" -> JsString("true")))),
                                "value is missing or not a boolean")

    val notValidBlobValue = Json.obj("key" -> "blob", "type" -> "binary", "value" -> JsNull)

    assertBadRequestAndResponse(sender.postJson("/addresses/data", request(notValidBlobValue)), "value is missing or not a string")

    assertBadRequestAndResponse(sender.postJson("/addresses/data", request(notValidBlobValue + ("value" -> JsString("base64:not a base64")))),
                                "Illegal base64 character")
  }

  test("transaction requires a valid proof") {
    def request: JsObject = {
      val rs = sender.postJsonWithApiKey(
        "/transactions/sign",
        Json.obj("version" -> 1,
                 "type"    -> DataTransaction.typeId,
                 "sender"  -> firstAddress,
                 "data"    -> List(IntegerDataEntry("int", 333)),
                 "fee"     -> 100000)
      )
      Json.parse(rs.getResponseBody).as[JsObject]
    }
    def id(obj: JsObject) = obj.value("id").as[String]

    val noProof = request - "proofs"
    assertBadRequestAndResponse(sender.postJson("/transactions/broadcast", noProof), "failed to parse json message.*proofs.*missing")
    nodes.foreach(_.ensureTxDoesntExist(id(noProof)))

    val badProof = request ++ Json.obj("proofs" -> Seq(Base58.encode(Array.fill(64)(Random.nextInt.toByte))))
    assertBadRequestAndResponse(sender.postJson("/transactions/broadcast", badProof), "proof doesn't validate as signature")
    nodes.foreach(_.ensureTxDoesntExist(id(badProof)))

    val withProof = request
    assert((withProof \ "proofs").as[Seq[String]].lengthCompare(1) == 0)
    sender.postJson("/transactions/broadcast", withProof)
    nodes.waitForHeightAriseAndTxPresent(id(withProof))
  }

  test("try to send tx above limits of key, value and size") {
    import DataEntry.{MaxKeySize, MaxValueSize}
    import DataTransaction.MaxEntryCount

    val TooBig   = "Too big sequences requested"
    val extraKey = "a" * (MaxKeySize + 1)
    val data     = List(BooleanDataEntry(extraKey, false))

    assertBadRequestAndResponse(sender.putData(firstAddress, data, calcDataFee(data)), TooBig)
<<<<<<< HEAD
    assertBadRequestAndResponse(sender.putData(firstAddress, List(IntegerDataEntry("", 4)), 100000), "Empty key found")
=======
    assertBadRequestAndResponse(sender.putData(firstAddress, List(LongDataEntry("", 4)), 100000), "Empty key found")
    assertBadRequestAndResponse(sender.putData(firstAddress, List(LongDataEntry("abc", 4), LongDataEntry("abc", 5)), 100000), "Duplicate keys found")
>>>>>>> 94633feb

    val extraValueData = List(BinaryDataEntry("key", ByteStr(Array.fill(MaxValueSize + 1)(1.toByte))))
    assertBadRequestAndResponse(sender.putData(firstAddress, extraValueData, calcDataFee(extraValueData)), TooBig)
    nodes.waitForHeightArise()

    val largeBinData = List.tabulate(5)(n => BinaryDataEntry(extraKey, ByteStr(Array.fill(MaxValueSize)(n.toByte))))
    assertBadRequestAndResponse(sender.putData(firstAddress, largeBinData, calcDataFee(largeBinData)), TooBig)
    nodes.waitForHeightArise()

    val largeStrData = List.tabulate(5)(n => StringDataEntry(extraKey, "A" * MaxValueSize))
    assertBadRequestAndResponse(sender.putData(firstAddress, largeStrData, calcDataFee(largeStrData)), TooBig)
    nodes.waitForHeightArise()

    val tooManyEntriesData = List.tabulate(MaxEntryCount + 1)(n => IntegerDataEntry("key", 88))
    assertBadRequestAndResponse(sender.putData(firstAddress, tooManyEntriesData, calcDataFee(tooManyEntriesData)), TooBig)
    nodes.waitForHeightArise()
  }

  test("try to put empty data") {
    val noDataTx = sender.putData(thirdAddress, List.empty, calcDataFee(List.empty)).id
    nodes.waitForHeightAriseAndTxPresent(noDataTx)
    sender.getData(thirdAddress) shouldBe List.empty
  }

  test("try to make address with 1000 DataEntries") {
    val dataSet = 0 to 200 flatMap (i =>
      List(
        LongDataEntry(s"int$i", 1000 + i),
        BooleanDataEntry(s"bool$i", false),
        BinaryDataEntry(s"blob$i", ByteStr(Array[Byte](127.toByte, 0, 1, 1))),
        StringDataEntry(s"str$i", s"hi there! + $i"),
        LongDataEntry(s"integer$i", 1000 - i)
      ))

    val dataAllTypes = dataSet.toList

    0.to(900)
      .by(100)
      .map(i => {
        val dataTx = dataAllTypes.slice(i, i + 100)
        val fee    = calcDataFee(dataTx)
        val txId   = sender.putData(thirdAddress, dataTx, fee).id
        nodes.waitForHeightAriseAndTxPresent(txId)
      })

    val r = scala.util.Random.nextInt(199)
    sender.getData(thirdAddress, s"int$r") shouldBe LongDataEntry(s"int$r", 1000 + r)
    sender.getData(thirdAddress, s"bool$r") shouldBe BooleanDataEntry(s"bool$r", false)
    sender.getData(thirdAddress, s"blob$r") shouldBe BinaryDataEntry(s"blob$r", ByteStr(Array[Byte](127.toByte, 0, 1, 1)))
    sender.getData(thirdAddress, s"str$r") shouldBe StringDataEntry(s"str$r", s"hi there! + $r")
    sender.getData(thirdAddress, s"integer$r") shouldBe LongDataEntry(s"integer$r", 1000 - r)

    sender.getData(thirdAddress).size shouldBe 1000
  }

}<|MERGE_RESOLUTION|>--- conflicted
+++ resolved
@@ -165,7 +165,7 @@
     nodes.waitForHeightAriseAndTxPresent(firstTx)
     sender.getData(firstAddress, nonLatinKey) shouldBe boolData.head
 
-    val longData    = List(LongDataEntry(nonLatinKey, 100500))
+    val longData    = List(IntegerDataEntry(nonLatinKey, 100500))
     val longDataFee = calcDataFee(longData)
     val secondTx    = sender.putData(firstAddress, longData, longDataFee).id
     nodes.waitForHeightAriseAndTxPresent(secondTx)
@@ -243,12 +243,9 @@
     val data     = List(BooleanDataEntry(extraKey, false))
 
     assertBadRequestAndResponse(sender.putData(firstAddress, data, calcDataFee(data)), TooBig)
-<<<<<<< HEAD
     assertBadRequestAndResponse(sender.putData(firstAddress, List(IntegerDataEntry("", 4)), 100000), "Empty key found")
-=======
-    assertBadRequestAndResponse(sender.putData(firstAddress, List(LongDataEntry("", 4)), 100000), "Empty key found")
-    assertBadRequestAndResponse(sender.putData(firstAddress, List(LongDataEntry("abc", 4), LongDataEntry("abc", 5)), 100000), "Duplicate keys found")
->>>>>>> 94633feb
+    assertBadRequestAndResponse(sender.putData(firstAddress, List(IntegerDataEntry("abc", 4), IntegerDataEntry("abc", 5)), 100000),
+                                "Duplicate keys found")
 
     val extraValueData = List(BinaryDataEntry("key", ByteStr(Array.fill(MaxValueSize + 1)(1.toByte))))
     assertBadRequestAndResponse(sender.putData(firstAddress, extraValueData, calcDataFee(extraValueData)), TooBig)
@@ -276,32 +273,29 @@
   test("try to make address with 1000 DataEntries") {
     val dataSet = 0 to 200 flatMap (i =>
       List(
-        LongDataEntry(s"int$i", 1000 + i),
+        IntegerDataEntry(s"int$i", 1000 + i),
         BooleanDataEntry(s"bool$i", false),
         BinaryDataEntry(s"blob$i", ByteStr(Array[Byte](127.toByte, 0, 1, 1))),
         StringDataEntry(s"str$i", s"hi there! + $i"),
-        LongDataEntry(s"integer$i", 1000 - i)
+        IntegerDataEntry(s"integer$i", 1000 - i)
       ))
 
     val dataAllTypes = dataSet.toList
 
-    0.to(900)
-      .by(100)
-      .map(i => {
-        val dataTx = dataAllTypes.slice(i, i + 100)
-        val fee    = calcDataFee(dataTx)
-        val txId   = sender.putData(thirdAddress, dataTx, fee).id
-        nodes.waitForHeightAriseAndTxPresent(txId)
-      })
+    for (i <- 0 to 900 by 100) {
+      val dataTx = dataAllTypes.slice(i, i + 100)
+      val fee    = calcDataFee(dataTx)
+      val txId   = sender.putData(thirdAddress, dataTx, fee).id
+      nodes.waitForHeightAriseAndTxPresent(txId)
+    }
 
     val r = scala.util.Random.nextInt(199)
-    sender.getData(thirdAddress, s"int$r") shouldBe LongDataEntry(s"int$r", 1000 + r)
+    sender.getData(thirdAddress, s"int$r") shouldBe IntegerDataEntry(s"int$r", 1000 + r)
     sender.getData(thirdAddress, s"bool$r") shouldBe BooleanDataEntry(s"bool$r", false)
     sender.getData(thirdAddress, s"blob$r") shouldBe BinaryDataEntry(s"blob$r", ByteStr(Array[Byte](127.toByte, 0, 1, 1)))
     sender.getData(thirdAddress, s"str$r") shouldBe StringDataEntry(s"str$r", s"hi there! + $r")
-    sender.getData(thirdAddress, s"integer$r") shouldBe LongDataEntry(s"integer$r", 1000 - r)
+    sender.getData(thirdAddress, s"integer$r") shouldBe IntegerDataEntry(s"integer$r", 1000 - r)
 
     sender.getData(thirdAddress).size shouldBe 1000
   }
-
 }