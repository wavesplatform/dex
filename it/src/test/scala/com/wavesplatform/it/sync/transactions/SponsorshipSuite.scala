--- conflicted
+++ resolved
@@ -7,10 +7,6 @@
 
 import scala.concurrent.duration._
 import com.wavesplatform.it.{NodeConfigs, ReportingTestName}
-<<<<<<< HEAD
-import com.wavesplatform.state.Sponsorship
-import org.scalatest.{Assertion, CancelAfterFailure, FreeSpec, Matchers}
-=======
 import com.wavesplatform.state.{ByteStr, Sponsorship}
 import com.wavesplatform.utils.Base58
 import org.scalatest.{Assertion, CancelAfterFailure, FreeSpec, Matchers}
@@ -20,7 +16,6 @@
 import scorex.api.http.assets.{SignedSponsorFeeRequest, SignedTransferV1Request, SponsorFeeRequest}
 import scorex.transaction.assets.SponsorFeeTransaction
 import scorex.transaction.transfer.TransferTransactionV1
->>>>>>> d5ba2c5c
 
 class SponsorshipSuite extends FreeSpec with NodesFromDocker with Matchers with ReportingTestName with CancelAfterFailure {
 
@@ -39,11 +34,7 @@
   val bob               = nodes(3)
   val Waves             = 100000000L
   val Token             = 100L
-<<<<<<< HEAD
-  val sponsorAssetTotal = 1000 * Token
-=======
   val sponsorAssetTotal = 100 * Token
->>>>>>> d5ba2c5c
   val minSponsorFee     = Token
   val TinyFee           = Token / 2
   val SmallFee          = Token + Token / 2
@@ -61,16 +52,9 @@
 
   "Fee in sponsored asset works fine" - {
 
-<<<<<<< HEAD
-    val sponsorWavesBalance = miner.accountBalances(sponsor.address)._2
-=======
     val sponsorWavesBalance = sponsor.accountBalances(sponsor.address)._2
->>>>>>> d5ba2c5c
     val minerWavesBalance   = miner.accountBalances(miner.address)._2
 
-    //25000000000000
-    //24999799900000
-    //24999699900000
     val sponsorAssetId =
       sponsor
         .issue(sponsor.address, "SponsoredAsset", "Created by Sponsorship Suite", sponsorAssetTotal, decimals = 2, reissuable = false, fee = issueFee)
@@ -80,30 +64,6 @@
     val transferTxToAlice = sponsor.transfer(sponsor.address, alice.address, sponsorAssetTotal / 2, minFee, Some(sponsorAssetId), None).id
     nodes.waitForHeightAriseAndTxPresent(transferTxToAlice)
 
-<<<<<<< HEAD
-=======
-    "cannot set up sponsorship" - {
-
-      "if sender not issuer" in {
-        assertBadRequestAndResponse(alice.sponsorAsset(alice.address, sponsorAssetId, baseFee = Token, fee = sponsorFee),
-                                    "Asset was issued by other address")
-      }
-
-      "not enough fee" in {
-        assertBadRequestAndResponse(
-          sponsor.sponsorAsset(sponsor.address, sponsorAssetId, baseFee = Token, fee = sponsorFee / 2),
-          "Fee in WAVES for scorex.transaction.assets.SponsorFeeTransaction does not exceed minimal value of 100000000 WAVES: 50000000"
-        )
-      }
-
-      "fee is 0 or negative" in {
-        assertBadRequestAndResponse(sponsor.sponsorAsset(sponsor.address, sponsorAssetId, baseFee = Token, fee = -sponsorFee), "insufficient fee")
-        assertBadRequestAndResponse(sponsor.sponsorAsset(sponsor.address, sponsorAssetId, baseFee = Token, fee = 0), "insufficient fee")
-      }
-
-    }
-
->>>>>>> d5ba2c5c
     "make asset sponsored" in {
       val sponsorId = sponsor.sponsorAsset(sponsor.address, sponsorAssetId, baseFee = Token, fee = sponsorFee).id
       nodes.waitForHeightAriseAndTxPresent(sponsorId)
@@ -114,143 +74,18 @@
     }
 
     "check balance before test accounts balances" in {
-<<<<<<< HEAD
-      miner.assertAssetBalance(sponsor.address, sponsorAssetId, sponsorAssetTotal / 2)
-      miner.assertBalances(sponsor.address, sponsorWavesBalance - 2 * issueFee - minFee)
-      miner.assertAssetBalance(alice.address, sponsorAssetId, sponsorAssetTotal / 2)
-=======
       sponsor.assertAssetBalance(sponsor.address, sponsorAssetId, sponsorAssetTotal / 2)
       sponsor.assertBalances(sponsor.address, sponsorWavesBalance - 2 * issueFee - minFee)
       alice.assertAssetBalance(alice.address, sponsorAssetId, sponsorAssetTotal / 2)
->>>>>>> d5ba2c5c
 
       val assetInfo = alice.assetsBalance(alice.address).balances.filter(_.assetId == sponsorAssetId).head
       assetInfo.minSponsoredAssetFee shouldBe Some(Token)
       assetInfo.sponsorBalance shouldBe Some(sponsor.accountBalances(sponsor.address)._2)
     }
 
-<<<<<<< HEAD
     "sender cannot make transfer" - {
       "invalid tx timestamp" in {
-        //todo
-
-      }
-    }
-
-    val minerWavesBalanceAfterFirstXferTest   = minerWavesBalance + 2.waves + minFee + Sponsorship.FeeUnit * SmallFee / minSponsorFee
-    val sponsorWavesBalanceAfterFirstXferTest = sponsorWavesBalance - 2.waves - minFee - Sponsorship.FeeUnit * SmallFee / minSponsorFee
-
-    "fee should be written off in issued asset" - {
-
-      "alice transfer sponsored asset to bob using sponsored fee" in {
-        val transferTxCustomFeeAlice = alice.transfer(alice.address, bob.address, 10 * Token, SmallFee, Some(sponsorAssetId), Some(sponsorAssetId)).id
-        nodes.waitForHeightAriseAndTxPresent(transferTxCustomFeeAlice)
-        assert(!transferTxCustomFeeAlice.isEmpty)
-        miner.assertAssetBalance(alice.address, sponsorAssetId, sponsorAssetTotal / 2 - SmallFee - 10 * Token)
-        miner.assertAssetBalance(bob.address, sponsorAssetId, 10 * Token)
-      }
-
-      "check transaction info" in {
-        //todo
-        //        Transaction info for Sponsorship
-        //        Transaction info for Transfer ()
-      }
-
-      "check transactions by address" in {
-        //todo
-//        val minerTx = miner.transactionsByAddress(miner.address, 100)
-//        minerTx.size shouldBe 1
-
-        val sponsorTx = sponsor.transactionsByAddress(sponsor.address, 100)
-        sponsorTx.head.size shouldBe 4
-
-//        val aliceTx = alice.transactionsByAddress(alice.address, 100)
-//        aliceTx.head.size shouldBe 3
-
-=======
-    "cannot change sponsorship fee" - {
-
-      "sender not issuer. cannot change sponsorship fee" in {
-        assertBadRequestAndResponse(alice.sponsorAsset(alice.address, sponsorAssetId, baseFee = 2 * Token, fee = sponsorFee),
-                                    "Asset was issued by other address")
-      }
-
-      "not enough fee to change sponsorship" in {
-        val lessThanMinFee = minFee / 2
-        assertBadRequestAndResponse(
-          sponsor.sponsorAsset(sponsor.address, sponsorAssetId, baseFee = 2 * Token, fee = lessThanMinFee),
-          s"Fee in WAVES for scorex.transaction.assets.SponsorFeeTransaction does not exceed minimal value of 100000000 WAVES: $lessThanMinFee"
-        )
-      }
-
-      "fee is zero or negative" in {
-        assertBadRequestAndResponse(sponsor.sponsorAsset(sponsor.address, sponsorAssetId, baseFee = Token, fee = -sponsorFee), "insufficient fee")
-        assertBadRequestAndResponse(sponsor.sponsorAsset(sponsor.address, sponsorAssetId, baseFee = Token, fee = 0), "insufficient fee")
-      }
-    }
-
-    "cannot cancel sponsorship" - {
-      "canceller not issuer" in {
-        assertBadRequestAndResponse(alice.cancelSponsorship(alice.address, sponsorAssetId, fee = sponsorFee), "Asset was issued by other address")
-      }
-      "not enough fee for cancel" in {
-        val lessThenMinSponsorFee = sponsorFee / 2
-        assertBadRequestAndResponse(
-          sponsor.cancelSponsorship(sponsor.address, sponsorAssetId, fee = lessThenMinSponsorFee),
-          s"Fee in WAVES for scorex.transaction.assets.SponsorFeeTransaction does not exceed minimal value of 100000000 WAVES: $lessThenMinSponsorFee"
-        )
-      }
-
-      "fee is zero or negative" in {
-        assertBadRequestAndResponse(sponsor.cancelSponsorship(sponsor.address, sponsorAssetId, fee = -sponsorFee), "insufficient fee")
-        assertBadRequestAndResponse(sponsor.cancelSponsorship(sponsor.address, sponsorAssetId, fee = 0), "insufficient fee")
-      }
-
-    }
-
-    "sender cannot make transfer" - {
-      "transfer tx sponsored fee is less then minimal" in {
-        assertBadRequestAndResponse(
-          sponsor
-            .transfer(sponsor.address, alice.address, 10 * Token, fee = TinyFee, assetId = Some(sponsorAssetId), feeAssetId = Some(sponsorAssetId))
-            .id,
-          s"Fee in $sponsorAssetId .* does not exceed minimal value"
-        )
-      }
-
-      "not enought balance for fee" in {
-        assertBadRequestAndResponse(bob.transfer(bob.address, alice.address, 1.waves, SmallFee, None, Some(sponsorAssetId)), "unavailable funds")
-      }
-
-      "if sponsor has not enough spendable and effective balance to pay fee" in {
-        val (sponsorBalance, sponsorEffectiveBalance) = sponsor.accountBalances(sponsor.address)
-        val sponsorLeaseAllAvaliableWaves             = sponsor.lease(sponsor.address, bob.address, sponsorEffectiveBalance - leasingFee, leasingFee).id
-        nodes.waitForHeightAriseAndTxPresent(sponsorLeaseAllAvaliableWaves)
-        assertBadRequestAndResponse(alice.transfer(alice.address, bob.address, 10 * Token, LargeFee, Some(sponsorAssetId), Some(sponsorAssetId)),
-                                    "negative effective balance")
-        val bobLeaseSomeWavesToSponsorTx = bob.lease(bob.address, sponsor.address, leasingAmount, leasingFee).id
-        nodes.waitForHeightAriseAndTxPresent(bobLeaseSomeWavesToSponsorTx)
-
-        assertBadRequestAndResponse(alice.transfer(alice.address, bob.address, 10 * Token, LargeFee, Some(sponsorAssetId), Some(sponsorAssetId)),
-                                    "trying to spend leased money")
-        val cancelBobLeasingTx = bob.cancelLease(bob.address, bobLeaseSomeWavesToSponsorTx, leasingFee).id
-
-        val cancelSponsorLeasingTx = sponsor.cancelLease(sponsor.address, sponsorLeaseAllAvaliableWaves, leasingFee).id
-        nodes.waitForHeightAriseAndTxPresent(cancelSponsorLeasingTx)
-      }
-
-      "sponsor sends all waves using sponsor fee" in {
-        val (sponsorBalance, sponsorEffectiveBalance) = sponsor.accountBalances(sponsor.address)
-        assertBadRequestAndResponse(sponsor.transfer(sponsor.address, bob.address, sponsorBalance, SmallFee, None, Some(sponsorAssetId)),
-                                    "negative waves balance")
-      }
-
-      "negative sponsored fee" in {
-        assertBadRequestAndResponse(alice.transfer(alice.address, bob.address, 10 * Token, -LargeFee, Some(sponsorAssetId), Some(sponsorAssetId)),
-                                    "insufficient fee")
-      }
-
-      "invalid tx timestamp" in {
+       implicit val w =
         def invalidTx(timestamp: Long = System.currentTimeMillis) =
           SponsorFeeTransaction
             .selfSigned(1, sponsor.privateKey, ByteStr.decodeBase58(sponsorAssetId).get, Some(SmallFee), minFee, timestamp + 1.day.toMillis)
@@ -267,8 +102,6 @@
             tx.timestamp,
             tx.proofs.base58().toList
           )
-
-        implicit val w =
           Json.writes[SignedSponsorFeeRequest].transform((jsobj: JsObject) => jsobj + ("type" -> JsNumber(SponsorFeeTransaction.typeId.toInt)))
 
         val iTx = invalidTx(timestamp = System.currentTimeMillis + 1.day.toMillis)
@@ -276,8 +109,8 @@
       }
     }
 
-    val minerWavesBalanceAfterFirstXferTest   = minerWavesBalance + 2.waves + minFee + 4 * leasingFee + Sponsorship.FeeUnit * SmallFee / minSponsorFee
-    val sponsorWavesBalanceAfterFirstXferTest = sponsorWavesBalance - 2.waves - minFee - 2 * leasingFee - Sponsorship.FeeUnit * SmallFee / minSponsorFee
+    val minerWavesBalanceAfterFirstXferTest   = minerWavesBalance + 2.waves + minFee + Sponsorship.FeeUnit * SmallFee / minSponsorFee
+    val sponsorWavesBalanceAfterFirstXferTest = sponsorWavesBalance - 2.waves - minFee - Sponsorship.FeeUnit * SmallFee / minSponsorFee
 
     "fee should be written off in issued asset" - {
 
@@ -297,8 +130,15 @@
 
       "check transactions by address" in {
         //todo
-        //Transaction by address for Transfer tx (miner - no, sponsor - no, sender - yes)
->>>>>>> d5ba2c5c
+//        val minerTx = miner.transactionsByAddress(miner.address, 100)
+//        minerTx.size shouldBe 1
+
+        val sponsorTx = sponsor.transactionsByAddress(sponsor.address, 100)
+        sponsorTx.head.size shouldBe 4
+
+//        val aliceTx = alice.transactionsByAddress(alice.address, 100)
+//        aliceTx.head.size shouldBe 3
+
         //        Transaction by address for Sponsorship
       }
 
@@ -490,30 +330,19 @@
           .issue(miner.address, "MinersAsset", "Created by Sponsorship Suite", sponsorAssetTotal, decimals = 8, reissuable = true, fee = issueFee)
           .id
       nodes.waitForHeightAriseAndTxPresent(minersSpondorAssetId)
-<<<<<<< HEAD
 
       val makeAssetSponsoredTx = miner.sponsorAsset(miner.address, minersSpondorAssetId, baseFee = Token, fee = sponsorFee).id
       nodes.waitForHeightAriseAndTxPresent(makeAssetSponsoredTx)
       val transferTxToAlice =
         miner.transfer(miner.address, alice.address, sponsorAssetTotal / 2, SmallFee, Some(minersSpondorAssetId), Some(minersSpondorAssetId)).id
-=======
-      val makeAssetSponsoredTx = miner.sponsorAsset(miner.address, minersSpondorAssetId, baseFee = Token, fee = sponsorFee).id
-      nodes.waitForHeightAriseAndTxPresent(makeAssetSponsoredTx)
-      val transferTxToAlice = miner.transfer(miner.address, alice.address, sponsorAssetTotal / 2, minFee, Some(minersSpondorAssetId), None).id
->>>>>>> d5ba2c5c
       nodes.waitForHeightAriseAndTxPresent(transferTxToAlice)
 
       miner.assertBalances(miner.address, minerBalance._1)
       val aliceSponsoredTransferWaves = alice.transfer(alice.address, bob.address, transferAmount, SmallFee, None, Some(minersSpondorAssetId)).id
       nodes.waitForHeightAriseAndTxPresent(aliceSponsoredTransferWaves)
 
-<<<<<<< HEAD
       miner.assertBalances(miner.address, minerBalance._1)
       miner.assertAssetBalance(miner.address, minersSpondorAssetId, sponsorAssetTotal / 2 + SmallFee)
-=======
-      miner.assertBalances(miner.address, minerBalance._1 + Sponsorship.FeeUnit * SmallFee / Token)
-      miner.assertAssetBalance(miner.address, minersSpondorAssetId, sponsorAssetTotal + SmallFee)
->>>>>>> d5ba2c5c
     }
 
   }
