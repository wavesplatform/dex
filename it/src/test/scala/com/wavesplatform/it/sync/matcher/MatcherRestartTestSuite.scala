package com.wavesplatform.it.sync.matcher

import com.typesafe.config.Config
import com.wavesplatform.it.api.SyncHttpApi._
import com.wavesplatform.it.api.SyncMatcherHttpApi._
import com.wavesplatform.it.matcher.MatcherSuiteBase
import com.wavesplatform.it.sync._
import com.wavesplatform.it.sync.matcher.config.MatcherDefaultConfig._
import com.wavesplatform.it.util._
import com.wavesplatform.state.ByteStr
import com.wavesplatform.transaction.assets.exchange.{AssetPair, Order, OrderType}

import scala.concurrent.duration._
import scala.util.Random

class MatcherRestartTestSuite extends MatcherSuiteBase {
  override protected def nodeConfigs: Seq[Config] = Configs
<<<<<<< HEAD
  private def orderVersion                        = (Random.nextInt(2) + 1).toByte
=======
  private val matcherNode                         = nodes.head
  private val aliceNode                           = nodes(1)
>>>>>>> d16ecb12

  "check order execution" - {
    // Alice issues new asset
    val aliceAsset =
<<<<<<< HEAD
      aliceNode.issue(aliceAcc.address, "DisconnectCoin", "Alice's coin for disconnect tests", someAssetAmount, 0, reissuable = false, issueFee, 2).id
    nodes.waitForHeightAriseAndTxPresent(aliceAsset)
=======
      aliceNode.issue(aliceNode.address, "DisconnectCoin", "Alice's coin for disconnect tests", someAssetAmount, 0, reissuable = false, 100000000L).id
    matcherNode.waitForTransaction(aliceAsset)
>>>>>>> d16ecb12

    val aliceWavesPair = AssetPair(ByteStr.decodeBase58(aliceAsset).toOption, None)
    // check assets's balances
    aliceNode.assertAssetBalance(aliceAcc.address, aliceAsset, someAssetAmount)
    aliceNode.assertAssetBalance(matcherAcc.address, aliceAsset, 0)

    "make order and after matcher's restart try to cancel it" in {
      // Alice places sell order
      val aliceOrder = matcherNode
        .placeOrder(aliceAcc, aliceWavesPair, OrderType.SELL, 500, 2.waves * Order.PriceConstant, matcherFee, orderVersion)
      aliceOrder.status shouldBe "OrderAccepted"
      val firstOrder = aliceOrder.message.id

      matcherNode.waitOrderStatus(aliceWavesPair, firstOrder, "Accepted")

      // check that order is correct
      val orders = matcherNode.orderBook(aliceWavesPair)
      orders.asks.head.amount shouldBe 500
      orders.asks.head.price shouldBe 2.waves * Order.PriceConstant

      // sell order should be in the aliceNode orderbook
      matcherNode.fullOrderHistory(aliceAcc).head.status shouldBe "Accepted"

      // reboot matcher's node
      docker.killAndStartContainer(dockerNodes().head)
      Thread.sleep(60.seconds.toMillis)

      val height = nodes.map(_.height).max

      matcherNode.waitForHeight(height + 1, 40.seconds)
      matcherNode.waitOrderStatus(aliceWavesPair, firstOrder, "Accepted")
      matcherNode.fullOrderHistory(aliceAcc).head.status shouldBe "Accepted"

      val orders1 = matcherNode.orderBook(aliceWavesPair)
      orders1.asks.head.amount shouldBe 500
      orders1.asks.head.price shouldBe 2.waves * Order.PriceConstant

      val aliceSecondOrder =
        matcherNode.placeOrder(aliceAcc, aliceWavesPair, OrderType.SELL, 500, 2.waves * Order.PriceConstant, matcherFee, orderVersion, 5.minutes)
      aliceSecondOrder.status shouldBe "OrderAccepted"

      val orders2 = matcherNode.orderBook(aliceWavesPair)
      orders2.asks.head.amount shouldBe 1000
      orders2.asks.head.price shouldBe 2.waves * Order.PriceConstant

      val cancel = matcherNode.cancelOrder(aliceAcc, aliceWavesPair, firstOrder)
      cancel.status should be("OrderCanceled")

      val orders3 = matcherNode.orderBook(aliceWavesPair)
      orders3.asks.head.amount shouldBe 500

      matcherNode.waitOrderStatus(aliceWavesPair, firstOrder, "Cancelled")
      matcherNode.fullOrderHistory(aliceAcc).head.status shouldBe "Accepted"
    }
  }
}<|MERGE_RESOLUTION|>--- conflicted
+++ resolved
@@ -15,23 +15,13 @@
 
 class MatcherRestartTestSuite extends MatcherSuiteBase {
   override protected def nodeConfigs: Seq[Config] = Configs
-<<<<<<< HEAD
   private def orderVersion                        = (Random.nextInt(2) + 1).toByte
-=======
-  private val matcherNode                         = nodes.head
-  private val aliceNode                           = nodes(1)
->>>>>>> d16ecb12
 
   "check order execution" - {
     // Alice issues new asset
     val aliceAsset =
-<<<<<<< HEAD
       aliceNode.issue(aliceAcc.address, "DisconnectCoin", "Alice's coin for disconnect tests", someAssetAmount, 0, reissuable = false, issueFee, 2).id
-    nodes.waitForHeightAriseAndTxPresent(aliceAsset)
-=======
-      aliceNode.issue(aliceNode.address, "DisconnectCoin", "Alice's coin for disconnect tests", someAssetAmount, 0, reissuable = false, 100000000L).id
     matcherNode.waitForTransaction(aliceAsset)
->>>>>>> d16ecb12
 
     val aliceWavesPair = AssetPair(ByteStr.decodeBase58(aliceAsset).toOption, None)
     // check assets's balances
