package com.wavesplatform.it.api

import com.google.common.primitives.Longs
import com.wavesplatform.account.{PrivateKeyAccount, PublicKeyAccount}
import com.wavesplatform.crypto
import com.wavesplatform.http.api_key
import com.wavesplatform.it.Node
import com.wavesplatform.it.api.AsyncHttpApi.NodeAsyncHttpApi
import com.wavesplatform.matcher.api.CancelOrderRequest
import com.wavesplatform.state.ByteStr
import com.wavesplatform.transaction.Proofs
import com.wavesplatform.transaction.assets.exchange.{AssetPair, Order, OrderType}
import com.wavesplatform.utils.Base58
import org.asynchttpclient.Dsl.{get => _get}
import org.asynchttpclient.util.HttpConstants
import org.asynchttpclient.{RequestBuilder, Response}
import org.scalatest.Assertions
import play.api.libs.json.Json.{parse, stringify, toJson}
import play.api.libs.json.{Json, Writes}

import scala.concurrent.ExecutionContext.Implicits.global
import scala.concurrent.Future
import scala.concurrent.duration._
import scala.util.{Failure, Success, Try}

object AsyncMatcherHttpApi extends Assertions {

  val DefaultMatcherFee: Int = 300000

  implicit class MatcherAsyncHttpApi(matcherNode: Node) extends NodeAsyncHttpApi(matcherNode) {

    def matcherGet(path: String,
                   f: RequestBuilder => RequestBuilder = identity,
                   statusCode: Int = HttpConstants.ResponseStatusCodes.OK_200,
                   waitForStatus: Boolean = false): Future[Response] =
      retrying(f(_get(s"${matcherNode.matcherApiEndpoint}$path")).build(), statusCode = statusCode, waitForStatus = waitForStatus)

    def matcherGetWithApiKey(path: String,
                             f: RequestBuilder => RequestBuilder = identity,
                             statusCode: Int = HttpConstants.ResponseStatusCodes.OK_200,
                             waitForStatus: Boolean = false): Future[Response] = retrying(
      _get(s"${matcherNode.matcherApiEndpoint}$path")
        .withApiKey(matcherNode.apiKey)
        .build()
    )

    def matcherGetWithSignature(path: String, ts: Long, signature: ByteStr, f: RequestBuilder => RequestBuilder = identity): Future[Response] =
      retrying {
        _get(s"${matcherNode.matcherApiEndpoint}$path")
          .setHeader("Timestamp", ts)
          .setHeader("Signature", signature)
          .build()
      }

    def matcherGetStatusCode(path: String, statusCode: Int): Future[MessageMatcherResponse] =
      matcherGet(path, statusCode = statusCode).as[MessageMatcherResponse]

    def matcherPost[A: Writes](path: String, body: A): Future[Response] =
      post(s"${matcherNode.matcherApiEndpoint}$path",
           (rb: RequestBuilder) => rb.setHeader("Content-type", "application/json").setBody(stringify(toJson(body))))

    def postWithAPiKey(path: String): Future[Response] =
      post(
        s"${matcherNode.matcherApiEndpoint}$path",
        (rb: RequestBuilder) =>
          rb.withApiKey(matcherNode.apiKey)
            .setHeader("Content-type", "application/json;charset=utf-8")
      )

    def orderStatus(orderId: String, assetPair: AssetPair, waitForStatus: Boolean = true): Future[MatcherStatusResponse] = {
      val (amountAsset, priceAsset) = parseAssetPair(assetPair)
      matcherGet(s"/matcher/orderbook/$amountAsset/$priceAsset/$orderId", waitForStatus = waitForStatus)
        .as[MatcherStatusResponse]
    }

    def transactionsByOrder(orderId: String): Future[Seq[ExchangeTransaction]] =
      matcherGet(s"/matcher/transactions/$orderId").as[Seq[ExchangeTransaction]]

    def orderBook(assetPair: AssetPair): Future[OrderBookResponse] = {
      val (amountAsset, priceAsset) = parseAssetPair(assetPair)
      matcherGet(s"/matcher/orderbook/$amountAsset/$priceAsset").as[OrderBookResponse]
    }

    def marketStatus(assetPair: AssetPair): Future[MarketStatusResponse] = {
      val (amountAsset, priceAsset) = parseAssetPair(assetPair)
      matcherGet(s"/matcher/orderbook/$amountAsset/$priceAsset/status").as[MarketStatusResponse]
    }

    def parseAssetPair(assetPair: AssetPair): (String, String) = {
      val amountAsset = assetPair.amountAsset match {
        case None => "WAVES"
        case _    => assetPair.amountAsset.get.base58
      }
      val priceAsset = assetPair.priceAsset match {
        case None => "WAVES"
        case _    => assetPair.priceAsset.get.base58
      }
      (amountAsset, priceAsset)
    }

    def cancelOrder(sender: PrivateKeyAccount,
                    assetPair: AssetPair,
                    orderId: Option[String],
                    timestamp: Option[Long]): Future[MatcherStatusResponse] = {
      val privateKey                = sender.privateKey
      val publicKey                 = PublicKeyAccount(sender.publicKey)
      val request                   = CancelOrderRequest(publicKey, orderId.map(ByteStr.decodeBase58(_).get), timestamp, Array.emptyByteArray)
      val sig                       = crypto.sign(privateKey, request.toSign)
      val signedRequest             = request.copy(signature = sig)
      val (amountAsset, priceAsset) = parseAssetPair(assetPair)
      matcherPost(s"/matcher/orderbook/$amountAsset/$priceAsset/cancel", signedRequest).as[MatcherStatusResponse]
    }

<<<<<<< HEAD
    def deleteOrder(sender: PrivateKeyAccount,
                    assetPair: AssetPair,
                    orderId: Option[String],
                    timestamp: Option[Long]): Future[MatcherStatusResponse] = {
      val privateKey                = sender.privateKey
      val publicKey                 = PublicKeyAccount(sender.publicKey)
      val request                   = CancelOrderRequest(publicKey, orderId.map(ByteStr.decodeBase58(_).get), timestamp, Array.emptyByteArray)
      val sig                       = crypto.sign(privateKey, request.toSign)
      val signedRequest             = request.copy(signature = sig)
      val (amountAsset, priceAsset) = parseAssetPair(assetPair)
      matcherPost(s"/matcher/orderbook/$amountAsset/$priceAsset/delete", signedRequest).as[MatcherStatusResponse]
    }

    def cancelAllOrders(sender: PrivateKeyAccount, timestamp: Option[Long]): Future[MatcherStatusResponse] = {
=======
    def cancelAllOrders(sender: Node, timestamp: Option[Long]): Future[MatcherStatusResponse] = {
>>>>>>> 25f07487
      val privateKey    = sender.privateKey
      val request       = CancelOrderRequest(PublicKeyAccount(sender.publicKey), None, timestamp, Array.emptyByteArray)
      val sig           = crypto.sign(privateKey, request.toSign)
      val signedRequest = request.copy(signature = sig)
      matcherPost(s"/matcher/orderbook/cancel", Json.toJson(signedRequest)).as[MatcherStatusResponse]
    }

    def cancelOrderWithApiKey(orderId: String): Future[MatcherStatusResponse] = {
      postWithAPiKey(s"/matcher/orders/cancel/$orderId").as[MatcherStatusResponse]
    }

    def fullOrdersHistory(sender: PrivateKeyAccount): Future[Seq[OrderbookHistory]] = {
      val ts = System.currentTimeMillis()
      matcherGetWithSignature(s"/matcher/orderbook/${Base58.encode(sender.publicKey)}", ts, signature(sender, ts)).as[Seq[OrderbookHistory]]
    }

    def orderHistoryByPair(sender: PrivateKeyAccount, assetPair: AssetPair): Future[Seq[OrderbookHistory]] = {
      val ts                        = System.currentTimeMillis()
      val (amountAsset, priceAsset) = parseAssetPair(assetPair)
      matcherGetWithSignature(s"/matcher/orderbook/$amountAsset/$priceAsset/publicKey/${Base58.encode(sender.publicKey)}", ts, signature(sender, ts))
        .as[Seq[OrderbookHistory]]
    }

    def activeOrderHistory(sender: PrivateKeyAccount): Future[Seq[OrderbookHistory]] = {
      val ts = System.currentTimeMillis()
      matcherGetWithSignature(s"/matcher/orderbook/${Base58.encode(sender.publicKey)}?activeOnly=true", ts, signature(sender, ts))
        .as[Seq[OrderbookHistory]]
    }

    def reservedBalance(sender: PrivateKeyAccount): Future[Map[String, Long]] = {
      val ts         = System.currentTimeMillis()
      val privateKey = sender.privateKey
      val publicKey  = sender.publicKey
      val signature  = ByteStr(crypto.sign(privateKey, publicKey ++ Longs.toByteArray(ts)))

      matcherGetWithSignature(s"/matcher/balance/reserved/${Base58.encode(sender.publicKey)}", ts, signature).as[Map[String, Long]]
    }

    def tradableBalance(sender: PrivateKeyAccount, assetPair: AssetPair): Future[Map[String, Long]] = {
      val (amountAsset, priceAsset) = parseAssetPair(assetPair)
      matcherGet(s"/matcher/orderbook/$amountAsset/$priceAsset/tradableBalance/${sender.address}").as[Map[String, Long]]
    }

    def tradingMarkets(): Future[MarketDataInfo] =
      matcherGet(s"/matcher/orderbook").as[MarketDataInfo]

    def waitOrderStatus(assetPair: AssetPair,
                        orderId: String,
                        expectedStatus: String,
                        retryInterval: FiniteDuration = 1.second): Future[MatcherStatusResponse] = {
      waitFor[MatcherStatusResponse](
        s"order(amountAsset=${assetPair.amountAsset}, priceAsset=${assetPair.priceAsset}, orderId=$orderId) status == $expectedStatus")(
        _.orderStatus(orderId, assetPair),
        _.status == expectedStatus,
        5.seconds)
    }

    def waitOrderStatusAndAmount(assetPair: AssetPair,
                                 orderId: String,
                                 expectedStatus: String,
                                 expectedFilledAmount: Option[Long],
                                 retryInterval: FiniteDuration = 1.second): Future[MatcherStatusResponse] = {
      waitFor[MatcherStatusResponse](
        s"order(amountAsset=${assetPair.amountAsset}, priceAsset=${assetPair.priceAsset}, orderId=$orderId) status == $expectedStatus")(
        _.orderStatus(orderId, assetPair),
        s => s.status == expectedStatus && s.filledAmount == expectedFilledAmount,
        5.seconds)
    }

    def prepareOrder(sender: PrivateKeyAccount,
                     pair: AssetPair,
                     orderType: OrderType,
                     price: Long,
                     amount: Long,
                     version: Byte,
                     timeToLive: Duration = 30.days - 1.seconds,
    ): Order = {
      val creationTime        = System.currentTimeMillis()
      val timeToLiveTimestamp = creationTime + timeToLive.toMillis
      val matcherPublicKey    = matcherNode.publicKey
      val unsigned =
        Order(sender, matcherPublicKey, pair, orderType, price, amount, creationTime, timeToLiveTimestamp, 300000, Proofs.empty, version)
      Order.sign(unsigned, sender)
    }

    def placeOrder(order: Order): Future[MatcherResponse] =
      matcherPost("/matcher/orderbook", order.json()).as[MatcherResponse]

    def placeOrder(sender: PrivateKeyAccount,
                   pair: AssetPair,
                   orderType: OrderType,
                   price: Long,
                   amount: Long,
                   version: Byte,
                   timeToLive: Duration = 30.days - 1.seconds): Future[MatcherResponse] = {
      val order = prepareOrder(sender, pair, orderType, price, amount, version, timeToLive)
      matcherPost("/matcher/orderbook", order.json()).as[MatcherResponse]
    }

    def expectIncorrectOrderPlacement(order: Order, expectedStatusCode: Int, expectedStatus: String): Future[Boolean] =
      matcherPost("/matcher/orderbook", order.json()) transform {
        case Failure(UnexpectedStatusCodeException(_, `expectedStatusCode`, responseBody)) =>
          Try(parse(responseBody).as[MatcherStatusResponse]) match {
            case Success(mr) if mr.status == expectedStatus => Success(true)
            case Failure(f)                                 => Failure(new RuntimeException(s"Failed to parse response: $f"))
          }
        case Success(r) => Failure(new RuntimeException(s"Unexpected matcher response: (${r.getStatusCode}) ${r.getResponseBody}"))
        case _          => Failure(new RuntimeException(s"Unexpected failure from matcher"))
      }

    def ordersByAddress(sender: PrivateKeyAccount, activeOnly: Boolean): Future[Seq[OrderbookHistory]] =
      ordersByAddress(sender.address, activeOnly)

    def ordersByAddress(senderAddress: String, activeOnly: Boolean): Future[Seq[OrderbookHistory]] =
      matcherGetWithApiKey(s"/matcher/orders/$senderAddress?activeOnly=$activeOnly").as[Seq[OrderbookHistory]]

    private def signature(node: PrivateKeyAccount, timestamp: Long) = {
      val privateKey = node.privateKey
      val publicKey  = node.publicKey
      ByteStr(crypto.sign(privateKey, publicKey ++ Longs.toByteArray(timestamp)))
    }

  }

  implicit class RequestBuilderOps(self: RequestBuilder) {
    def withApiKey(x: String): RequestBuilder = self.setHeader(api_key.name, x)
  }

}<|MERGE_RESOLUTION|>--- conflicted
+++ resolved
@@ -111,7 +111,7 @@
       matcherPost(s"/matcher/orderbook/$amountAsset/$priceAsset/cancel", signedRequest).as[MatcherStatusResponse]
     }
 
-<<<<<<< HEAD
+
     def deleteOrder(sender: PrivateKeyAccount,
                     assetPair: AssetPair,
                     orderId: Option[String],
@@ -126,9 +126,6 @@
     }
 
     def cancelAllOrders(sender: PrivateKeyAccount, timestamp: Option[Long]): Future[MatcherStatusResponse] = {
-=======
-    def cancelAllOrders(sender: Node, timestamp: Option[Long]): Future[MatcherStatusResponse] = {
->>>>>>> 25f07487
       val privateKey    = sender.privateKey
       val request       = CancelOrderRequest(PublicKeyAccount(sender.publicKey), None, timestamp, Array.emptyByteArray)
       val sig           = crypto.sign(privateKey, request.toSign)
