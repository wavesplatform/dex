package com.wavesplatform.it.api

import akka.http.scaladsl.model.StatusCodes
import com.wavesplatform.it.Node
import com.wavesplatform.matcher.api.CancelOrderRequest
import com.wavesplatform.state.{ByteStr, DataEntry}
import org.asynchttpclient.util.HttpConstants
import org.asynchttpclient.{RequestBuilder, Response}
import org.scalactic.source.Position
import org.scalatest.{Assertion, Assertions, Matchers}
import play.api.libs.json.Json.parse
import play.api.libs.json.{Format, JsObject, Json, Writes}
import scorex.api.http.AddressApiRoute
import scorex.api.http.assets.SignedIssueV1Request
import scorex.transaction.assets.exchange.Order
import scorex.transaction.transfer.MassTransferTransaction.Transfer

import scala.concurrent.duration._
import scala.concurrent.{Await, Future}
import scala.util.{Failure, Try}

object SyncHttpApi extends Assertions {
  case class ErrorMessage(error: Int, message: String)

  implicit val errorMessageFormat: Format[ErrorMessage] = Json.format

  def assertBadRequest[R](f: => R): Assertion = Try(f) match {
    case Failure(UnexpectedStatusCodeException(_, statusCode, _)) => Assertions.assert(statusCode == StatusCodes.BadRequest.intValue)
    case Failure(e)                                               => Assertions.fail(e)
    case _                                                        => Assertions.fail("Expecting bad request")
  }

  def assertBadRequestAndResponse[R](f: => R, errorRegex: String): Assertion = Try(f) match {
    case Failure(UnexpectedStatusCodeException(_, statusCode, responseBody)) =>
      Assertions.assert(
        statusCode == StatusCodes.BadRequest.intValue &&
          responseBody.replace("\n", "").matches(s".*$errorRegex.*"))
    case Failure(e) => Assertions.fail(e)
    case _          => Assertions.fail("Expecting bad request")
  }

  def assertBadRequestAndMessage[R](f: => R, errorMessage: String): Assertion = Try(f) match {
    case Failure(UnexpectedStatusCodeException(_, statusCode, responseBody)) =>
      Assertions.assert(statusCode == StatusCodes.BadRequest.intValue && parse(responseBody).as[ErrorMessage].message.contains(errorMessage))
    case Failure(e) => Assertions.fail(e)
    case _          => Assertions.fail(s"Expecting bad request")
  }

  implicit class NodeExtSync(n: Node) extends Assertions with Matchers {

    import com.wavesplatform.it.api.AsyncHttpApi.{NodeAsyncHttpApi => async}

    private val RequestAwaitTime      = 15.seconds
    private val OrderRequestAwaitTime = 1.minutes

    def get(path: String): Response =
      Await.result(async(n).get(path), RequestAwaitTime)

    def utx = Await.result(async(n).utx, RequestAwaitTime)

    def utxSize = Await.result(async(n).utxSize, RequestAwaitTime)

    def seed(address: String): String =
      Await.result(async(n).seed(address), RequestAwaitTime)

    def postJson[A: Writes](path: String, body: A): Response =
      Await.result(async(n).postJson(path, body), RequestAwaitTime)

    def postJsonWithApiKey[A: Writes](path: String, body: A): Response =
      Await.result(async(n).postJsonWithApiKey(path, body), RequestAwaitTime)

    def accountBalances(acc: String): (Long, Long) =
      Await.result(async(n).accountBalances(acc), RequestAwaitTime)

    def assertBalances(acc: String, balance: Long)(implicit pos: Position): Unit =
      Await.result(async(n).assertBalances(acc, balance, effectiveBalance = balance), RequestAwaitTime)

    def assertBalances(acc: String, balance: Long, effectiveBalance: Long)(implicit pos: Position): Unit =
      Await.result(async(n).assertBalances(acc, balance, effectiveBalance), RequestAwaitTime)

    def assertAssetBalance(acc: String, assetIdString: String, balance: Long)(implicit pos: Position): Unit =
      Await.result(async(n).assertAssetBalance(acc, assetIdString, balance), RequestAwaitTime)

    def assetBalance(address: String, asset: String): AssetBalance =
      Await.result(async(n).assetBalance(address, asset), RequestAwaitTime)

    def assetsDetails(assetId: String): AssetInfo =
      Await.result(async(n).assetsDetails(assetId), RequestAwaitTime)

    def addressScriptInfo(address: String): AddressApiRoute.AddressScriptInfo =
      Await.result(async(n).scriptInfo(address), RequestAwaitTime)

    def assetsBalance(address: String): FullAssetsInfo =
      Await.result(async(n).assetsBalance(address), RequestAwaitTime)

    def issue(sourceAddress: String, name: String, description: String, quantity: Long, decimals: Byte, reissuable: Boolean, fee: Long): Transaction =
      Await.result(async(n).issue(sourceAddress, name, description, quantity, decimals, reissuable, fee), RequestAwaitTime)

    def reissue(sourceAddress: String, assetId: String, quantity: Long, reissuable: Boolean, fee: Long): Transaction =
      Await.result(async(n).reissue(sourceAddress, assetId, quantity, reissuable, fee), RequestAwaitTime)

<<<<<<< HEAD
    def payment(sourceAddress: String, recipient: String, amount: Long, fee: Long): Transaction =
      Await.result(async(n).payment(sourceAddress, recipient, amount, fee), RequestAwaitTime)

=======
>>>>>>> 07ce623a
    def scriptCompile(code: String): CompiledScript =
      Await.result(async(n).scriptCompile(code), RequestAwaitTime)

    def burn(sourceAddress: String, assetId: String, quantity: Long, fee: Long): Transaction =
      Await.result(async(n).burn(sourceAddress, assetId, quantity, fee), RequestAwaitTime)

    def burn(sourceAddress: String, assetId: String, quantity: Long, fee: Long, version: String): Transaction =
      if (Option(version).nonEmpty) burnV2(sourceAddress, assetId, quantity, fee, version) else burn(sourceAddress, assetId, quantity, fee)

    def burnV2(sourceAddress: String, assetId: String, quantity: Long, fee: Long, version: String): Transaction = {
      signAndBroadcast(
        Json.obj("type" -> 6, "quantity" -> quantity, "assetId" -> assetId, "sender" -> sourceAddress, "fee" -> fee, "version" -> version))
    }

    def sponsorAsset(sourceAddress: String, assetId: String, baseFee: Long, fee: Long): Transaction =
      Await.result(async(n).sponsorAsset(sourceAddress, assetId, baseFee, fee), RequestAwaitTime)

    def cancelSponsorship(sourceAddress: String, assetId: String, fee: Long): Transaction =
      Await.result(async(n).cancelSponsorship(sourceAddress, assetId, fee), RequestAwaitTime)

    def sign(jsObject: JsObject): JsObject =
      Await.result(async(n).sign(jsObject), RequestAwaitTime)

    def createAlias(targetAddress: String, alias: String, fee: Long): Transaction =
      Await.result(async(n).createAlias(targetAddress, alias, fee), RequestAwaitTime)

    def aliasByAddress(targetAddress: String): Seq[String] =
      Await.result(async(n).aliasByAddress(targetAddress), RequestAwaitTime)

    def transfer(sourceAddress: String,
                 recipient: String,
                 amount: Long,
                 fee: Long,
                 assetId: Option[String] = None,
                 feeAssetId: Option[String] = None): Transaction =
      Await.result(async(n).transfer(sourceAddress, recipient, amount, fee, assetId, feeAssetId), RequestAwaitTime)

    def massTransfer(sourceAddress: String, transfers: List[Transfer], fee: Long, assetId: Option[String] = None): Transaction =
      Await.result(async(n).massTransfer(sourceAddress, transfers, fee, assetId), RequestAwaitTime)

    def lease(sourceAddress: String, recipient: String, leasingAmount: Long, leasingFee: Long): Transaction =
      Await.result(async(n).lease(sourceAddress, recipient, leasingAmount, leasingFee), RequestAwaitTime)

    def putData(sourceAddress: String, data: List[DataEntry[_]], fee: Long): Transaction =
      Await.result(async(n).putData(sourceAddress, data, fee), RequestAwaitTime)

    def getData(sourceAddress: String): List[DataEntry[_]] =
      Await.result(async(n).getData(sourceAddress), RequestAwaitTime)

    def getData(sourceAddress: String, key: String): DataEntry[_] =
      Await.result(async(n).getData(sourceAddress, key), RequestAwaitTime)

    def broadcastRequest[A: Writes](req: A): Transaction =
      Await.result(async(n).broadcastRequest(req), RequestAwaitTime)

    def activeLeases(sourceAddress: String): Seq[Transaction] =
      Await.result(async(n).activeLeases(sourceAddress), RequestAwaitTime)

    def cancelLease(sourceAddress: String, leaseId: String, fee: Long): Transaction =
      Await.result(async(n).cancelLease(sourceAddress, leaseId, fee), RequestAwaitTime)

    def signedBroadcast(tx: JsObject): Transaction =
      Await.result(async(n).signedBroadcast(tx), RequestAwaitTime)

    def signedIssue(tx: SignedIssueV1Request): Transaction =
      Await.result(async(n).signedIssue(tx), RequestAwaitTime)

    def ensureTxDoesntExist(txId: String): Unit =
      Await.result(async(n).ensureTxDoesntExist(txId), RequestAwaitTime)

    def createAddress(): String =
      Await.result(async(n).createAddress, RequestAwaitTime)

    def waitForTransaction(txId: String, retryInterval: FiniteDuration = 1.second): TransactionInfo =
      Await.result(async(n).waitForTransaction(txId), RequestAwaitTime)

    def signAndBroadcast(tx: JsObject): Transaction =
      Await.result(async(n).signAndBroadcast(tx), RequestAwaitTime)

    def waitForHeight(expectedHeight: Int, requestAwaitTime: FiniteDuration = RequestAwaitTime): Int =
      Await.result(async(n).waitForHeight(expectedHeight), requestAwaitTime)

    def debugMinerInfo(): Seq[State] =
      Await.result(async(n).debugMinerInfo(), RequestAwaitTime)

    def debugStateAt(height: Long): Map[String, Long] = Await.result(async(n).debugStateAt(height), RequestAwaitTime)

    def height: Int =
      Await.result(async(n).height, RequestAwaitTime)

    def rollback(to: Int, returnToUTX: Boolean = true): Unit =
      Await.result(async(n).rollback(to, returnToUTX), RequestAwaitTime)

    def getOrderBook(asset: String): OrderBookResponse =
      Await.result(async(n).getOrderBook(asset), RequestAwaitTime)

    def getOrderbookByPublicKey(publicKey: String, timestamp: Long, signature: ByteStr): Seq[OrderbookHistory] =
      Await.result(async(n).getOrderbookByPublicKey(publicKey, timestamp, signature), RequestAwaitTime)

    def getOrderbookByPublicKeyActive(publicKey: String, timestamp: Long, signature: ByteStr): Seq[OrderbookHistory] =
      Await.result(async(n).getOrderbookByPublicKeyActive(publicKey, timestamp, signature), RequestAwaitTime)

    def matcherGet(path: String,
                   f: RequestBuilder => RequestBuilder = identity,
                   statusCode: Int = HttpConstants.ResponseStatusCodes.OK_200,
                   waitForStatus: Boolean = false): Response =
      Await.result(async(n).matcherGet(path, f, statusCode, waitForStatus), RequestAwaitTime)

    def matcherGetStatusCode(path: String, statusCode: Int): MessageMatcherResponse =
      Await.result(async(n).matcherGetStatusCode(path, statusCode), RequestAwaitTime)

    def matcherPost[A: Writes](path: String, body: A): Response =
      Await.result(async(n).matcherPost(path, body), RequestAwaitTime)

    def placeOrder(order: Order): MatcherResponse =
      Await.result(async(n).placeOrder(order), RequestAwaitTime)

    def getOrderStatus(asset: String, orderId: String): MatcherStatusResponse =
      Await.result(async(n).getOrderStatus(asset, orderId), RequestAwaitTime)

    def waitOrderStatus(asset: String, orderId: String, expectedStatus: String, waitTime: Duration = OrderRequestAwaitTime): MatcherStatusResponse =
      Await.result(async(n).waitOrderStatus(asset, orderId, expectedStatus), waitTime)

    def waitFor[A](desc: String)(f: async => A, cond: A => Boolean, retryInterval: FiniteDuration): A =
      Await.result(async(n).waitFor(desc)(z => Future(f(z))(scala.concurrent.ExecutionContext.Implicits.global), cond, retryInterval),
                   RequestAwaitTime)

    def getReservedBalance(publicKey: String, timestamp: Long, signature: ByteStr, waitTime: Duration = OrderRequestAwaitTime): Map[String, Long] =
      Await.result(async(n).getReservedBalance(publicKey, timestamp, signature), waitTime)

    def expectIncorrectOrderPlacement(order: Order, expectedStatusCode: Int, expectedStatus: String): Boolean =
      Await.result(async(n).expectIncorrectOrderPlacement(order, expectedStatusCode, expectedStatus), 1.minute)

    def cancelOrder(amountAsset: String,
                    priceAsset: String,
                    request: CancelOrderRequest,
                    waitTime: Duration = OrderRequestAwaitTime): MatcherStatusResponse =
      Await.result(async(n).cancelOrder(amountAsset, priceAsset, request), waitTime)

  }

  implicit class NodesExtSync(nodes: Seq[Node]) {

    import com.wavesplatform.it.api.AsyncHttpApi.{NodesAsyncHttpApi => async}

    private val TxInBlockchainAwaitTime = 8 * nodes.head.blockDelay
    private val ConditionAwaitTime      = 5.minutes

    def waitForHeightAriseAndTxPresent(transactionId: String)(implicit pos: Position): Unit =
      Await.result(async(nodes).waitForHeightAriseAndTxPresent(transactionId), TxInBlockchainAwaitTime)

    def waitForHeightArise(): Unit =
      Await.result(async(nodes).waitForHeightArise(), TxInBlockchainAwaitTime)

    def waitForSameBlockHeadesAt(height: Int, retryInterval: FiniteDuration = 5.seconds): Boolean =
      Await.result(async(nodes).waitForSameBlockHeadesAt(height, retryInterval), ConditionAwaitTime)

    def waitFor[A](desc: String)(retryInterval: FiniteDuration)(request: Node => A, cond: Iterable[A] => Boolean): Boolean =
      Await.result(
        async(nodes).waitFor(desc)(retryInterval)((n: Node) => Future(request(n))(scala.concurrent.ExecutionContext.Implicits.global), cond),
        ConditionAwaitTime)
  }

}<|MERGE_RESOLUTION|>--- conflicted
+++ resolved
@@ -99,12 +99,9 @@
     def reissue(sourceAddress: String, assetId: String, quantity: Long, reissuable: Boolean, fee: Long): Transaction =
       Await.result(async(n).reissue(sourceAddress, assetId, quantity, reissuable, fee), RequestAwaitTime)
 
-<<<<<<< HEAD
     def payment(sourceAddress: String, recipient: String, amount: Long, fee: Long): Transaction =
       Await.result(async(n).payment(sourceAddress, recipient, amount, fee), RequestAwaitTime)
 
-=======
->>>>>>> 07ce623a
     def scriptCompile(code: String): CompiledScript =
       Await.result(async(n).scriptCompile(code), RequestAwaitTime)
 
