--- conflicted
+++ resolved
@@ -1,5 +1,6 @@
 package com.wavesplatform.it.api
 
+import com.wavesplatform.account.PrivateKeyAccount
 import com.wavesplatform.crypto
 import com.wavesplatform.it.Node
 import com.wavesplatform.transaction.assets.exchange.{AssetPair, Order, OrderType}
@@ -7,11 +8,6 @@
 import org.asynchttpclient.{RequestBuilder, Response}
 import org.scalatest.{Assertions, Matchers}
 import play.api.libs.json.{Format, Json, Writes}
-<<<<<<< HEAD
-=======
-import scorex.account.PrivateKeyAccount
-import scorex.transaction.assets.exchange.{AssetPair, Order, OrderType}
->>>>>>> 6a349563
 
 import scala.concurrent.Await
 import scala.concurrent.duration._
@@ -100,7 +96,7 @@
 
     def cancelOrder(sender: PrivateKeyAccount,
                     assetPair: AssetPair,
-                    orderId: String,
+                    orderId: Option[String],
                     timestamp: Option[Long],
                     waitTime: Duration): MatcherStatusResponse =
       Await.result(async(m).cancelOrder(sender, assetPair, orderId, timestamp), waitTime)
