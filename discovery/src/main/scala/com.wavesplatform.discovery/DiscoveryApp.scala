--- conflicted
+++ resolved
@@ -1,6 +1,5 @@
 package com.wavesplatform.discovery
 
-<<<<<<< HEAD
 import java.util
 import java.util.concurrent.TimeUnit
 
@@ -12,7 +11,7 @@
 import akka.stream.scaladsl.{Flow, Sink, Source}
 import com.wavesplatform.Version
 import com.wavesplatform.discovery.actors.MainActor.WebSocketConnected
-import com.wavesplatform.discovery.actors.{IOActor, MainActor}
+import com.wavesplatform.discovery.actors.MainActor
 import com.wavesplatform.network.{BasicMessagesRepo, BlockForged, BlockMessageSpec, GetBlock, GetBlockSpec, GetPeers, GetPeersSpec, GetSignatures, GetSignaturesSpec, Handshake, KnownPeers, LocalScoreChanged, Message, MicroBlockInv, MicroBlockInvMessageSpec, MicroBlockRequest, MicroBlockRequestMessageSpec, MicroBlockResponse, MicroBlockResponseMessageSpec, PeerDatabase, PeersSpec, PipelineInitializer, RawBytes, ScoreMessageSpec, Signatures, SignaturesSpec, id}
 import com.wavesplatform.settings.Constants
 import io.netty.buffer.ByteBuf
@@ -129,33 +128,10 @@
   }
 }
 
-=======
-import java.net.InetSocketAddress
-import java.util
-import java.util.concurrent.TimeUnit
 
-import com.wavesplatform.Version
-import com.wavesplatform.network.{BasicMessagesRepo, BlockForged, BlockMessageSpec, GetBlock, GetBlockSpec, GetPeers, GetPeersSpec, GetSignatures, GetSignaturesSpec, Handshake, KnownPeers, LocalScoreChanged, Message, MicroBlockInv, MicroBlockInvMessageSpec, MicroBlockRequest, MicroBlockRequestMessageSpec, MicroBlockResponse, MicroBlockResponseMessageSpec, PeerDatabase, PeersSpec, PipelineInitializer, RawBytes, ScoreMessageSpec, Signatures, SignaturesSpec, id}
-import com.wavesplatform.settings.Constants
-import io.netty.bootstrap.Bootstrap
-import io.netty.buffer.ByteBuf
-import io.netty.buffer.Unpooled.wrappedBuffer
-import io.netty.channel.ChannelHandler.Sharable
-import io.netty.channel.{ChannelHandlerContext, ChannelInboundHandlerAdapter, EventLoopGroup}
-import io.netty.channel.socket.SocketChannel
-import io.netty.handler.codec._
-import scorex.crypto.hash.FastCryptographicHash
-import scorex.network.message.Message.ChecksumLength
-import scorex.network.message.MessageSpec
-import scorex.utils.ScorexLogging
->>>>>>> 0edb64bb
+object DiscoveryApp extends App {
+  import io.netty.channel.nio.NioEventLoopGroup
 
-import scala.concurrent.{Await, ExecutionContext, Future}
-import scala.concurrent.duration.FiniteDuration
-import scala.util.control.NonFatal
-import scala.util.{Failure, Random, Success}
-
-<<<<<<< HEAD
   implicit val system = ActorSystem("Default")
   implicit val flowMaterializer = ActorMaterializer()
 
@@ -203,189 +179,6 @@
   val binding = Http().bindAndHandle(route, interface, port)
   println(s"Server is now online at http://$interface:$port\nPress RETURN to stop...")
   StdIn.readLine()
-=======
-class LegacyFrameCodec() extends ByteToMessageCodec[RawBytes] with ScorexLogging {
-  import LegacyFrameCodec._
-
-  override def decode(ctx: ChannelHandlerContext, in: ByteBuf, out: util.List[AnyRef]) = try {
-    require(in.readInt() == Magic, "invalid magic number")
-
-    val code = in.readByte()
-    require(messageSpecs.contains(code), s"Unexpected message code $code")
-
-    val spec = messageSpecs(code)
-    val length = in.readInt()
-    require(length <= spec.maxLength, s"${spec.messageName} length $length exceeds ${spec.maxLength}")
-
-    val dataBytes = new Array[Byte](length)
-    if (length > 0) {
-      val declaredChecksum = in.readSlice(ChecksumLength)
-      in.readBytes(dataBytes)
-      val actualChecksum = wrappedBuffer(FastCryptographicHash.hash(dataBytes), 0, ChecksumLength)
-
-      require(declaredChecksum.equals(actualChecksum), "invalid checksum")
-      actualChecksum.release()
-
-    }
-
-    out.add(RawBytes(code, dataBytes))
-  } catch {
-    case NonFatal(e) =>
-      log.warn(s"${id(ctx)} Malformed network message", e)
-  }
-
-  override def encode(ctx: ChannelHandlerContext, msg: RawBytes, out: ByteBuf) = {
-    out.writeInt(Magic)
-    out.writeByte(msg.code)
-    if (msg.data.length > 0) {
-      out.writeInt(msg.data.length)
-      out.writeBytes(FastCryptographicHash.hash(msg.data), 0, ChecksumLength)
-      out.writeBytes(msg.data)
-    } else {
-      out.writeInt(0)
-    }
-  }
-}
-
-object LegacyFrameCodec {
-  val Magic = 0x12345678
-
-  private val messageSpecs: Map[Byte, MessageSpec[_ <: AnyRef]] =
-    BasicMessagesRepo.specs.map(s => s.messageCode -> s).toMap
-}
-
-@Sharable
-class MessageCodec() extends MessageToMessageCodec[RawBytes, Message] with ScorexLogging {
-
-  private val specs: Map[Byte, MessageSpec[_ <: AnyRef]] = BasicMessagesRepo.specs.map(s => s.messageCode -> s).toMap
-
-  override def encode(ctx: ChannelHandlerContext, msg: Message, out: util.List[AnyRef]) = msg match {
-    case LocalScoreChanged(score) => out.add(RawBytes(ScoreMessageSpec.messageCode, ScoreMessageSpec.serializeData(score)))
-    case GetPeers => out.add(RawBytes(GetPeersSpec.messageCode, Array[Byte]()))
-    case k: KnownPeers => out.add(RawBytes(PeersSpec.messageCode, PeersSpec.serializeData(k)))
-    case gs: GetSignatures => out.add(RawBytes(GetSignaturesSpec.messageCode, GetSignaturesSpec.serializeData(gs)))
-    case s: Signatures => out.add(RawBytes(SignaturesSpec.messageCode, SignaturesSpec.serializeData(s)))
-    case g: GetBlock => out.add(RawBytes(GetBlockSpec.messageCode, GetBlockSpec.serializeData(g)))
-    case BlockForged(b) => out.add(RawBytes(BlockMessageSpec.messageCode, b.bytes))
-    case m: MicroBlockInv => out.add(RawBytes(MicroBlockInvMessageSpec.messageCode, MicroBlockInvMessageSpec.serializeData(m)))
-    case m: MicroBlockRequest => out.add(RawBytes(MicroBlockRequestMessageSpec.messageCode, MicroBlockRequestMessageSpec.serializeData(m)))
-    case m: MicroBlockResponse => out.add(RawBytes(MicroBlockResponseMessageSpec.messageCode, MicroBlockResponseMessageSpec.serializeData(m)))
-    case r: RawBytes => out.add(r)
-  }
-
-  override def decode(ctx: ChannelHandlerContext, msg: RawBytes, out: util.List[AnyRef]): Unit = {
-    specs(msg.code).deserializeData(msg.data) match {
-      case Success(x) => out.add(x)
-      case Failure(e) => println(e.getMessage)
-    }
-  }
-}
-
-class MessageHandler(handler: PartialFunction[Any, Unit]) extends ChannelInboundHandlerAdapter{
-  override def channelRead(ctx: ChannelHandlerContext, msg: scala.Any): Unit = {
-    handler(msg)
-//    msg match {
-//      case hs: Handshake => {
-//        ctx.writeAndFlush(GetPeers)
-//      }
-//      case KnownPeers(peers) => {
-//        ctx.close()
-//      }
-//      case _ =>
-//    }
-  }
-}
-
-class HandshakeHandler() extends ReplayingDecoder[Void] with ScorexLogging {
-  private val handshake =
-    Handshake(Constants.ApplicationName + Settings.default.chainId, Version.VersionTuple,
-      "discovery", new Random().nextLong(), None)
-
-  override def decode(ctx: ChannelHandlerContext, in: ByteBuf, out: util.List[AnyRef]): Unit = {
-    out.add(Handshake.decode(in))
-    ctx.pipeline().remove(this)
-  }
-
-  override def channelActive(ctx: ChannelHandlerContext): Unit = {
-    ctx.writeAndFlush(handshake.encode(ctx.alloc().buffer()))
-  }
-}
-
-object DiscoveryApp extends App {
-  import io.netty.channel.nio.NioEventLoopGroup
-
-  implicit val workerGroup = new NioEventLoopGroup
-
-
-  import io.netty.channel.socket.nio.NioSocketChannel
-
-
-  implicit val ec: ExecutionContext = ExecutionContext.global
-
-  def getPeersFromNode(address: InetSocketAddress)(implicit eventLoopGroup: EventLoopGroup): scala.concurrent.Future[Seq[InetSocketAddress]] = Future {
-    var peers: Seq[InetSocketAddress] = Seq.empty
-
-    new Bootstrap()
-      .group(workerGroup)
-      .channel(classOf[NioSocketChannel])
-      .handler(new PipelineInitializer[SocketChannel](Seq(
-        new HandshakeHandler(),
-        new LengthFieldPrepender(4),
-        new LengthFieldBasedFrameDecoder(100 * 1024 * 1024, 0, 4, 0, 4),
-        new LegacyFrameCodec(),
-        new MessageCodec(),
-        new MessageHandler({
-          case hs: Handshake => println("HS!")
-          case _ =>
-        })
-      )))
-      .remoteAddress(address.getAddress, address.getPort)
-      .connect().channel().closeFuture().sync()
-
-    peers
-  }
-
-  var results = Await.result(getPeersFromNode(Settings.default.initialPeers.head), FiniteDuration(1, TimeUnit.MINUTES))
-  print(results)
-  workerGroup.shutdownGracefully()
-
-
-
-  //  implicit val actorSystem = ActorSystem("akka-system")
-//  implicit val flowMaterializer = ActorMaterializer()
-//
-//  val interface = "localhost"
-//  val port = 8080
-//
-//  val source: Source[Message, _] = Source.single(0).map(_ => {
-//    println("Connected")
-//    TextMessage("!!!!!")
-//  })
-//
-//  val sink: Sink[Message, _] =  Sink.ignore
-//
-//  val echoService: Flow[Message, Message, _] =  Flow[Message].map {
-//    case TextMessage.Strict(txt) => TextMessage("ECHO: " + txt)
-//    case _ => TextMessage("Message type unsupported")
-//  }
-//
-//  import akka.http.scaladsl.server.Directives._
-//
-//  val route = get {
-//    pathEndOrSingleSlash {
-//      complete("Welcome to websocket server")
-//    }
-//  } ~ get {
-//    path("ws-echo") {
-//      handleWebSocketMessages(echoService)
-//    }
-//  }
-//
-//
-//  val binding = Http().bindAndHandle(route, interface, port)
-//  println(s"Server is now online at http://$interface:$port\nPress RETURN to stop...")
-//  StdIn.readLine()
->>>>>>> 0edb64bb
 //
 //  import actorSystem.dispatcher
 //
